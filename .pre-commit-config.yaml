--- conflicted
+++ resolved
@@ -5,25 +5,15 @@
       # Run the linter.
       - id: ruff
         args: [--fix, --exit-non-zero-on-fix]
-<<<<<<< HEAD
       # Run the formatter.
       - id: ruff-format
-=======
-  - repo: https://github.com/psf/black
-    rev: 23.11.0
-    hooks:
-      - id: black
-        # It is recommended to specify the latest version of Python
-        # supported by your project here, or alternatively use
-        # pre-commit's default_language_version, see
-        # https://pre-commit.com/#top_level-default_language_version
-        language_version: python3.11
->>>>>>> 52df52b8
+
   - repo: https://github.com/rtts/djhtml
     rev: "3.0.6"
     hooks:
       - id: djhtml
         files: .*/templates/.*\.html$
+
   - repo: https://github.com/pre-commit/mirrors-prettier
     rev: v3.1.0
     hooks:

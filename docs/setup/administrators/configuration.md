--- conflicted
+++ resolved
@@ -181,15 +181,12 @@
 
 ----
 
-<<<<<<< HEAD
 Should Applicant identities be obscured from External Reviewers
 
     HIDE_IDENTITY_FROM_REVIEWERS = env.bool('HIDE_IDENTITY_FROM_REVIEWERS', False)
 
 ----
 
-=======
->>>>>>> 33b7b0a2
 Should staff be able to access/see draft submissions.
 
     SUBMISSIONS_DRAFT_ACCESS_STAFF = env.bool('SUBMISSIONS_DRAFT_ACCESS_STAFF', False)

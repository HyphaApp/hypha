# Configuration

Under hypha/settings/ there are several python configuration files:

We highly recommend using environment variables since it is more secure. It is also possible to add values to settings in a `local.py` files, see below.

* base.py – Base settings file. Other settings file start by loading this in.
* django-py - Django settings, loaded by base.py. Separated out to make base.py more manageable.
* dev.py – This is settings for development work.
* example.py – Example settings, not loaded anywhere. (This file should be expanded to cover more settings.)
* local.py.example – Copy and rename to "local.py" and it will be loaded by both production and dev settings. Main use is to allow developers an easy way to set and test settings. Can also be used in production but environment variables are the preferred and more secure way.
* production.py – This is settings for production use.
* test.py – This is the settings file for running tests.


## Project settings

SECRET_KEY is required

    SECRET_KEY = env.str('SECRET_KEY', None)

ALLOWED_HOSTS is required

    ALLOWED_HOSTS = env.list('ALLOWED_HOSTS', [])

### Database

See <https://docs.djangoproject.com/en/stable/ref/settings/#databases>

We use `dj-database-url` so also see <https://github.com/jazzband/dj-database-url>

Be default Hypha looks for a database with the name "hypha". Set `APP_NAME` to change the database name.

    APP_NAME = env.str('APP_NAME', 'hypha')
    DATABASES = {
        'default': dj_database_url.config(
            conn_max_age=600,
            default=f'postgres:///{APP_NAME}'
        )
    }

----
Language code in standard language id format: en, en-gb, en-us

The corrosponding locale dir is named: en, en_GB, en_US

    LANGUAGE_CODE = env.str('LANGUAGE_CODE', 'en')

----

Number of seconds that password reset and account activation links are valid (default 259200, 3 days).

    PASSWORD_RESET_TIMEOUT = env.int('PASSWORD_RESET_TIMEOUT', 259200)

----

Seconds to enter password on password page while email change/2FA change (default 120).

    PASSWORD_PAGE_TIMEOUT = env.int('PASSWORD_PAGE_TIMEOUT', 120)

----

The age of session cookies, in seconds.

This determines the length of time for which the user will remain logged in. The default value is 2 weeks.

    SESSION_COOKIE_AGE = env.int('SESSION_COOKIE_AGE', 60 * 60 * 24 * 7 * 2)


## Hypha custom settings

----

Set the currency symbol to be used.

    CURRENCY_SYMBOL = env.str('CURRENCY_SYMBOL', '$')

----

Default page pagination value.

    DEFAULT_PER_PAGE = 20

----

If Hypha should enforce 2FA for all users.

    ENFORCE_TWO_FACTOR = env.bool('ENFORCE_TWO_FACTOR', False)

----

If users should be able to register accounts without first creating applications

    ENABLE_PUBLIC_SIGNUP = env.bool('ENABLE_PUBLIC_SIGNUP', True)

----

If users are forced to log in before creating applications

    FORCE_LOGIN_FOR_APPLICATION = env.bool('FORCE_LOGIN_FOR_APPLICATION', True)

<<<<<<< HEAD
----

Set the allowed file extension for all uploads fields.
=======
### If applicants should be forced to preview their application before submitting

    SUBMISSION_PREVIEW_REQUIRED = env.bool('SUBMISSION_PREVIEW_REQUIRED', True)

### Set the allowed file extension for all uploads fields.
>>>>>>> 2db6a274

    FILE_ALLOWED_EXTENSIONS = ['doc', 'docx', 'odp', 'ods', 'odt', 'pdf', 'ppt', 'pptx', 'rtf', 'txt', 'xls', 'xlsx']
    FILE_ACCEPT_ATTR_VALUE = ', '.join(['.' + ext for ext in FILE_ALLOWED_EXTENSIONS])

----

Give staff lead permissions.

Only effects setting external reviewers for now.

    GIVE_STAFF_LEAD_PERMS = env.bool('GIVE_STAFF_LEAD_PERMS', False)

----

Enable staff to "hijack" (become) other users.

Good for testing, might not be a good idea in production.

    HIJACK_ENABLE = env.bool('HIJACK_ENABLE', False)

----

Organisation name and e-mail address etc., used in e-mail templates etc.

    ORG_EMAIL = env.str('ORG_EMAIL', 'info@example.org')
    ORG_GUIDE_URL = env.str('ORG_GUIDE_URL', 'https://guide.example.org/')
    ORG_LONG_NAME = env.str('ORG_LONG_NAME', 'Acme Corporation')
    ORG_SHORT_NAME = env.str('ORG_SHORT_NAME', 'ACME')
    ORG_URL = env.str('ORG_URL', 'https://www.example.org/')

----

Enable Projects in Hypha. Contracts and invoicing that comes after a submission is approved.

    PROJECTS_ENABLED = env.bool('PROJECTS_ENABLED', False)

----

Auto create projects for approved applications.

    PROJECTS_AUTO_CREATE = env.bool('PROJECTS_AUTO_CREATE', False)

----

Send out e-mail, slack messages etc. from Hypha. Set to true for production.

    SEND_MESSAGES = env.bool('SEND_MESSAGES', False)

----

If automatic e-mails should be sent out to reviewers when submissions are ready for review.

    SEND_READY_FOR_REVIEW = env.bool('SEND_READY_FOR_REVIEW', True)

----

Staff e-mail domain. Used for OAUTH2 whitelist default value and staff account creation.

    STAFF_EMAIL_DOMAINS = env.list('STAFF_EMAIL_DOMAINS', [])

----

Should staff be able to access/see draft submissions.

    SUBMISSIONS_DRAFT_ACCESS_STAFF = env.bool('SUBMISSIONS_DRAFT_ACCESS_STAFF', False)

----

Should staff admins be able to access/see draft submissions.

    SUBMISSIONS_DRAFT_ACCESS_STAFF_ADMIN = env.bool('SUBMISSIONS_DRAFT_ACCESS_STAFF_ADMIN', False)

----

Should staff be able to export submissions.

    SUBMISSIONS_EXPORT_ACCESS_STAFF = env.bool('SUBMISSIONS_EXPORT_ACCESS_STAFF', True)

----

Should staff admins be able to export submissions.

    SUBMISSIONS_EXPORT_ACCESS_STAFF_ADMIN = env.bool('SUBMISSIONS_EXPORT_ACCESS_STAFF_ADMIN', True)

----

Columns to exclude from the submission tables.

Possible values are: fund, round, status, lead, reviewers, screening_statuses, category_options, meta_terms, organization_name

    SUBMISSIONS_TABLE_EXCLUDED_FIELDS = env.list('SUBMISSIONS_TABLE_EXCLUDED_FIELDS', [])

----

Should submission automatically transition after all reviewer roles are assigned.

    TRANSITION_AFTER_ASSIGNED = env.bool('TRANSITION_AFTER_ASSIGNED', False)

----

Should submission automatically transition after n number of reviews.

Possible values are: False, 1,2,3,…

    TRANSITION_AFTER_REVIEWS = env.bool('TRANSITION_AFTER_REVIEWS', False)

----

On Heroku, set to true if deploying to Heroku.

    env.bool('ON_HEROKU', False)

----

Secure cookies

Set this to enable Djangos settings for secure cookies.

    COOKIE_SECURE = env.bool('COOKIE_SECURE', False)

## Slack settings

    SLACK_TOKEN = env.str('SLACK_TOKEN', None)
    SLACK_USERNAME = env.str('SLACK_USERNAME', 'Hypha')
    SLACK_DESTINATION_ROOM = env.str('SLACK_DESTINATION_ROOM', None)
    SLACK_DESTINATION_ROOM_COMMENTS = env.str('SLACK_DESTINATION_ROOM_COMMENTS', None)
    SLACK_TYPE_COMMENTS = env.list('SLACK_TYPE_COMMENTS', [])
    SLACK_ENDPOINT_URL = env.str('SLACK_ENDPOINT_URL', 'https://slack.com/api/chat.postMessage')
    SLACK_BACKEND = 'django_slack.backends.CeleryBackend'  # UrllibBackend can be used for sync

----

## E-mail settings

----

From e-mail address

    SERVER_EMAIL = DEFAULT_FROM_EMAIL = env.str('SERVER_EMAIL', None)

----

E-mail subject prefix

    EMAIL_SUBJECT_PREFIX = env.str('EMAIL_SUBJECT_PREFIX', None)

----

Anymail

Hypha uses the Anymail packaged so a number of mail backends are supported. Mailgun settings are present in the production file by default.

Read more about Anymail: <https://anymail.dev/en/stable/>

    MAILGUN_API_KEY = env.str('MAILGUN_API_KEY')
    MAILGUN_SENDER_DOMAIN = env.str('EMAIL_HOST', None)
    MAILGUN_API_URL = env.str('MAILGUN_API_URL', 'https://api.mailgun.net/v3')
    WEBHOOK_SECRET = env.str('ANYMAIL_WEBHOOK_SECRET', None)

----

Local e-mail server

It is also possible to use a local e-mail server.

    EMAIL_HOST = env.str('EMAIL_HOST', None)
    EMAIL_PORT = env.int('EMAIL_PORT', None)
    EMAIL_HOST_USER = env.str('EMAIL_HOST_USER', None)
    EMAIL_HOST_PASSWORD = env.str('EMAIL_HOST_PASSWORD', None)
    EMAIL_USE_TLS = env.bool('EMAIL_USE_TLS', False)
    EMAIL_USE_SSL = env.bool('EMAIL_USE_SSL', False)

## Sentry

----

Track errors from your Hypha installation.

    SENTRY_DSN = env.str('SENTRY_DSN', None)
    SENTRY_PUBLIC_KEY = env.str('SENTRY_PUBLIC_KEY', None)
    SENTRY_TRACES_SAMPLE_RATE = env.float('SENTRY_TRACES_SAMPLE_RATE', default=0)
    SENTRY_ENVIRONMENT = env.str('SENTRY_ENVIRONMENT', 'unknown')
    SENTRY_DEBUG = env.bool('SENTRY_DEBUG', False)
    SENTRY_DENY_URLS = env.list('SENTRY_DENY_URLS', default=[])

See [setup guide](./setup-error-performance-monitoring.md) for sentry.

## S3 settings

----

    AWS_ACCESS_KEY_ID = env.str('AWS_ACCESS_KEY_ID', None)
    AWS_SECRET_ACCESS_KEY = env.str('AWS_SECRET_ACCESS_KEY', None)
    AWS_STORAGE_BUCKET_NAME = env.str('AWS_STORAGE_BUCKET_NAME', None)
    AWS_PRIVATE_CUSTOM_DOMAIN = env.str('AWS_PRIVATE_CUSTOM_DOMAIN', None)
    AWS_QUERYSTRING_EXPIRE = env.str('AWS_QUERYSTRING_EXPIRE', None)


## Basic auth settings

----

It is possible to set Hypha behind basic authentication with IP whitelisting support. Good for test sites etc.

See <https://github.com/tm-kn/django-basic-auth-ip-whitelist>

    BASIC_AUTH_LOGIN = env.str('BASIC_AUTH_LOGIN', None)
    BASIC_AUTH_PASSWORD = env.str('BASIC_AUTH_PASSWORD', None)
    BASIC_AUTH_WHITELISTED_HTTP_HOSTS = env.list('BASIC_AUTH_WHITELISTED_HTTP_HOSTS', [])
    BASIC_AUTH_WHITELISTED_IP_NETWORKS = env.list('BASIC_AUTH_WHITELISTED_IP_NETWORKS', [])


## Django Elevate settings

----

[How this works?](https://django-elevate.readthedocs.io/en/latest/how/index.html) 

How long should Elevate mode be active for?

    ELEVATE_COOKIE_AGE = env.int("ELEVATE_COOKIE_AGE", 3600)  # 1 hours

----

An extra salt to be added into the cookie signature.
    
    ELEVATE_COOKIE_SALT = env.str("ELEVATE_COOKIE_SALT", SECRET_KEY)<|MERGE_RESOLUTION|>--- conflicted
+++ resolved
@@ -99,17 +99,15 @@
 
     FORCE_LOGIN_FOR_APPLICATION = env.bool('FORCE_LOGIN_FOR_APPLICATION', True)
 
-<<<<<<< HEAD
+----
+
+If applicants should be forced to preview their application before submitting
+
+    SUBMISSION_PREVIEW_REQUIRED = env.bool('SUBMISSION_PREVIEW_REQUIRED', True)
+
 ----
 
 Set the allowed file extension for all uploads fields.
-=======
-### If applicants should be forced to preview their application before submitting
-
-    SUBMISSION_PREVIEW_REQUIRED = env.bool('SUBMISSION_PREVIEW_REQUIRED', True)
-
-### Set the allowed file extension for all uploads fields.
->>>>>>> 2db6a274
 
     FILE_ALLOWED_EXTENSIONS = ['doc', 'docx', 'odp', 'ods', 'odt', 'pdf', 'ppt', 'pptx', 'rtf', 'txt', 'xls', 'xlsx']
     FILE_ACCEPT_ATTR_VALUE = ', '.join(['.' + ext for ext in FILE_ALLOWED_EXTENSIONS])

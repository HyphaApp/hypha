import json
import logging
from collections import defaultdict

import requests
from django.conf import settings
from django.contrib import messages
from django.contrib.auth import get_user_model
from django.db import models
from django.template.loader import render_to_string
from django.utils import timezone
from django.utils.translation import gettext as _

from .models import ALL, TEAM
from .options import MESSAGES
from .tasks import send_mail

logger = logging.getLogger(__name__)
User = get_user_model()


def link_to(target, request):
    if target and hasattr(target, 'get_absolute_url'):
        return request.scheme + '://' + request.get_host() + target.get_absolute_url()


def group_reviewers(reviewers):
    groups = defaultdict(list)
    for reviewer in reviewers:
        groups[reviewer.role].append(reviewer.reviewer)
    return groups


def reviewers_message(reviewers):
    messages = []
    for role, reviewers in group_reviewers(reviewers).items():
        message = ', '.join(str(reviewer) for reviewer in reviewers)
        if role:
            message += _(' as {role}').format(role=str(role))
        message += '.'
        messages.append(message)
    return messages


neat_related = {
    MESSAGES.DETERMINATION_OUTCOME: 'determination',
    MESSAGES.BATCH_DETERMINATION_OUTCOME: 'determinations',
    MESSAGES.UPDATE_LEAD: 'old_lead',
    MESSAGES.NEW_REVIEW: 'review',
    MESSAGES.TRANSITION: 'old_phase',
    MESSAGES.BATCH_TRANSITION: 'transitions',
    MESSAGES.APPLICANT_EDIT: 'revision',
    MESSAGES.EDIT: 'revision',
    MESSAGES.COMMENT: 'comment',
    MESSAGES.SCREENING: 'old_status',
    MESSAGES.REVIEW_OPINION: 'opinion',
    MESSAGES.DELETE_REVIEW: 'review',
    MESSAGES.EDIT_REVIEW: 'review',
    MESSAGES.CREATED_PROJECT: 'submission',
    MESSAGES.PROJECT_TRANSITION: 'old_stage',
    MESSAGES.UPDATE_PROJECT_LEAD: 'old_lead',
    MESSAGES.APPROVE_CONTRACT: 'contract',
    MESSAGES.UPLOAD_CONTRACT: 'contract',
    MESSAGES.CREATE_INVOICE: 'create_invoice',
    MESSAGES.UPDATE_INVOICE_STATUS: 'invoice',
    MESSAGES.DELETE_INVOICE: 'invoice',
    MESSAGES.UPDATE_INVOICE: 'invoice',
    MESSAGES.SUBMIT_REPORT: 'report',
    MESSAGES.SKIPPED_REPORT: 'report',
    MESSAGES.REPORT_FREQUENCY_CHANGED: 'config',
    MESSAGES.REPORT_NOTIFY: 'report',
    MESSAGES.CREATE_REMINDER: 'reminder',
    MESSAGES.DELETE_REMINDER: 'reminder',
    MESSAGES.REVIEW_REMINDER: 'reminder',
}


def is_transition(message_type):
    return message_type in [MESSAGES.TRANSITION, MESSAGES.BATCH_TRANSITION]


def is_ready_for_review(message_type):
    return message_type in [MESSAGES.READY_FOR_REVIEW, MESSAGES.BATCH_READY_FOR_REVIEW]


def is_reviewer_update(message_type):
    return message_type in [MESSAGES.REVIEWERS_UPDATED, MESSAGES.BATCH_REVIEWERS_UPDATED]


class AdapterBase:
    messages = {}
    always_send = False

    def message(self, message_type, **kwargs):
        try:
            message = self.messages[message_type]
        except KeyError:
            # We don't know how to handle that message type
            return

        try:
            # see if its a method on the adapter
            method = getattr(self, message)
        except AttributeError:
            return self.render_message(message, **kwargs)
        else:
            # Delegate all responsibility to the custom method
            return method(**kwargs)

    def render_message(self, message, **kwargs):
        return message.format(**kwargs)

    def extra_kwargs(self, message_type, **kwargs):
        return {}

    def get_neat_related(self, message_type, related):
        # We translate the related kwarg into something we can understand
        try:
            neat_name = neat_related[message_type]
        except KeyError:
            # Message type doesn't expect a related object
            if related:
                raise ValueError(f"Unexpected 'related' kwarg provided for {message_type}") from None
            return {}
        else:
            if not related:
                raise ValueError(f"{message_type} expects a 'related' kwarg")
            return {neat_name: related}

    def recipients(self, message_type, **kwargs):
        raise NotImplementedError()

    def batch_recipients(self, message_type, sources, **kwargs):
        # Default batch recipients is to send a message to each of the recipients that would
        # receive a message under normal conditions
        return [
            {
                'recipients': self.recipients(message_type, source=source, **kwargs),
                'sources': [source]
            }
            for source in sources
        ]

    def process_batch(self, message_type, events, request, user, sources, related=None, **kwargs):
        events_by_source = {
            event.source.id: event
            for event in events
        }
        for recipient in self.batch_recipients(message_type, sources, user=user, **kwargs):
            recipients = recipient['recipients']
            sources = recipient['sources']
            events = [events_by_source[source.id] for source in sources]
            self.process_send(message_type, recipients, events, request, user, sources=sources, source=None, related=related, **kwargs)

    def process(self, message_type, event, request, user, source, related=None, **kwargs):
        recipients = self.recipients(message_type, source=source, related=related, user=user, **kwargs)
        self.process_send(message_type, recipients, [event], request, user, source, related=related, **kwargs)

    def process_send(self, message_type, recipients, events, request, user, source, sources=list(), related=None, **kwargs):
        try:
            # If this was a batch action we want to pull out the submission
            source = sources[0]
        except IndexError:
            pass

        kwargs = {
            'request': request,
            'user': user,
            'source': source,
            'sources': sources,
            'related': related,
            **kwargs,
        }
        kwargs.update(self.get_neat_related(message_type, related))
        kwargs.update(self.extra_kwargs(message_type, **kwargs))

        message = self.message(message_type, **kwargs)
        if not message:
            return

        for recipient in recipients:
            message_logs = self.create_logs(message, recipient, *events)

            if settings.SEND_MESSAGES or self.always_send:
                status = self.send_message(message, recipient=recipient, logs=message_logs, **kwargs)
            else:
                status = 'Message not sent as SEND_MESSAGES==FALSE'

            message_logs.update_status(status)

            if not settings.SEND_MESSAGES:
                if recipient:
                    debug_message = '{} [to: {}]: {}'.format(self.adapter_type, recipient, message)
                else:
                    debug_message = '{}: {}'.format(self.adapter_type, message)
                messages.add_message(request, messages.DEBUG, debug_message)

    def create_logs(self, message, recipient, *events):
        from .models import Message
        messages = Message.objects.bulk_create(
            Message(
                **self.log_kwargs(message, recipient, event)
            )
            for event in events
        )
        return Message.objects.filter(id__in=[message.id for message in messages])

    def log_kwargs(self, message, recipient, event):
        return {
            'type': self.adapter_type,
            'content': message,
            'recipient': recipient or '',
            'event': event,
        }

    def send_message(self, message, **kwargs):
        # Process the message, should return the result of the send
        # Returning None will not record this action
        raise NotImplementedError()


class ActivityAdapter(AdapterBase):
    adapter_type = "Activity Feed"
    always_send = True
    messages = {
        MESSAGES.TRANSITION: 'handle_transition',
        MESSAGES.BATCH_TRANSITION: 'handle_batch_transition',
        MESSAGES.NEW_SUBMISSION: _('Submitted {source.title} for {source.page.title}'),
        MESSAGES.EDIT: _('Edited'),
        MESSAGES.APPLICANT_EDIT: _('Edited'),
        MESSAGES.UPDATE_LEAD: _('Lead changed from {old_lead} to {source.lead}'),
        MESSAGES.BATCH_UPDATE_LEAD: _('Batch Lead changed to {new_lead}'),
        MESSAGES.DETERMINATION_OUTCOME: _('Sent a determination. Outcome: {determination.clean_outcome}'),
        MESSAGES.BATCH_DETERMINATION_OUTCOME: 'batch_determination',
        MESSAGES.INVITED_TO_PROPOSAL: _('Invited to submit a proposal'),
        MESSAGES.REVIEWERS_UPDATED: 'reviewers_updated',
        MESSAGES.BATCH_REVIEWERS_UPDATED: 'batch_reviewers_updated',
        MESSAGES.PARTNERS_UPDATED: 'partners_updated',
        MESSAGES.NEW_REVIEW: _('Submitted a review'),
        MESSAGES.OPENED_SEALED: _('Opened the submission while still sealed'),
        MESSAGES.SCREENING: 'handle_screening_statuses',
        MESSAGES.REVIEW_OPINION: _('{user} {opinion.opinion_display}s with {opinion.review.author}''s review of {source}'),
        MESSAGES.CREATED_PROJECT: _('Created'),
        MESSAGES.PROJECT_TRANSITION: _('Progressed from {old_stage} to {source.status_display}'),
        MESSAGES.UPDATE_PROJECT_LEAD: _('Lead changed from {old_lead} to {source.lead}'),
        MESSAGES.SEND_FOR_APPROVAL: _('Requested approval'),
        MESSAGES.APPROVE_PROJECT: _('Approved'),
        MESSAGES.REQUEST_PROJECT_CHANGE: _('Requested changes for acceptance: "{comment}"'),
        MESSAGES.UPLOAD_CONTRACT: _('Uploaded a {contract.state} contract'),
        MESSAGES.APPROVE_CONTRACT: _('Approved contract'),
<<<<<<< HEAD
        MESSAGES.UPDATE_PAYMENT_REQUEST_STATUS: _('Updated Payment Request status to: {payment_request.status_display}'),
        MESSAGES.UPDATE_INVOICE_STATUS: 'handle_update_invoice_status',
        MESSAGES.REQUEST_PAYMENT: _('Payment Request submitted'),
=======
        MESSAGES.UPDATE_INVOICE_STATUS: _('Updated Invoice status to: {invoice.status_display}'),
>>>>>>> 0d65f73f
        MESSAGES.CREATE_INVOICE: _('Invoice created'),
        MESSAGES.SUBMIT_REPORT: _('Submitted a report'),
        MESSAGES.SKIPPED_REPORT: 'handle_skipped_report',
        MESSAGES.REPORT_FREQUENCY_CHANGED: 'handle_report_frequency',
        MESSAGES.BATCH_DELETE_SUBMISSION: 'handle_batch_delete_submission'
    }

    def recipients(self, message_type, **kwargs):
        return [None]

    def extra_kwargs(self, message_type, source, sources, **kwargs):
        if message_type in [
                MESSAGES.OPENED_SEALED,
                MESSAGES.REVIEWERS_UPDATED,
                MESSAGES.SCREENING,
                MESSAGES.REVIEW_OPINION,
                MESSAGES.BATCH_REVIEWERS_UPDATED,
                MESSAGES.PARTNERS_UPDATED,
                MESSAGES.APPROVE_PROJECT,
                MESSAGES.REQUEST_PROJECT_CHANGE,
                MESSAGES.SEND_FOR_APPROVAL,
                MESSAGES.NEW_REVIEW,
        ]:
            return {'visibility': TEAM}

        source = source or sources[0]
        if is_transition(message_type) and not source.phase.permissions.can_view(source.user):
            # User's shouldn't see status activity changes for stages that aren't visible to the them
            return {'visibility': TEAM}
        return {}

    def reviewers_updated(self, added=list(), removed=list(), **kwargs):
        message = [_('Reviewers updated.')]
        if added:
            message.append(_('Added:'))
            message.extend(reviewers_message(added))

        if removed:
            message.append(_('Removed:'))
            message.extend(reviewers_message(removed))

        return ' '.join(message)

    def batch_reviewers_updated(self, added, **kwargs):
        base = [_('Batch Reviewers Updated.')]
        base.extend([
            _('{user} as {name}.').format(user=str(user), name=role.name)
            for role, user in added
            if user
        ])
        return ' '.join(base)

    def batch_determination(self, sources, determinations, **kwargs):
        submission = sources[0]
        determination = determinations[submission.id]
        return self.messages[MESSAGES.DETERMINATION_OUTCOME].format(
            determination=determination,
        )

    def handle_batch_delete_submission(self, sources, **kwargs):
        submissions = sources
        submissions_text = ', '.join(
            [submission.title for submission in submissions]
        )
        return _('Successfully deleted submissions: {title}').format(title=submissions_text)

    def handle_transition(self, old_phase, source, **kwargs):
        submission = source
        base_message = _('Progressed from {old_display} to {new_display}')

        new_phase = submission.phase

        staff_message = base_message.format(
            old_display=old_phase.display_name,
            new_display=new_phase.display_name,
        )

        if new_phase.permissions.can_view(submission.user):
            # we need to provide a different message to the applicant
            if not old_phase.permissions.can_view(submission.user):
                old_phase = submission.workflow.previous_visible(old_phase, submission.user)

            applicant_message = base_message.format(
                old_display=old_phase.public_name,
                new_display=new_phase.public_name,
            )

            return json.dumps({
                TEAM: staff_message,
                ALL: applicant_message,
            })

        return staff_message

    def handle_batch_transition(self, transitions, sources, **kwargs):
        submissions = sources
        kwargs.pop('source')
        for submission in submissions:
            old_phase = transitions[submission.id]
            return self.handle_transition(old_phase=old_phase, source=submission, **kwargs)

    def partners_updated(self, added, removed, **kwargs):
        message = [_('Partners updated.')]
        if added:
            message.append(_('Added:'))
            message.append(', '.join([str(user) for user in added]) + '.')

        if removed:
            message.append(_('Removed:'))
            message.append(', '.join([str(user) for user in removed]) + '.')

        return ' '.join(message)

    def handle_report_frequency(self, config, **kwargs):
        new_schedule = config.get_frequency_display()
        return _('Updated reporting frequency. New schedule is: {new_schedule} starting on {schedule_start}').format(new_schedule=new_schedule, schedule_start=config.schedule_start)

    def handle_skipped_report(self, report, **kwargs):
        if report.skipped:
            return "Skipped a Report"
        else:
            return "Marked a Report as required"

    def handle_update_invoice_status(self, invoice, **kwargs):
        invoice_status_change = _(f'Updated Invoice status to: {invoice.status_display}.')
        if invoice.comment:
            sent_message = _(' Sent message: ')
            comment = invoice.comment
            message = invoice_status_change + sent_message + comment
            return message
        return invoice_status_change

    def send_message(self, message, user, source, sources, **kwargs):
        from .models import Activity
        visibility = kwargs.get('visibility', ALL)

        related = kwargs['related']
        if isinstance(related, dict):
            try:
                related = related[source.id]
            except KeyError:
                pass

        has_correct_fields = all(hasattr(related, attr) for attr in ['get_absolute_url'])
        isnt_source = source != related
        is_model = isinstance(related, models.Model)
        if has_correct_fields and isnt_source and is_model:
            related_object = related
        else:
            related_object = None

        Activity.actions.create(
            user=user,
            source=source,
            timestamp=timezone.now(),
            message=message,
            visibility=visibility,
            related_object=related_object,
        )

    def handle_screening_statuses(self, source, old_status, **kwargs):
        new_status = ', '.join([s.title for s in source.screening_statuses.all()])
        return _('Screening status from {old_status} to {new_status}').format(old_status=old_status, new_status=new_status)


class SlackAdapter(AdapterBase):
    adapter_type = "Slack"
    always_send = True
    messages = {
        MESSAGES.NEW_SUBMISSION: _('A new submission has been submitted for {source.page.title}: <{link}|{source.title}>'),
        MESSAGES.UPDATE_LEAD: _('The lead of <{link}|{source.title}> has been updated from {old_lead} to {source.lead} by {user}'),
        MESSAGES.BATCH_UPDATE_LEAD: 'handle_batch_lead',
        MESSAGES.COMMENT: _('A new {comment.visibility} comment has been posted on <{link}|{source.title}> by {user}'),
        MESSAGES.EDIT: _('{user} has edited <{link}|{source.title}>'),
        MESSAGES.APPLICANT_EDIT: _('{user} has edited <{link}|{source.title}>'),
        MESSAGES.REVIEWERS_UPDATED: 'reviewers_updated',
        MESSAGES.BATCH_REVIEWERS_UPDATED: 'handle_batch_reviewers',
        MESSAGES.PARTNERS_UPDATED: _('{user} has updated the partners on <{link}|{source.title}>'),
        MESSAGES.TRANSITION: _('{user} has updated the status of <{link}|{source.title}>: {old_phase.display_name} → {source.phase}'),
        MESSAGES.BATCH_TRANSITION: 'handle_batch_transition',
        MESSAGES.DETERMINATION_OUTCOME: 'handle_determination',
        MESSAGES.BATCH_DETERMINATION_OUTCOME: 'handle_batch_determination',
        MESSAGES.PROPOSAL_SUBMITTED: _('A proposal has been submitted for review: <{link}|{source.title}>'),
        MESSAGES.INVITED_TO_PROPOSAL: _('<{link}|{source.title}> by {source.user} has been invited to submit a proposal'),
        MESSAGES.NEW_REVIEW: _('{user} has submitted a review for <{link}|{source.title}>. Outcome: {review.outcome},  Score: {review.get_score_display}'),
        MESSAGES.READY_FOR_REVIEW: 'notify_reviewers',
        MESSAGES.OPENED_SEALED: _('{user} has opened the sealed submission: <{link}|{source.title}>'),
        MESSAGES.REVIEW_OPINION: _('{user} {opinion.opinion_display}s with {opinion.review.author}''s review of {source.title}'),
        MESSAGES.BATCH_READY_FOR_REVIEW: 'batch_notify_reviewers',
        MESSAGES.DELETE_SUBMISSION: _('{user} has deleted {source.title}'),
        MESSAGES.DELETE_REVIEW: _('{user} has deleted {review.author} review for <{link}|{source.title}>.'),
        MESSAGES.CREATED_PROJECT: _('{user} has created a Project: <{link}|{source.title}>.'),
        MESSAGES.UPDATE_PROJECT_LEAD: _('The lead of project <{link}|{source.title}> has been updated from {old_lead} to {source.lead} by {user}'),
        MESSAGES.EDIT_REVIEW: _('{user} has edited {review.author} review for <{link}|{source.title}>.'),
        MESSAGES.SEND_FOR_APPROVAL: _('{user} has requested approval on project <{link}|{source.title}>.'),
        MESSAGES.APPROVE_PROJECT: _('{user} has approved project <{link}|{source.title}>.'),
        MESSAGES.REQUEST_PROJECT_CHANGE: _('{user} has requested changes for project acceptance on <{link}|{source.title}>.'),
        MESSAGES.UPLOAD_CONTRACT: _('{user} has uploaded a contract for <{link}|{source.title}>.'),
        MESSAGES.APPROVE_CONTRACT: _('{user} has approved contract for <{link}|{source.title}>.'),
        MESSAGES.CREATE_INVOICE: _('{user} has created invoice for <{link}|{source.title}>.'),
        MESSAGES.UPDATE_INVOICE_STATUS: _('{user} has changed the status of <{link_related}|invoice> on <{link}|{source.title}> to {invoice.status_display}.'),
        MESSAGES.DELETE_INVOICE: _('{user} has deleted invoice from <{link}|{source.title}>.'),
        MESSAGES.UPDATE_INVOICE: _('{user} has updated invoice for <{link}|{source.title}>.'),
        MESSAGES.SUBMIT_REPORT: _('{user} has submitted a report for <{link}|{source.title}>.'),
        MESSAGES.BATCH_DELETE_SUBMISSION: 'handle_batch_delete_submission'
    }

    def __init__(self):
        super().__init__()
        self.destination = settings.SLACK_DESTINATION_URL
        self.target_room = settings.SLACK_DESTINATION_ROOM
        self.comments_room = settings.SLACK_DESTINATION_ROOM_COMMENTS
        self.comments_type = settings.SLACK_TYPE_COMMENTS

    def slack_links(self, links, sources):
        return ', '.join(
            f'<{links[source.id]}|{source.title}>'
            for source in sources
        )

    def extra_kwargs(self, message_type, **kwargs):
        source = kwargs['source']
        sources = kwargs['sources']
        request = kwargs['request']
        related = kwargs['related']
        link = link_to(source, request)
        link_related = link_to(related, request)
        links = {
            source.id: link_to(source, request)
            for source in sources
        }
        return {
            'link': link,
            'link_related': link_related,
            'links': links,
        }

    def recipients(self, message_type, source, related, **kwargs):
        if message_type == MESSAGES.SEND_FOR_APPROVAL:
            return [
                self.slack_id(user)
                for user in User.objects.approvers()
                if self.slack_id(user)
            ]

        recipients = [self.slack_id(source.lead)]

        # Notify second reviewer when first reviewer is done.
        if message_type == MESSAGES.NEW_REVIEW and related:
            submission = source
            if submission.assigned.with_roles().count() == 2 and related.author.reviewer == submission.assigned.with_roles().first().reviewer:
                recipients.append(self.slack_id(submission.assigned.with_roles().last().reviewer))

        return recipients

    def batch_recipients(self, message_type, sources, **kwargs):
        # We group the messages by lead
        leads = User.objects.filter(id__in=sources.values('lead'))
        return [
            {
                'recipients': [self.slack_id(lead)],
                'sources': sources.filter(lead=lead),
            } for lead in leads
        ]

    def reviewers_updated(self, source, link, user, added=list(), removed=list(), **kwargs):
        submission = source
        message = [_('{user} has updated the reviewers on <{link}|{title}>.').format(user=user, link=link, title=submission.title)]

        if added:
            message.append(_('Added:'))
            message.extend(reviewers_message(added))

        if removed:
            message.append(_('Removed:'))
            message.extend(reviewers_message(removed))

        return ' '.join(message)

    def handle_batch_lead(self, sources, links, user, new_lead, **kwargs):
        submissions = sources
        submissions_text = self.slack_links(links, submissions)
        return (
            _('{user} has batch changed lead to {new_lead} on: {submissions_text}').format(
                user=user,
                submissions_text=submissions_text,
                new_lead=new_lead,
            )
        )

    def handle_batch_reviewers(self, sources, links, user, added, **kwargs):
        submissions = sources
        submissions_text = self.slack_links(links, submissions)
        reviewers_text = ' '.join([
            _('{user} as {name},').format(user=str(user), name=role.name)
            for role, user in added
            if user
        ])
        return (
            _('{user} has batch added {reviewers_text} as reviewers on: {submissions_text}').format(
                user=user,
                submissions_text=submissions_text,
                reviewers_text=reviewers_text,
            )
        )

    def handle_batch_transition(self, user, links, sources, transitions, **kwargs):
        submissions = sources
        submissions_text = [
            ': '.join([
                self.slack_links(links, [submission]),
                f'{transitions[submission.id].display_name} → {submission.phase}',
            ])
            for submission in submissions
        ]
        submissions_links = ','.join(submissions_text)
        return (
            _('{user} has transitioned the following submissions: {submissions_links}').format(
                user=user,
                submissions_links=submissions_links,
            )
        )

    def handle_determination(self, source, link, determination, **kwargs):
        submission = source
        if determination.send_notice:
            return(
                _('A determination for <{link}|{submission_title}> was sent by email. Outcome: {determination_outcome}').format(
                    link=link,
                    submission_title=submission.title,
                    determination_outcome=determination.clean_outcome
                )
            )
        return (
            _('A determination for <{link}|{submission_title}> was saved without sending an email. Outcome: {determination_outcome}').format(
                link=link,
                submission_title=submission.title,
                determination_outcome=determination.clean_outcome
            )
        )

    def handle_batch_determination(self, sources, links, determinations, **kwargs):
        submissions = sources
        submissions_links = ','.join([
            self.slack_links(links, [submission])
            for submission in submissions
        ])

        outcome = determinations[submissions[0].id].clean_outcome

        return (
            _('Determinations of {outcome} was sent for: {submissions_links}').format(
                outcome=outcome,
                submissions_links=submissions_links,
            )
        )

    def handle_batch_delete_submission(self, sources, links, user, **kwargs):
        submissions = sources
        submissions_text = ', '.join([submission.title for submission in submissions])
        return _('{user} has deleted submissions: {title}').format(user=user, title=submissions_text)

    def notify_reviewers(self, source, link, **kwargs):
        submission = source
        reviewers_to_notify = []
        for reviewer in submission.reviewers.all():
            if submission.phase.permissions.can_review(reviewer):
                reviewers_to_notify.append(reviewer)

        reviewers = ', '.join(
            str(reviewer) for reviewer in reviewers_to_notify
        )

        return (
            _('<{link}|{title}> is ready for review. The following are assigned as reviewers: {reviewers}').format(
                link=link,
                reviewers=reviewers,
                title=submission.title,
            )
        )

    def batch_notify_reviewers(self, sources, links, **kwargs):
        kwargs.pop('source')
        kwargs.pop('link')
        return '. '.join(
            self.notify_reviewers(source, link=links[source.id], **kwargs)
            for source in sources
        )

    def slack_id(self, user):
        if user is None:
            return ''

        if not user.slack:
            return ''

        return f'<{user.slack}>'

    def slack_channels(self, source, **kwargs):
        # Set the default room as a start.
        target_rooms = [self.target_room]
        try:
            fund_slack_channel = source.get_from_parent('slack_channel').split(',')
        except AttributeError:
            # Not a submission object.
            pass
        else:
            # If there are custom rooms, set them in place of the default room
            custom_rooms = [channel for channel in fund_slack_channel if channel]
            if len(custom_rooms) > 0:
                target_rooms = custom_rooms

        try:
            comment = kwargs['comment']
        except KeyError:
            # Not a comment, no extra rooms.
            pass
        else:
            if self.comments_room:
                if any(self.comments_type):
                    if comment.visibility in self.comments_type:
                        target_rooms.extend([self.comments_room])
                else:
                    target_rooms.extend([self.comments_room])

        # Make sure each channel name starts with a "#".
        target_rooms = [
            room.strip() if room.startswith('#') else '#' + room.strip()
            for room in target_rooms
            if room
        ]

        return target_rooms

    def send_message(self, message, recipient, source, **kwargs):
        target_rooms = self.slack_channels(source, **kwargs)

        if not self.destination or not any(target_rooms):
            errors = list()
            if not self.destination:
                errors.append('Destination URL')
            if not target_rooms:
                errors.append('Room ID')
            return 'Missing configuration: {}'.format(', '.join(errors))

        message = ' '.join([recipient, message]).strip()

        data = {
            "room": target_rooms,
            "message": message,
        }
        response = requests.post(self.destination, json=data)

        return str(response.status_code) + ': ' + response.content.decode()


class EmailAdapter(AdapterBase):
    adapter_type = 'Email'
    messages = {
        MESSAGES.NEW_SUBMISSION: 'funds/email/confirmation.html',
        MESSAGES.COMMENT: 'notify_comment',
        MESSAGES.EDIT: 'messages/email/edit.html',
        MESSAGES.TRANSITION: 'handle_transition',
        MESSAGES.BATCH_TRANSITION: 'handle_batch_transition',
        MESSAGES.DETERMINATION_OUTCOME: 'handle_determination',
        MESSAGES.BATCH_DETERMINATION_OUTCOME: 'handle_batch_determination',
        MESSAGES.INVITED_TO_PROPOSAL: 'messages/email/invited_to_proposal.html',
        MESSAGES.BATCH_READY_FOR_REVIEW: 'handle_batch_ready_for_review',
        MESSAGES.READY_FOR_REVIEW: 'handle_ready_for_review',
        MESSAGES.REVIEWERS_UPDATED: 'handle_ready_for_review',
        MESSAGES.BATCH_REVIEWERS_UPDATED: 'handle_batch_ready_for_review',
        MESSAGES.PARTNERS_UPDATED: 'partners_updated_applicant',
        MESSAGES.PARTNERS_UPDATED_PARTNER: 'partners_updated_partner',
        MESSAGES.UPLOAD_CONTRACT: 'messages/email/contract_uploaded.html',
        MESSAGES.CREATED_PROJECT: 'handle_project_created',
        MESSAGES.UPDATED_VENDOR: 'handle_vendor_updated',
        MESSAGES.SENT_TO_COMPLIANCE: 'messages/email/sent_to_compliance.html',
        MESSAGES.UPDATE_INVOICE: 'handle_invoice_updated',
        MESSAGES.UPDATE_INVOICE_STATUS: 'handle_invoice_status_updated',
        MESSAGES.SUBMIT_REPORT: 'messages/email/report_submitted.html',
        MESSAGES.SKIPPED_REPORT: 'messages/email/report_skipped.html',
        MESSAGES.REPORT_FREQUENCY_CHANGED: 'messages/email/report_frequency.html',
        MESSAGES.REPORT_NOTIFY: 'messages/email/report_notify.html',
        MESSAGES.REVIEW_REMINDER: 'messages/email/ready_to_review.html',
    }

    def get_subject(self, message_type, source):
        if source:
            if is_ready_for_review(message_type) or is_reviewer_update(message_type):
                subject = _('Application ready to review: {source.title}').format(source=source)
                if message_type in {MESSAGES.BATCH_READY_FOR_REVIEW, MESSAGES.BATCH_REVIEWERS_UPDATED}:
                    subject = _('Multiple applications are now ready for your review')
            elif message_type in {MESSAGES.REVIEW_REMINDER}:
                subject = _('Reminder: Application ready to review: {source.title}').format(source=source)
            else:
                try:
                    subject = source.page.specific.subject or _('Your application to {org_long_name}: {source.title}').format(org_long_name=settings.ORG_LONG_NAME, source=source)
                except AttributeError:
                    subject = _('Your {org_long_name} Project: {source.title}').format(org_long_name=settings.ORG_LONG_NAME, source=source)
            return subject

    def extra_kwargs(self, message_type, source, sources, **kwargs):
        return {
            'subject': self.get_subject(message_type, source),
        }

    def handle_transition(self, old_phase, source, **kwargs):
        from hypha.apply.funds.workflow import PHASES
        submission = source
        # Retrive status index to see if we are going forward or backward.
        old_index = list(dict(PHASES).keys()).index(old_phase.name)
        target_index = list(dict(PHASES).keys()).index(submission.status)
        is_forward = old_index < target_index

        if is_forward:
            return self.render_message(
                'messages/email/transition.html',
                source=submission,
                old_phase=old_phase,
                **kwargs
            )

    def handle_batch_transition(self, transitions, sources, **kwargs):
        submissions = sources
        kwargs.pop('source')
        for submission in submissions:
            old_phase = transitions[submission.id]
            return self.handle_transition(old_phase=old_phase, source=submission, **kwargs)

    def handle_invoice_status_updated(self, related, **kwargs):
        return self.render_message(
            'messages/email/invoice_status_updated.html',
            has_changes_requested=related.has_changes_requested,
            **kwargs,
        )

    def handle_invoice_updated(self, **kwargs):
        return self.render_message(
            'messages/email/invoice_updated.html',
            **kwargs,
        )

    def handle_project_created(self, source, **kwargs):
        from hypha.apply.projects.models import ProjectSettings
        request = kwargs.get('request')
        project_settings = ProjectSettings.for_request(request)
        if project_settings.vendor_setup_required:
            return self.render_message(
                'messages/email/vendor_setup_needed.html',
                source=source,
                **kwargs
            )

    def handle_vendor_updated(self, source, **kwargs):
        return self.render_message(
            'messages/email/vendor_updated.html',
            source=source,
            **kwargs,
        )

    def handle_determination(self, determination, source, **kwargs):
        submission = source
        if determination.send_notice:
            return self.render_message(
                'messages/email/determination.html',
                source=submission,
                determination=determination,
                **kwargs
            )

    def handle_batch_determination(self, determinations, sources, **kwargs):
        submissions = sources
        kwargs.pop('source')
        for submission in submissions:
            determination = determinations[submission.id]
            return self.render_message(
                'messages/email/determination.html',
                source=submission,
                determination=determination,
                **kwargs
            )

    def handle_ready_for_review(self, request, source, **kwargs):
        if settings.SEND_READY_FOR_REVIEW:
            return self.render_message(
                'messages/email/ready_to_review.html',
                source=source,
                request=request,
                **kwargs
            )

    def handle_batch_ready_for_review(self, request, sources, **kwargs):
        if settings.SEND_READY_FOR_REVIEW:
            return self.render_message(
                'messages/email/batch_ready_to_review.html',
                sources=sources,
                request=request,
                **kwargs
            )

    def notify_comment(self, **kwargs):
        comment = kwargs['comment']
        source = kwargs['source']
        if not comment.priviledged and not comment.user == source.user:
            return self.render_message('messages/email/comment.html', **kwargs)

    def recipients(self, message_type, source, user, **kwargs):
        if is_ready_for_review(message_type):
            return self.reviewers(source)

        if is_reviewer_update(message_type):
            # Notify newly added reviewers only if they can review in the current phase
            reviewers = self.reviewers(source)
            added = kwargs.get("added", [])
            return [
                assigned_reviewer.reviewer.email
                for assigned_reviewer in added
                if assigned_reviewer.reviewer.email in reviewers
            ]

        if is_transition(message_type):
            # Only notify the applicant if the new phase can be seen within the workflow
            if not source.phase.permissions.can_view(source.user):
                return []

        if message_type == MESSAGES.PARTNERS_UPDATED_PARTNER:
            partners = kwargs['added']
            return [partner.email for partner in partners]

        if message_type == MESSAGES.SENT_TO_COMPLIANCE:
            from hypha.apply.projects.models import ProjectSettings
            project_settings = ProjectSettings.objects.first()

            if project_settings is None:
                # TODO: what to do when this isn't configured??
                return []

            return [project_settings.compliance_email]

        if message_type in {MESSAGES.SUBMIT_REPORT, MESSAGES.UPDATE_INVOICE}:
            # Don't tell the user if they did these activities
            if user.is_applicant:
                return []

        if message_type in {MESSAGES.REVIEW_REMINDER}:
            return self.reviewers(source)

        return [source.user.email]

    def batch_recipients(self, message_type, sources, **kwargs):
        if not (is_ready_for_review(message_type) or is_reviewer_update(message_type)):
            return super().batch_recipients(message_type, sources, **kwargs)

        added = [reviewer.email for _, reviewer in kwargs.get("added", []) if reviewer]

        reviewers_to_message = defaultdict(list)
        for source in sources:
            reviewers = self.reviewers(source)
            for reviewer in reviewers:
                if not is_reviewer_update(message_type) or reviewer in added:
                    reviewers_to_message[reviewer].append(source)

        return [
            {
                'recipients': [reviewer],
                'sources': sources,
            } for reviewer, sources in reviewers_to_message.items()
        ]

    def reviewers(self, source):
        return [
            reviewer.email
            for reviewer in source.missing_reviewers.all()
            if source.phase.permissions.can_review(reviewer) and not reviewer.is_apply_staff
        ]

    def partners_updated_applicant(self, added, removed, **kwargs):
        if added:
            return self.render_message(
                'messages/email/partners_update_applicant.html',
                added=added,
                **kwargs
            )

    def partners_updated_partner(self, added, removed, **kwargs):
        for partner in added:
            return self.render_message('messages/email/partners_update_partner.html', **kwargs)

    def render_message(self, template, **kwargs):
        return render_to_string(template, kwargs, kwargs['request'])

    def send_message(self, message, source, subject, recipient, logs, **kwargs):
        try:
            from_email = source.page.specific.from_address
        except AttributeError:  # we're dealing with a project
            from_email = source.submission.page.specific.from_address
        except Exception as e:
            from_email = None
            logger.exception(e)

        try:
            send_mail(
                subject,
                message,
                from_email,
                [recipient],
                logs=logs
            )
        except Exception as e:
            return 'Error: ' + str(e)


class DjangoMessagesAdapter(AdapterBase):
    adapter_type = 'Django'
    always_send = True

    messages = {
        MESSAGES.BATCH_REVIEWERS_UPDATED: 'batch_reviewers_updated',
        MESSAGES.BATCH_TRANSITION: 'batch_transition',
        MESSAGES.BATCH_DETERMINATION_OUTCOME: 'batch_determinations',
        MESSAGES.UPLOAD_DOCUMENT: _('Successfully uploaded document'),
        MESSAGES.REMOVE_DOCUMENT: _('Successfully removed document'),
        MESSAGES.SKIPPED_REPORT: 'handle_skipped_report',
        MESSAGES.REPORT_FREQUENCY_CHANGED: 'handle_report_frequency',
        MESSAGES.CREATE_REMINDER: _('Reminder created'),
        MESSAGES.DELETE_REMINDER: _('Reminder deleted'),
    }

    def batch_reviewers_updated(self, added, sources, **kwargs):
        reviewers_text = ' '.join([
            _('{user} as {name},').format(user=str(user), name=role.name)
            for role, user in added
            if user
        ])

        return (
            _('Batch reviewers added: {reviewers_text} to ').format(reviewers_text=reviewers_text) + ', '.join(['"{title}"'.format(title=source.title) for source in sources])
        )

    def handle_report_frequency(self, config, **kwargs):
        new_schedule = config.get_frequency_display()
        return _('Successfully updated reporting frequency. They will now report {new_schedule} starting on {schedule_start}').format(new_schedule=new_schedule, schedule_start=config.schedule_start)

    def handle_skipped_report(self, report, **kwargs):
        if report.skipped:
            return _('Successfully skipped a Report for {start_date} to {end_date}').format(start_date=report.start_date, end_date=report.end_date)
        else:
            return _('Successfully unskipped a Report for {start_date} to {end_date}').format(start_date=report.start_date, end_date=report.end_date)

    def batch_transition(self, sources, transitions, **kwargs):
        base_message = 'Successfully updated:'
        transition = '{submission} [{old_display} → {new_display}].'
        transition_messages = [
            transition.format(
                submission=submission.title,
                old_display=transitions[submission.id],
                new_display=submission.phase,
            ) for submission in sources
        ]
        messages = [base_message, *transition_messages]
        return ' '.join(messages)

    def batch_determinations(self, sources, determinations, **kwargs):
        submissions = sources
        outcome = determinations[submissions[0].id].clean_outcome

        base_message = _('Successfully determined as {outcome}: ').format(outcome=outcome)
        submissions_text = [
            str(submission.title) for submission in submissions
        ]
        return base_message + ', '.join(submissions_text)

    def recipients(self, *args, **kwargs):
        return [None]

    def batch_recipients(self, message_type, sources, *args, **kwargs):
        return [{
            'recipients': [None],
            'sources': sources,
        }]

    def send_message(self, message, request, **kwargs):
        messages.add_message(request, messages.INFO, message)


class MessengerBackend:
    def __init__(self, *adpaters):
        self.adapters = adpaters

    def __call__(self, *args, related=None, **kwargs):
        return self.send(*args, related=related, **kwargs)

    def send(self, message_type, request, user, related, source=None, sources=list(), **kwargs):
        from .models import Event
        if source:
            event = Event.objects.create(type=message_type.name, by=user, source=source)
            for adapter in self.adapters:
                adapter.process(message_type, event, request=request, user=user, source=source, related=related, **kwargs)

        elif sources:
            events = Event.objects.bulk_create(
                Event(type=message_type.name, by=user, source=source)
                for source in sources
            )
            for adapter in self.adapters:
                adapter.process_batch(message_type, events, request=request, user=user, sources=sources, related=related, **kwargs)


adapters = [
    ActivityAdapter(),
    SlackAdapter(),
    EmailAdapter(),
    DjangoMessagesAdapter(),
]


messenger = MessengerBackend(*adapters)<|MERGE_RESOLUTION|>--- conflicted
+++ resolved
@@ -248,13 +248,7 @@
         MESSAGES.REQUEST_PROJECT_CHANGE: _('Requested changes for acceptance: "{comment}"'),
         MESSAGES.UPLOAD_CONTRACT: _('Uploaded a {contract.state} contract'),
         MESSAGES.APPROVE_CONTRACT: _('Approved contract'),
-<<<<<<< HEAD
-        MESSAGES.UPDATE_PAYMENT_REQUEST_STATUS: _('Updated Payment Request status to: {payment_request.status_display}'),
-        MESSAGES.UPDATE_INVOICE_STATUS: 'handle_update_invoice_status',
-        MESSAGES.REQUEST_PAYMENT: _('Payment Request submitted'),
-=======
         MESSAGES.UPDATE_INVOICE_STATUS: _('Updated Invoice status to: {invoice.status_display}'),
->>>>>>> 0d65f73f
         MESSAGES.CREATE_INVOICE: _('Invoice created'),
         MESSAGES.SUBMIT_REPORT: _('Submitted a report'),
         MESSAGES.SKIPPED_REPORT: 'handle_skipped_report',

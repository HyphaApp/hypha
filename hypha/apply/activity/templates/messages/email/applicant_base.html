--- conflicted
+++ resolved
@@ -1,11 +1,7 @@
 {% extends "messages/email/base.html" %}
 
 {% load i18n %}
-<<<<<<< HEAD
-{% block salutation %}{% blocktrans with applicant_name=source.user.get_full_name|default:"applicant" %}Dear {{ applicant_name }},{% endblocktrans %}{% endblock %}
-=======
 {% block salutation %}{% blocktrans with name=source.user.get_full_name|default:"applicant" %}Dear {{ name }},{% endblocktrans %}{% endblock %}
->>>>>>> dfca460f
 
 {% block more_info %}
 

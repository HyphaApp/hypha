--- conflicted
+++ resolved
@@ -5,14 +5,8 @@
 {% block content %}{% endblock %}
 
 {% block more_info %}{% endblock %}
-<<<<<<< HEAD
-{% trans "Kind Regards," %}
-{% blocktrans %}The {{ ORG_SHORT_NAME }} Team{% endblocktrans %}
-=======
 {% blocktrans %}Kind Regards,
 The {{ ORG_SHORT_NAME }} Team
-
->>>>>>> d02f7a30
 -- 
 {{ ORG_LONG_NAME }}
 {{ PUBLIC_SITE.root_url }}{% endblocktrans %}

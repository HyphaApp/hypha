--- conflicted
+++ resolved
@@ -1,11 +1,7 @@
 {% extends "messages/email/applicant_base.html" %}
 
 {% load i18n %}
-<<<<<<< HEAD
-{% block content %}{% blocktrans on=source.title by=comment.user %}There has been a new comment on "{{ on }}" by {{ by }}.{% endblocktrans %}
-=======
 {% block content %}{% blocktrans with title=source.title user=comment.user %}There has been a new comment on "{{ title }}" by {{ user }}.{% endblocktrans %}
->>>>>>> dfca460f
 
 {% trans "Read the full comment here" %}: {{ request.scheme }}://{{ request.get_host }}{{ source.get_absolute_url }}#comments{% endblock %}
 

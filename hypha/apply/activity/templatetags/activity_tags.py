import json

from django import template
from django.conf import settings

from hypha.apply.determinations.models import Determination
from hypha.apply.projects.models import Contract
from hypha.apply.review.models import Review
from hypha.apply.users.models import User

from ..models import ALL, APPLICANT_PARTNERS, REVIEWER, TEAM

register = template.Library()


@register.filter
def display_author(activity, user) -> str:
    """Creates a formatted author string based on the activity and viewer role.

    Args:
        activity:
            An [`Activity`][hypha.apply.activity.models.Activity] object
        user:
            The [`User`][hypha.apply.users.models.User] that is viewing the
            given activity

    Returns:
        A string with the formatted author depending on the user role (ie. a
        comment from staff viewed by an applicant will return the org name).
    """
    if settings.HIDE_STAFF_IDENTITY and (
        (user.is_applicant or user.is_partner) and activity.user.is_org_faculty
    ):
        return settings.ORG_LONG_NAME
    if isinstance(activity.related_object, Review) and activity.source.user == user:
        return "Reviewer"
    return activity.user.get_display_name_with_group()


@register.filter
def user_can_see_related(activity, user):
    if not activity.related_object:
        return False

    if user.is_apply_staff:
        return True

    if isinstance(activity.related_object, (Determination, Contract)):
        return True

    return False


@register.filter
def display_for(activity, user):
    try:
        message_data = json.loads(activity.message)
    except json.JSONDecodeError:
        return activity.message
    else:
        # A message with only numbers (int) is valid json so check we have "real" json.
        if not isinstance(message_data, (dict, list)):
            return activity.message

    visible_for_user = activity.visibility_for(user)

    if set(visible_for_user) & {TEAM, REVIEWER}:
        return message_data[TEAM]

    return message_data[ALL]


@register.filter
def visibility_options(activity, user) -> str:
    """Gets all visibility choices for the specified user

    Args:
        activity:
            An [`Activity`][hypha.apply.activity.models.Activity] object
        user:
            A [`User`][hypha.apply.users.models.User] object

    Returns:
        A JSON string of visibility options
    """
    submission_partner_list = activity.source.partners.all()
    choices = activity.visibility_choices_for(user, submission_partner_list)
    return json.dumps(choices)


@register.filter
def visibility_display(visibility: str, user) -> str:
    """Creates a formatted visibility string with visibility string and user.

    Args:
        visibility:
            A visibility string (likely a constant from [activity models][hypha.apply.activity.models])
        user:
            [`User`][hypha.apply.users.models.User] to be shown the formatted string

    Returns:
        A formatted visibility string (ie. "ACME team" if visibility is "team"
        and user is applicant or "all" if visibility is "all").
    """
    if not user.is_apply_staff and not user.is_finance and not user.is_contracting:
        team_string = f"{settings.ORG_SHORT_NAME} {TEAM}"
    else:
        team_string = TEAM

    if visibility == APPLICANT_PARTNERS:
        visibility = " + ".join(visibility.split())

    if visibility == TEAM:
        return team_string

    if visibility not in (TEAM, ALL):
        return f"{visibility} + {team_string}"

<<<<<<< HEAD
    return visibility


@register.filter
def source_type(value) -> str:
    """Formats source type

    For a given source type containing "submission", this will be converted
    to "Submission" (ie. "application submission" -> "Submission").

    Args:
        value: the source type to be formatted

    Returns:
        A source type string with a capitalized first letter
    """
    if value and "submission" in value:
        return "Submission"
    return str(value).capitalize()


@register.simple_tag(takes_context=True)
def display_name_for_email(context: dict, user: User) -> str:
    """Gets a user's display name when being used in an email

    Primarily used to hide staff identities

    Args:
        user: the [`User`][hypha.apply.users.models.User] to get the display name for
        context: the context provided by the template

    Returns:
        str: the display name to be used to address the user in question
    """
    recipient = context["recipient"]

    if (
        settings.HIDE_STAFF_IDENTITY
        and user.is_org_faculty
        and not recipient.is_org_faculty
    ):
        return settings.ORG_LONG_NAME
    else:
        return str(user)
=======
    return visibility
>>>>>>> 6c963333
<|MERGE_RESOLUTION|>--- conflicted
+++ resolved
@@ -6,7 +6,6 @@
 from hypha.apply.determinations.models import Determination
 from hypha.apply.projects.models import Contract
 from hypha.apply.review.models import Review
-from hypha.apply.users.models import User
 
 from ..models import ALL, APPLICANT_PARTNERS, REVIEWER, TEAM
 
@@ -116,51 +115,4 @@
     if visibility not in (TEAM, ALL):
         return f"{visibility} + {team_string}"
 
-<<<<<<< HEAD
-    return visibility
-
-
-@register.filter
-def source_type(value) -> str:
-    """Formats source type
-
-    For a given source type containing "submission", this will be converted
-    to "Submission" (ie. "application submission" -> "Submission").
-
-    Args:
-        value: the source type to be formatted
-
-    Returns:
-        A source type string with a capitalized first letter
-    """
-    if value and "submission" in value:
-        return "Submission"
-    return str(value).capitalize()
-
-
-@register.simple_tag(takes_context=True)
-def display_name_for_email(context: dict, user: User) -> str:
-    """Gets a user's display name when being used in an email
-
-    Primarily used to hide staff identities
-
-    Args:
-        user: the [`User`][hypha.apply.users.models.User] to get the display name for
-        context: the context provided by the template
-
-    Returns:
-        str: the display name to be used to address the user in question
-    """
-    recipient = context["recipient"]
-
-    if (
-        settings.HIDE_STAFF_IDENTITY
-        and user.is_org_faculty
-        and not recipient.is_org_faculty
-    ):
-        return settings.ORG_LONG_NAME
-    else:
-        return str(user)
-=======
-    return visibility
->>>>>>> 6c963333
+    return visibility
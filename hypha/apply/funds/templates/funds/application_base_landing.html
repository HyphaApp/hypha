{% extends "base-apply.html" %}
{% load i18n wagtailcore_tags wagtailsettings_tags %}
{% block body_class %}{% endblock %}

{% block content %}
    <div class="wrapper max-w-2xl mt-8">
        {% if form_submission.status == 'draft' %}
            <h3>{% trans "Your application is saved as a draft." %}</h3>

            <p>{% trans "Please note that your application is not submitted for review." %}</p>

            {% if request.user.is_authenticated %}
                <p>{% trans "You can access your applications from your dashboard. From there, you can complete and submit them." %}</p>
            {% else %}
                <p>{% trans "You can complete your application by following the log-in details emailed to you." %}</p>
            {% endif %}

        {% else %}
            <h3>{% blocktrans %}Thank you for your submission to the {{ ORG_LONG_NAME }}.{% endblocktrans %}</h3>

            <p>{% trans "An e-mail with more information has been sent to the address you entered." %}</p>

            <p>
<<<<<<< HEAD
                {% if request.user.is_authenticated and request.user.can_access_dashboard %}
                    <a href="{% url 'dashboard:dashboard' %}"><button class="button button--primary">{% blocktrans %}Go to my dashboard.{% endblocktrans %}</button></a>
                {% else %}
                    <a href="{% url 'users_public:login' %}"><button class="button button--primary">{% blocktrans %}Log in{% endblocktrans %}</button></a>
                {% endif %}
=======
                {% blocktrans with email=ORG_EMAIL|urlize %}
                    If you do not receive an e-mail within 15 minutes
                    please check your spam folder and contact {{ email }}
                    for further assistance.
                {% endblocktrans %}
>>>>>>> 827754f9
            </p>

            {% with email_context=page.specific %}
                <p>{{ email_context.confirmation_text_extra|urlize }}</p>
            {% endwith %}

            {% block extra_text %}
                <div class="prose">
                    {{ settings.funds.ApplicationSettings.extra_text_round|richtext }}
                </div>
            {% endblock %}

        {% endif %}

        <div class="mt-4">
            {% if request.user.is_authenticated %}
                <a
                    class="button button--primary"
                    href="{% url 'dashboard:dashboard' %}"
                >
                    {% trans "Go to your dashboard" %}
                </a>
            {% else %}
                <a
                    class="button button--primary"
                    href="{% url 'users_public:login' %}"
                >
                    {% trans "Log in" %}
                </a>
            {% endif %}
        </div>

    </div>
{% endblock %}<|MERGE_RESOLUTION|>--- conflicted
+++ resolved
@@ -21,19 +21,11 @@
             <p>{% trans "An e-mail with more information has been sent to the address you entered." %}</p>
 
             <p>
-<<<<<<< HEAD
-                {% if request.user.is_authenticated and request.user.can_access_dashboard %}
-                    <a href="{% url 'dashboard:dashboard' %}"><button class="button button--primary">{% blocktrans %}Go to my dashboard.{% endblocktrans %}</button></a>
-                {% else %}
-                    <a href="{% url 'users_public:login' %}"><button class="button button--primary">{% blocktrans %}Log in{% endblocktrans %}</button></a>
-                {% endif %}
-=======
                 {% blocktrans with email=ORG_EMAIL|urlize %}
                     If you do not receive an e-mail within 15 minutes
                     please check your spam folder and contact {{ email }}
                     for further assistance.
                 {% endblocktrans %}
->>>>>>> 827754f9
             </p>
 
             {% with email_context=page.specific %}
@@ -49,7 +41,7 @@
         {% endif %}
 
         <div class="mt-4">
-            {% if request.user.is_authenticated %}
+            {% if request.user.is_authenticated and request.user.can_access_dashboard%}
                 <a
                     class="button button--primary"
                     href="{% url 'dashboard:dashboard' %}"

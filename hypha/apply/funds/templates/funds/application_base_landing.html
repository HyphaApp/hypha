{% extends "base.html" %}
{% load i18n wagtailcore_tags wagtailsettings_tags %}

{% block header_modifier %}header--light-bg{% endblock %}
{% block content %}
<div class="wrapper wrapper--small">
	{% if form_submission.status == 'draft' %}
		<h3>{% trans "Your application is saved as a draft." %}</h3>
	{% else %}
    	<h3>{% blocktrans %}Thank you for your submission to the {{ ORG_LONG_NAME }}.{% endblocktrans %}</h3>
	{% endif %}
    <div class="rich-text">
    	{% if form_submission.status == 'draft' %}
    		<p>{% trans "Please note that it is not submitted for review. You can complete your application by following the log-in details emailed to you." %}</p>
    	{% else %}
        	<p>{% trans "An e-mail with more information has been sent to the address you entered." %}</p>
        {% endif %}
<<<<<<< HEAD
        <p>{% blocktrans %}If you do not receive an e-mail within 15 minutes please check your
spam folder and contact {{ ORG_STAFF_EMAIL|urlize }} for further assistance.{% endblocktrans %}</p>
=======
        <p>{% blocktrans with email=ORG_EMAIL|urlize %}If you do not receive an e-mail within 15 minutes please check your
spam folder and contact {{ email }} for further assistance.{% endblocktrans %}</p>
>>>>>>> dfca460f
        {% with email_context=page.specific %}<p>{{ email_context.confirmation_text_extra|urlize }}</p>{% endwith %}

        {% block extra_text %}{{ settings.funds.ApplicationSettings.extra_text_round|richtext }}{% endblock %}
    </div>
</div>
{% endblock %}<|MERGE_RESOLUTION|>--- conflicted
+++ resolved
@@ -15,13 +15,8 @@
     	{% else %}
         	<p>{% trans "An e-mail with more information has been sent to the address you entered." %}</p>
         {% endif %}
-<<<<<<< HEAD
-        <p>{% blocktrans %}If you do not receive an e-mail within 15 minutes please check your
-spam folder and contact {{ ORG_STAFF_EMAIL|urlize }} for further assistance.{% endblocktrans %}</p>
-=======
-        <p>{% blocktrans with email=ORG_EMAIL|urlize %}If you do not receive an e-mail within 15 minutes please check your
+        <p>{% blocktrans with email=ORG_STAFF_EMAIL|urlize %}If you do not receive an e-mail within 15 minutes please check your
 spam folder and contact {{ email }} for further assistance.{% endblocktrans %}</p>
->>>>>>> dfca460f
         {% with email_context=page.specific %}<p>{{ email_context.confirmation_text_extra|urlize }}</p>{% endwith %}
 
         {% block extra_text %}{{ settings.funds.ApplicationSettings.extra_text_round|richtext }}{% endblock %}

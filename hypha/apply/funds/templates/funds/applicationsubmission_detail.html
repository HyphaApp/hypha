{% extends "base-apply.html" %}
{% load i18n static workflow_tags wagtailcore_tags statusbar_tags archive_tags submission_tags translate_tags primaryactions_tags project_tags %}
{% load heroicons %}
{% load can from permission_tags %}

{% block title %}{{ object.title_text_display }}{% endblock %}
{% block body_class %}{% endblock %}

{% block hero %}
    <c-hero padding="pt-4">
        {% if object.project %}
            {% include "application_projects/includes/project_header.html" with object=object.project %}
        {% else %}
            {% include "funds/includes/application_header.html" %}
        {% endif %}

        <div role="tablist" class="font-medium tabs tabs-lg tabs-lift text-base-content">
            <a
                class="tab tab-active"
                href="{% url 'funds:submissions:detail' pk=object.id %}"
            >
                {% trans "Application" %}
            </a>

            {% if PROJECTS_ENABLED and object.project %}
                {% user_can_access_project object.project user as can_access_project %}
                {% if can_access_project %}
                    <a
                        class="tab [--color-base-content:var(--color-neutral-content)]"
                        href="{% url 'funds:submissions:project' pk=object.id %}"
                    >
                        {% trans "Project" %}
                    </a>
                {% endif %}
            {% endif %}

            <a
                class="tab [--color-base-content:var(--color-neutral-content)]"
                href="{% url 'funds:submissions:comments' pk=object.id %}"
            >
                {% trans "Comments" %} ({{ comments_count }})
            </a>

            {# is_staff is only used for Django Admin. #}
            {% if request.user.is_staff %}
                <a
                    class="hidden md:block tab ms-auto [--color-base-content:var(--color-neutral-content)]"
                    href="{% url 'admin:activity_event_changelist' %}?submission__id={{ object.id }}"
                >
                    {% trans "View message log" %}
                </a>
            {% endif %}
        </div>
    </c-hero>
{% endblock %}


{% block content %}

    <div class="mt-4 mb-8">
        <div class="wrapper wrapper--sidebar">
            {% if request.user|has_edit_perm:object and object.status == 'draft_proposal' and not request.user.is_apply_staff %}
                <div class="grow">
                    <h4>{% trans "Congratulations!" %}</h4>
                    <h5>{% blocktrans with stage=object.previous.stage %}Your {{ stage }} application has been accepted.{% endblocktrans %}</h5>
                    <a class="btn btn-primary" href="{% url 'funds:submissions:edit' object.id %}">
                        {% blocktrans with stage=object.stage %}Start your {{ stage }} application.{% endblocktrans %}
                    </a>
                </div>
            {% else %}
                <article class="grow">
                    {% if object.is_archive %}
                        <div role="alert" class="mb-4 alert alert-warning">
                            {% heroicon_outline "lock-closed" aria_hidden="true" size=16 stroke_width=2 %}
                            <span>{% trans "This application has been archived. This is visible to accounts with " %} {{ archive_access_groups|join_with_commas }} roles.</span>
                        </div>
                    {% endif %}

                    {% if object.round.specific.is_sealed %}
                        <div role="alert" class="mb-4 alert alert-warning">
                            {% heroicon_outline "clock" aria_hidden="true" size=16 stroke_width=2 %}
                            <span>{% trans "This application is sealed." %}</span>
                        </div>
                    {% endif %}

                    <header class="flex justify-between @container mb-2"-container-constrained>
                        <div class="grid grid-cols-1 @md:grid-cols-2 w-full text-fg-muted text-xs gap-x-4 gap-y-2">
                            <span>
                                {% if object.is_draft %}
                                    {% trans "Drafted " %}
                                {% else %}
                                    {% trans "Submitted " %}
                                {% endif %}
                                <strong>
                                    <relative-time datetime={{ object.submit_time|date:"c" }}>
                                        {{ object.submit_time|date:"SHORT_DATETIME_FORMAT" }}
                                    </relative-time>
                                </strong>
                                {% trans "by" %}
                                <strong>{% display_submission_author %}</strong>
                            </span>
                            <span>{% trans "Updated" %}
                                <strong>
                                    <relative-time datetime={{ object.live_revision.timestamp|date:"c" }}>
                                        {{ object.live_revision.timestamp|date:"SHORT_DATETIME_FORMAT" }}
                                    </relative-time>
                                </strong>
                                {% trans "by" %}
                                <strong>
                                    {% display_submission_author True %}
                                </strong>
                            </span>
                        </div>
                        <div class="flex flex-1 gap-2 justify-end items-center no-print">

                            {% if request.user|has_edit_perm:object %}
                                <a
                                    class="btn btn-soft btn-secondary btn-sm"
                                    href="{% url 'funds:submissions:edit' object.id %}"
                                >
                                    {% heroicon_micro "pencil-square" class="inline me-1" aria_hidden=true %}
                                    {% trans "Edit" %}
                                </a>
                            {% endif %}
<<<<<<< HEAD
                            <strong>
                                <relative-time datetime={{ object.submit_time|date:"c" }}>
                                    {{ object.submit_time|date:"SHORT_DATETIME_FORMAT" }}
                                </relative-time>
                            </strong>
                            {% trans "by" %}
                            <strong class="line-clamp-2">{% display_submission_author %}</strong>
                        </span>
                        <span>{% trans "Updated" %}
                            <strong>
                                <relative-time datetime={{ object.live_revision.timestamp|date:"c" }}>
                                    {{ object.live_revision.timestamp|date:"SHORT_DATETIME_FORMAT" }}
                                </relative-time>
                            </strong>
                            {% trans "by" %}
                            <strong class="line-clamp-2">
                                {% display_submission_author True %}
                            </strong>
                        </span>
                        <div class="flex flex-1 gap-4 justify-end items-center no-print">
=======

>>>>>>> d9de175b
                            {% can "delete_submission" object as can_delete_submission %}
                            {% if can_delete_submission %}
                                <a
                                    class="btn btn-soft btn-error btn-sm btn-square"
                                    href="{% url 'funds:submissions:delete' object.id %}"
                                    hx-get="{% url 'funds:submissions:delete' object.id %}"
                                    hx-target="#htmx-modal"
                                    aria-label="{% trans "Delete Submission" %}"
                                >
                                    {% heroicon_micro "trash" class="w-4 h-4" aria_hidden=true %}
                                    <span class="sr-only">{% trans "Delete" %}</span>
                                </a>
                            {% endif %}
                        </div>
                    </header>
                    {% if request.user|can_translate_submission %}
                        <div
                            class="wrapper"
                            hx-get="{% url 'funds:submissions:partial-translate-answers' object.id %}"
                            hx-trigger="translateSubmission from:body"
                            hx-indicator="#translate-card-loading"
                            hx-vals='js:{fl: event.detail.from_lang, tl: event.detail.to_lang}'
                        >
                            {% include "funds/includes/rendered_answers.html" %}
                        </div>
                    {% else %}
                        <div class="wrapper">
                            {% include "funds/includes/rendered_answers.html" %}
                        </div>
                    {% endif %}

                </article>
            {% endif %}

            <aside class="sidebar">
                {% block sidebar_top %}
                    {% include "funds/includes/generic_primary_actions.html" %}
                {% endblock %}

                {% block screening_status %}
                {% endblock %}

                {% block determination %}
                    {% if object.determinations.submitted.count %}
                        {% include 'determinations/includes/applicant_determination_block.html' with submission=object %}
                    {% endif %}
                {% endblock %}

                {% block reviews %}
                {% endblock %}

                {% block flags %}
                {% endblock %}

                {% block meta_terms %}
                {% endblock %}

                {% block reminders %}
                {% endblock %}

                {% display_coapplicant_section user object as coapplicant_section %}
                {% if coapplicant_section %}
                    {% block co_applicant %}
                        <div hx-trigger="revealed, coApplicantUpdated from:body" hx-get="{% url 'funds:submissions:partial_coapplicant_invites' object.id %}"></div>
                    {% endblock %}
                {% endif %}

                {% block related %}
                    {% if other_submissions or object.previous or object.next %}
                        <div class="card card-border bg-base-100 shadow-xs">
                            <div class="card-body">
                                <h2 class="card-title">{% trans "Related submissions" %}</h2>

                                {% if object.previous %}
                                    <p class="mb-4">
                                        <a
                                            class="font-bold underline"
                                            href="{% url 'funds:submissions:detail' object.previous.id %}"
                                        >
                                            {% trans "View linked" %} {{ object.previous.stage }}
                                        </a>
                                    </p>
                                {% endif %}

                                {% if object.next %}
                                    <p class="mb-4">
                                        <a
                                            class="font-bold underline"
                                            href="{% url 'funds:submissions:detail' object.next.id %}"
                                        >
                                            {% trans "View linked" %} {{ object.next.stage }}
                                        </a>
                                    </p>
                                {% endif %}

                                <section class="flex flex-col gap-2" data-js-collapse>
                                    {% for submission in other_submissions %}
                                        {% if forloop.first %}
                                            <h6 class="pb-2 mb-0 font-semibold uppercase border-b text-fg-muted">
                                                {% trans "Other Submissions" %}
                                            </h6>
                                        {% endif %}
                                        <div>
                                            <a
                                                class="font-bold hover:underline line-clamp-2"
                                                href="{% url 'funds:submissions:detail' submission.id %}"
                                            >
                                                {{ submission.title }}
                                            </a>
                                            <div class="text-sm text-fg-muted">
                                                <span>#{{ submission.application_id }}</span>
                                                <relative-time datetime='{{ submission.submit_time|date:"c" }}'>
                                                    {{ submission.submit_time|date:"SHORT_DATETIME_FORMAT" }}
                                                </relative-time>
                                                in {{ submission.round|default_if_none:submission.page }}
                                                &middot;
                                                <span>{{ submission.phase }}</span>
                                            </div>
                                        </div>
                                    {% endfor %}
                                </section>
                            </div>
                        </div>
                    {% endif %}
                {% endblock %}
            </aside>
        </div>
    </div>
{% endblock %}

{% block extra_js %}
    <script src="{% static 'js/submission-text-cleanup.js' %}"></script>
{% endblock %}<|MERGE_RESOLUTION|>--- conflicted
+++ resolved
@@ -97,7 +97,7 @@
                                     </relative-time>
                                 </strong>
                                 {% trans "by" %}
-                                <strong>{% display_submission_author %}</strong>
+                                <strong class="line-clamp-2">{% display_submission_author %}</strong>
                             </span>
                             <span>{% trans "Updated" %}
                                 <strong>
@@ -106,7 +106,7 @@
                                     </relative-time>
                                 </strong>
                                 {% trans "by" %}
-                                <strong>
+                                <strong class="line-clamp-2">
                                     {% display_submission_author True %}
                                 </strong>
                             </span>
@@ -122,30 +122,6 @@
                                     {% trans "Edit" %}
                                 </a>
                             {% endif %}
-<<<<<<< HEAD
-                            <strong>
-                                <relative-time datetime={{ object.submit_time|date:"c" }}>
-                                    {{ object.submit_time|date:"SHORT_DATETIME_FORMAT" }}
-                                </relative-time>
-                            </strong>
-                            {% trans "by" %}
-                            <strong class="line-clamp-2">{% display_submission_author %}</strong>
-                        </span>
-                        <span>{% trans "Updated" %}
-                            <strong>
-                                <relative-time datetime={{ object.live_revision.timestamp|date:"c" }}>
-                                    {{ object.live_revision.timestamp|date:"SHORT_DATETIME_FORMAT" }}
-                                </relative-time>
-                            </strong>
-                            {% trans "by" %}
-                            <strong class="line-clamp-2">
-                                {% display_submission_author True %}
-                            </strong>
-                        </span>
-                        <div class="flex flex-1 gap-4 justify-end items-center no-print">
-=======
-
->>>>>>> d9de175b
                             {% can "delete_submission" object as can_delete_submission %}
                             {% if can_delete_submission %}
                                 <a

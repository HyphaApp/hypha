{% extends "base-apply.html" %}
{% load i18n static workflow_tags wagtailcore_tags statusbar_tags archive_tags submission_tags translate_tags primaryactions_tags project_tags %}
{% load heroicons %}
{% load can from permission_tags %}

{% block title %}{{ object.title_text_display }}{% endblock %}
{% block body_class %}{% endblock %}

{% block hero %}
    <div class="pt-4 pb-0 admin-bar bg-neutral text-neutral-content">
        <div class="container-constrained">

            {% if object.project %}
                {% include "application_projects/includes/project_header.html" with object=object.project %}
            {% else %}
                {% include "funds/includes/application_header.html" %}
            {% endif %}

            <div role="tablist" class="font-semibold tabs tabs-lg tabs-lift text-base-content">

                <a
                    class="tab tab-active"
                    href="{% url 'funds:submissions:detail' pk=object.id %}"
                >
                    {% trans "Application" %}
                </a>

                {% if PROJECTS_ENABLED and object.project %}
                    <a
                        class="tab [--color-base-content:var(--color-neutral-content)]"
                        href="{% url 'funds:submissions:project' pk=object.id %}"
                    >
                        {% trans "Project" %}
                    </a>
<<<<<<< HEAD
                {% endif %}

                <a
                    class="tab [--color-base-content:var(--color-neutral-content)]"
                    href="{% url 'funds:submissions:comments' pk=object.id %}"
                >
                    {% trans "Comments" %} ({{ comments_count }})
                </a>
=======
                    {% if PROJECTS_ENABLED and object.project %}
                        {% user_can_access_project object.project user as can_access_project %}
                        {% if can_access_project %}
                            <a
                                class="tab__item"
                                href="{% url 'funds:submissions:project' pk=object.id %}"
                            >
                                {% trans "Project" %}
                            </a>
                        {% endif %}
                    {% endif %}
>>>>>>> 56b31c9f

                {# is_staff is only used for Django Admin. #}
                {% if request.user.is_staff %}
                    <a
                        class="hidden md:block tab ms-auto [--color-base-content:var(--color-neutral-content)]"
                        href="{% url 'admin:activity_event_changelist' %}?submission__id={{ object.id }}"
                    >
                        {% trans "View message log" %}
                    </a>
                {% endif %}

            </div>
        </div>
    </div>
{% endblock %}


{% block content %}

    <div class="mt-4 mb-8">
        <div class="wrapper wrapper--sidebar">
            {% if request.user|has_edit_perm:object and object.status == 'draft_proposal' and not request.user.is_apply_staff %}
                <div class="grow">
                    <h4>{% trans "Congratulations!" %}</h4>
                    <h5>{% blocktrans with stage=object.previous.stage %}Your {{ stage }} application has been accepted.{% endblocktrans %}</h5>
                    <a class="btn btn-primary" href="{% url 'funds:submissions:edit' object.id %}">
                        {% blocktrans with stage=object.stage %}Start your {{ stage }} application.{% endblocktrans %}
                    </a>
                </div>
            {% else %}
                <article class="grow">
                    {% if object.is_archive %}
                        <div role="alert" class="mb-4 alert alert-warning">
                            {% heroicon_outline "lock-closed" aria_hidden="true" size=16 stroke_width=2 %}
                            <span>{% trans "This application has been archived. This is visible to accounts with " %} {{ archive_access_groups|join_with_commas }} roles.</span>
                        </div>
                    {% endif %}

                    {% if object.round.specific.is_sealed %}
                        <div role="alert" class="mb-4 alert alert-warning">
                            {% heroicon_outline "clock" aria_hidden="true" size=16 stroke_width=2 %}
                            <span>{% trans "This application is sealed." %}</span>
                        </div>
                    {% endif %}

                    <header class="flex justify-between @container mb-2"-container-constrained>
                        <div class="grid grid-cols-1 @md:grid-cols-2 w-full text-fg-muted text-sm gap-x-4 gap-y-2">
                            <span>
                                {% if object.is_draft %}
                                    {% trans "Drafted " %}
                                {% else %}
                                    {% trans "Submitted " %}
                                {% endif %}
                                <strong>
                                    <relative-time datetime={{ object.submit_time|date:"c" }}>
                                        {{ object.submit_time|date:"SHORT_DATETIME_FORMAT" }}
                                    </relative-time>
                                </strong>
                                {% trans "by" %}
                                <strong>{% display_submission_author %}</strong>
                            </span>
                            <span>{% trans "Updated" %}
                                <strong>
                                    <relative-time datetime={{ object.live_revision.timestamp|date:"c" }}>
                                        {{ object.live_revision.timestamp|date:"SHORT_DATETIME_FORMAT" }}
                                    </relative-time>
                                </strong>
                                {% trans "by" %}
                                <strong>
                                    {% display_submission_author True %}
                                </strong>
                            </span>
                        </div>
                        <div class="flex flex-1 gap-2 justify-end items-center no-print">

                            {% if request.user|has_edit_perm:object %}
                                <a
                                    class="btn btn-soft btn-secondary btn-sm"
                                    href="{% url 'funds:submissions:edit' object.id %}"
                                >
                                    {% heroicon_micro "pencil-square" class="inline me-1" aria_hidden=true %}
                                    {% trans "Edit" %}
                                </a>
                            {% endif %}

                            {% can "delete_submission" object as can_delete_submission %}
                            {% if can_delete_submission %}
                                <a
                                    class="btn btn-soft btn-error btn-sm btn-square"
                                    href="{% url 'funds:submissions:delete' object.id %}"
                                    hx-get="{% url 'funds:submissions:delete' object.id %}"
                                    hx-target="#htmx-modal"
                                    aria-label="{% trans "Delete Submission" %}"
                                >
                                    {% heroicon_micro "trash" class="w-4 h-4" aria_hidden=true %}
                                    <span class="sr-only">{% trans "Delete" %}</span>
                                </a>
                            {% endif %}
                        </div>
                    </header>
                    {% if request.user|can_translate_submission %}
                        <div
                            class="wrapper"
                            hx-get="{% url 'funds:submissions:partial-translate-answers' object.id %}"
                            hx-trigger="translateSubmission from:body"
                            hx-indicator="#translate-card-loading"
                            hx-vals='js:{fl: event.detail.from_lang, tl: event.detail.to_lang}'
                        >
                            {% include "funds/includes/rendered_answers.html" %}
                        </div>
                    {% else %}
                        <div class="wrapper">
                            {% include "funds/includes/rendered_answers.html" %}
                        </div>
                    {% endif %}

                </article>
            {% endif %}

            <aside class="sidebar">
                {% block sidebar_top %}
                    {% include "funds/includes/generic_primary_actions.html" %}
                {% endblock %}

                {% block screening_status %}
                {% endblock %}

                {% block determination %}
                    {% if object.determinations.submitted.count %}
                        {% include 'determinations/includes/applicant_determination_block.html' with submission=object %}
                    {% endif %}
                {% endblock %}

                {% block reviews %}
                {% endblock %}

                {% block flags %}
                {% endblock %}

                {% block meta_terms %}
                {% endblock %}

                {% block reminders %}
                {% endblock %}

                {% display_coapplicant_section user object as coapplicant_section %}
                {% if coapplicant_section %}
                    {% block co_applicant %}
                        <div hx-trigger="revealed, coApplicantUpdated from:body" hx-get="{% url 'funds:submissions:partial_coapplicant_invites' object.id %}"></div>
                    {% endblock %}
                {% endif %}

                {% block related %}
                    {% if other_submissions or object.previous or object.next %}
                        <div class="card card-border bg-base-100 shadow-xs">
                            <div class="card-body">
                                <h2 class="card-title">{% trans "Related submissions" %}</h2>

                                {% if object.previous %}
                                    <p class="mb-4">
                                        <a
                                            class="font-bold underline"
                                            href="{% url 'funds:submissions:detail' object.previous.id %}"
                                        >
                                            {% trans "View linked" %} {{ object.previous.stage }}
                                        </a>
                                    </p>
                                {% endif %}

                                {% if object.next %}
                                    <p class="mb-4">
                                        <a
                                            class="font-bold underline"
                                            href="{% url 'funds:submissions:detail' object.next.id %}"
                                        >
                                            {% trans "View linked" %} {{ object.next.stage }}
                                        </a>
                                    </p>
                                {% endif %}

                                <section class="flex flex-col gap-2" data-js-collapse>
                                    {% for submission in other_submissions %}
                                        {% if forloop.first %}
                                            <h6 class="pb-2 mb-0 font-semibold uppercase border-b text-fg-muted">
                                                {% trans "Other Submissions" %}
                                            </h6>
                                        {% endif %}
                                        <div>
                                            <a
                                                class="font-bold hover:underline line-clamp-2"
                                                href="{% url 'funds:submissions:detail' submission.id %}"
                                            >
                                                {{ submission.title }}
                                            </a>
                                            <div class="text-sm text-fg-muted">
                                                <span>#{{ submission.application_id }}</span>
                                                <relative-time datetime='{{ submission.submit_time|date:"c" }}'>
                                                    {{ submission.submit_time|date:"SHORT_DATETIME_FORMAT" }}
                                                </relative-time>
                                                in {{ submission.round|default_if_none:submission.page }}
                                                &middot;
                                                <span>{{ submission.phase }}</span>
                                            </div>
                                        </div>
                                    {% endfor %}
                                </section>
                            </div>
                        </div>
                    {% endif %}
                {% endblock %}
            </aside>
        </div>
    </div>
{% endblock %}

{% block extra_js %}
    <script src="{% static 'js/submission-text-cleanup.js' %}"></script>
{% endblock %}<|MERGE_RESOLUTION|>--- conflicted
+++ resolved
@@ -26,13 +26,15 @@
                 </a>
 
                 {% if PROJECTS_ENABLED and object.project %}
-                    <a
-                        class="tab [--color-base-content:var(--color-neutral-content)]"
-                        href="{% url 'funds:submissions:project' pk=object.id %}"
-                    >
-                        {% trans "Project" %}
-                    </a>
-<<<<<<< HEAD
+                    {% user_can_access_project object.project user as can_access_project %}
+                    {% if can_access_project %}
+                        <a
+                            class="tab [--color-base-content:var(--color-neutral-content)]"
+                            href="{% url 'funds:submissions:project' pk=object.id %}"
+                        >
+                            {% trans "Project" %}
+                        </a>
+                    {% endif %}
                 {% endif %}
 
                 <a
@@ -41,19 +43,6 @@
                 >
                     {% trans "Comments" %} ({{ comments_count }})
                 </a>
-=======
-                    {% if PROJECTS_ENABLED and object.project %}
-                        {% user_can_access_project object.project user as can_access_project %}
-                        {% if can_access_project %}
-                            <a
-                                class="tab__item"
-                                href="{% url 'funds:submissions:project' pk=object.id %}"
-                            >
-                                {% trans "Project" %}
-                            </a>
-                        {% endif %}
-                    {% endif %}
->>>>>>> 56b31c9f
 
                 {# is_staff is only used for Django Admin. #}
                 {% if request.user.is_staff %}

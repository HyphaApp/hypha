--- conflicted
+++ resolved
@@ -3,11 +3,7 @@
 {% load heroicons %}
 {% load can from permission_tags %}
 
-<<<<<<< HEAD
-{% block title %}{{ object|doc_title }}{% endblock %}
-=======
 {% block title %}{{ object.title_text_display }}{% endblock %}
->>>>>>> 2483330b
 {% block body_class %}{% endblock %}
 
 {% block content %}

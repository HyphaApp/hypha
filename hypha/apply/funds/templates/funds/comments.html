{% extends "base-apply.html" %}
{% load i18n static heroicons project_tags %}

{% block title %}Comments: {{ object.title_text_display }}{% endblock %}

{% block hero %}
    <div class="pt-4 pb-0 admin-bar bg-neutral text-neutral-content">
        <div class="container-constrained">

            {% if object.project %}
                {% include "application_projects/includes/project_header.html" with object=object.project %}
            {% else %}
                {% include "funds/includes/application_header.html" %}
            {% endif %}

            <div role="tablist" class="font-semibold tabs tabs-lg tabs-lift text-base-content">
                <a
                    class="tab [--color-base-content:var(--color-neutral-content)]"
                    href="{% url 'funds:submissions:detail' pk=object.id %}">
                    {% trans "Application" %}
                </a>

                {% if object.project and PROJECTS_ENABLED %}
                    <a
                        class="tab [--color-base-content:var(--color-neutral-content)]"
                        href="{% url 'funds:submissions:project' pk=object.id %}"
                    >
                        {% trans "Project" %}
                    </a>
                {% endif %}

<<<<<<< HEAD
                <a class="tab tab-active"
                   href="{% url 'funds:submissions:comments' pk=object.id %}"
                   data-tab="tab-2"
                >
                    {% trans "Comments" %} ({{ comments_count }})
                </a>
=======
                    {% if object.project and PROJECTS_ENABLED %}
                        {% user_can_access_project object.project user as can_access_project %}
                        {% if can_access_project %}
                            <a class="tab__item"
                               href="{% url 'funds:submissions:project' pk=object.id %}"
                            >
                                {% trans "Project" %}
                            </a>
                        {% endif %}
                    {% endif %}
>>>>>>> 56b31c9f

                {# is_staff is only used for Django Admin. #}
                {% if request.user.is_staff %}
                    <a
                        class="hidden md:block tab ms-auto [--color-base-content:var(--color-neutral-content)]"
                        href="{% url 'admin:activity_event_changelist' %}?submission__id={{ object.id }}"
                    >
                        {% trans "View message log" %}
                    </a>
                {% endif %}
            </div>
        </div>
    </div>
{% endblock %}

<<<<<<< HEAD
{% block content %}
    <div class="my-4">
        {% if form and not object.is_archive or object.project %}
            <h2 class="sr-only">{% trans "Add communication" %}</h2>
            <div class="pb-6 mb-4 w-full border-b border-base-300">
                <form
                    class="form form__comments"
                    method="POST"
                    enctype="multipart/form-data"
                    action="./"
                >
                    {% csrf_token %}

                    {% for hidden in form.hidden_fields %}
                        {{ hidden }}
                    {% endfor %}

                    <div class="flex flex-wrap gap-2 lg:flex-nowrap lg:gap-4">
                        <div class="w-full lg:flex-1 max-w-[60rem]">
                            {% include "forms/includes/field.html" with field=form.message label_classes="sr-only" %}

                            <div class="hidden mt-4 text-right lg:block">
                                <button
                                    class="w-full lg:w-auto btn btn-primary"
                                    type="submit"
                                >
                                    {% trans "Add Comment" %}
                                </button>
                            </div>
                        </div>
=======
    <div class="wrapper wrapper--large wrapper--tabs">
        <div class="feed">
            {% if form %}
                {% if not object.is_archive or object.project %}
                    <h4 class="m-0 sr-only">{% trans "Add communication" %}</h4>
                    <div class="pb-4 wrapper wrapper--comments">
                        <form
                            class="form form__comments"
                            method="POST"
                            enctype="multipart/form-data"
                            action="./"
                        >
                            {% csrf_token %}

                            {% for hidden in form.hidden_fields %}
                                {{ hidden }}
                            {% endfor %}

                            <div class="flex flex-wrap gap-4 lg:flex-nowrap lg:gap-8">
                                <div class="-mt-4 w-full lg:flex-1 max-w-[53rem]">
                                    {% include "forms/includes/field.html" with field=form.message label_classes="sr-only" %}

                                    <div class="text-right">
                                        <button
                                            class="w-full lg:w-auto button button--primary"
                                            type="submit"
                                        >
                                            {% trans "Add Comment" %}
                                        </button>
                                    </div>
                                </div>

                                <div class="w-full lg:max-w-[30%]">
                                    {% include "forms/includes/field.html" with field=form.visibility %}
                                    {% include "forms/includes/field.html" with field=form.assign_to %}
                                    {% include "forms/includes/field.html" with field=form.attachments %}
                                </div>
                            </div>
                        </form>
                    </div>
                {% endif %}

            {% endif %}
>>>>>>> 56b31c9f

                        <div class="w-full lg:my-4 lg:w-auto lg:border-l lg:ps-4">
                            {% include "forms/includes/field.html" with field=form.visibility %}
                            {% include "forms/includes/field.html" with field=form.assign_to %}
                            {% include "forms/includes/field.html" with field=form.attachments %}
                        </div>
                        <button
                            class="mt-4 w-full lg:hidden lg:w-auto btn btn-primary"
                            type="submit"
                        >
                            {% trans "Add Comment" %}
                        </button>
                    </div>
                </form>
            </div>

        {% endif %}

        <section
            class="comments"
            id="comment-feed"
            hx-get="{% url 'activity:partial-comments' object.id %}"
            hx-trigger="load, intersect once"
        >
            <p>{% trans "Loading…" %}</p>
        </section>
    </div>
{% endblock %}

{% block extra_js %}
    <script>
        // Scroll to hash after loading content
        document.addEventListener('htmx:afterSettle', scrollToHash);
        function scrollToHash() {
            const hash = window.location.hash;
            if (hash) {
                const element = document.querySelector(hash);
                if (element) {
                    window.location.hash = '';
                    window.location.hash = hash;
                }
            }
        }
    </script>
{% endblock %}<|MERGE_RESOLUTION|>--- conflicted
+++ resolved
@@ -20,34 +20,24 @@
                     {% trans "Application" %}
                 </a>
 
-                {% if object.project and PROJECTS_ENABLED %}
-                    <a
-                        class="tab [--color-base-content:var(--color-neutral-content)]"
-                        href="{% url 'funds:submissions:project' pk=object.id %}"
-                    >
-                        {% trans "Project" %}
-                    </a>
+                {% if PROJECTS_ENABLED and object.project %}
+                    {% user_can_access_project object.project user as can_access_project %}
+                    {% if can_access_project %}
+                        <a
+                            class="tab [--color-base-content:var(--color-neutral-content)]"
+                            href="{% url 'funds:submissions:project' pk=object.id %}"
+                        >
+                            {% trans "Project" %}
+                        </a>
+                    {% endif %}
                 {% endif %}
 
-<<<<<<< HEAD
                 <a class="tab tab-active"
                    href="{% url 'funds:submissions:comments' pk=object.id %}"
                    data-tab="tab-2"
                 >
                     {% trans "Comments" %} ({{ comments_count }})
                 </a>
-=======
-                    {% if object.project and PROJECTS_ENABLED %}
-                        {% user_can_access_project object.project user as can_access_project %}
-                        {% if can_access_project %}
-                            <a class="tab__item"
-                               href="{% url 'funds:submissions:project' pk=object.id %}"
-                            >
-                                {% trans "Project" %}
-                            </a>
-                        {% endif %}
-                    {% endif %}
->>>>>>> 56b31c9f
 
                 {# is_staff is only used for Django Admin. #}
                 {% if request.user.is_staff %}
@@ -63,98 +53,53 @@
     </div>
 {% endblock %}
 
-<<<<<<< HEAD
 {% block content %}
     <div class="my-4">
-        {% if form and not object.is_archive or object.project %}
-            <h2 class="sr-only">{% trans "Add communication" %}</h2>
-            <div class="pb-6 mb-4 w-full border-b border-base-300">
-                <form
-                    class="form form__comments"
-                    method="POST"
-                    enctype="multipart/form-data"
-                    action="./"
-                >
-                    {% csrf_token %}
+        {% if form %}
+            {% if not object.is_archive or object.project %}
+                <h2 class="sr-only">{% trans "Add communication" %}</h2>
+                <div class="pb-6 mb-4 w-full border-b border-base-300">
+                    <form
+                        class="form form__comments"
+                        method="POST"
+                        enctype="multipart/form-data"
+                        action="./"
+                    >
+                        {% csrf_token %}
 
-                    {% for hidden in form.hidden_fields %}
-                        {{ hidden }}
-                    {% endfor %}
+                        {% for hidden in form.hidden_fields %}
+                            {{ hidden }}
+                        {% endfor %}
 
-                    <div class="flex flex-wrap gap-2 lg:flex-nowrap lg:gap-4">
-                        <div class="w-full lg:flex-1 max-w-[60rem]">
-                            {% include "forms/includes/field.html" with field=form.message label_classes="sr-only" %}
+                        <div class="flex flex-wrap gap-2 lg:flex-nowrap lg:gap-4">
+                            <div class="w-full lg:flex-1 max-w-[60rem]">
+                                {% include "forms/includes/field.html" with field=form.message label_classes="sr-only" %}
 
-                            <div class="hidden mt-4 text-right lg:block">
-                                <button
-                                    class="w-full lg:w-auto btn btn-primary"
-                                    type="submit"
-                                >
-                                    {% trans "Add Comment" %}
-                                </button>
-                            </div>
-                        </div>
-=======
-    <div class="wrapper wrapper--large wrapper--tabs">
-        <div class="feed">
-            {% if form %}
-                {% if not object.is_archive or object.project %}
-                    <h4 class="m-0 sr-only">{% trans "Add communication" %}</h4>
-                    <div class="pb-4 wrapper wrapper--comments">
-                        <form
-                            class="form form__comments"
-                            method="POST"
-                            enctype="multipart/form-data"
-                            action="./"
-                        >
-                            {% csrf_token %}
-
-                            {% for hidden in form.hidden_fields %}
-                                {{ hidden }}
-                            {% endfor %}
-
-                            <div class="flex flex-wrap gap-4 lg:flex-nowrap lg:gap-8">
-                                <div class="-mt-4 w-full lg:flex-1 max-w-[53rem]">
-                                    {% include "forms/includes/field.html" with field=form.message label_classes="sr-only" %}
-
-                                    <div class="text-right">
-                                        <button
-                                            class="w-full lg:w-auto button button--primary"
-                                            type="submit"
-                                        >
-                                            {% trans "Add Comment" %}
-                                        </button>
-                                    </div>
-                                </div>
-
-                                <div class="w-full lg:max-w-[30%]">
-                                    {% include "forms/includes/field.html" with field=form.visibility %}
-                                    {% include "forms/includes/field.html" with field=form.assign_to %}
-                                    {% include "forms/includes/field.html" with field=form.attachments %}
+                                <div class="hidden mt-4 text-right lg:block">
+                                    <button
+                                        class="w-full lg:w-auto btn btn-primary"
+                                        type="submit"
+                                    >
+                                        {% trans "Add Comment" %}
+                                    </button>
                                 </div>
                             </div>
-                        </form>
-                    </div>
-                {% endif %}
 
+                            <div class="w-full lg:my-4 lg:w-auto lg:border-l lg:ps-4">
+                                {% include "forms/includes/field.html" with field=form.visibility %}
+                                {% include "forms/includes/field.html" with field=form.assign_to %}
+                                {% include "forms/includes/field.html" with field=form.attachments %}
+                            </div>
+                            <button
+                                class="mt-4 w-full lg:hidden lg:w-auto btn btn-primary"
+                                type="submit"
+                            >
+                                {% trans "Add Comment" %}
+                            </button>
+                        </div>
+                    </form>
+                </div>
             {% endif %}
->>>>>>> 56b31c9f
-
-                        <div class="w-full lg:my-4 lg:w-auto lg:border-l lg:ps-4">
-                            {% include "forms/includes/field.html" with field=form.visibility %}
-                            {% include "forms/includes/field.html" with field=form.assign_to %}
-                            {% include "forms/includes/field.html" with field=form.attachments %}
-                        </div>
-                        <button
-                            class="mt-4 w-full lg:hidden lg:w-auto btn btn-primary"
-                            type="submit"
-                        >
-                            {% trans "Add Comment" %}
-                        </button>
-                    </div>
-                </form>
-            </div>
-
         {% endif %}
 
         <section

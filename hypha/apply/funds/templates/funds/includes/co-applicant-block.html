--- conflicted
+++ resolved
@@ -1,6 +1,5 @@
 {% load i18n heroicons co-applicant_tags %}
 
-<<<<<<< HEAD
 <div class="card card-border bg-base-100 shadow-xs">
     <div class="card-body">
         <details {% if user.is_applicant or not co_applicants %} open {% endif %} class="group">
@@ -9,17 +8,18 @@
                     {% trans "Co-applicants" %} <span class="text-xs text-fg-muted">({{ co_applicants.count }})</span>
                     {% heroicon_solid "chevron-down" size="16" class="transition-transform rotate-90 size-4 group-open:rotate-0" %}
                 </h2>
+                {% can_invite_coapplicant user object as can_invite %}
                 <button
                     role="button"
                     class="btn btn-sm btn-soft btn-secondary"
                     hx-get="{% url 'apply:submissions:invite_co_applicant' pk=object.id %}"
                     hx-target="#htmx-modal"
-                    {% if object.co_applicant_invites.count >= invite_max_limit %}
-                        disabled
-                        title='{% trans "Max limit reached" %}'
-                    {% else %}
+                    {% if can_invite %}
                         title='{% trans "Invite co-applicant" %}'
                         aria-label="{% trans "Invite co-applicant" %}"
+                    {% else %}
+                        disabled
+                        title='{% trans "Not allowed" %}'
                     {% endif %}
                 >
                     {% trans "Invite" %}
@@ -35,6 +35,7 @@
                 {% endif %}
 
                 {% for invite in co_applicants %}
+                    {% can_update_coapplicant user invite as can_update %}
                     <div class="list-row list-row-card">
                         <div class="min-w-0 list-col-grow">
                             <div class="font-medium truncate">
@@ -56,83 +57,17 @@
                             </div>
                         </div>
 
-                        <a
-                            href="{% url 'apply:submissions:edit_co_applicant' invite_pk=invite.id %}"
-                            hx-get="{% url 'apply:submissions:edit_co_applicant' invite_pk=invite.id %}"
-                            hx-target="#htmx-modal"
-                        >
-                            <div class="btn btn-sm btn-square btn-ghost">
-                                {% heroicon_mini "pencil-square" stroke_width=2 aria_hidden=true %}
-                            </div>
-                        </a>
-=======
-<div class="sidebar__inner sidebar__inner--actions" data-testid="sidebar-primary-actions">
-    <details {% if user.is_applicant or not co_applicants %} open {% endif %} class="group">
-        <summary class="flex gap-4 justify-between items-center list-none">
-            <p class="flex items-center text-lg font-bold">
-                {% trans "Co-applicants" %} <span class="text-base font-medium"> ({{ co_applicants.count }})</span>
-                {% heroicon_solid "chevron-down" size="16" class="w-4 h-4 transition-transform rotate-90 ms-2 group-open:rotate-0" %}
-            </p>
-            {% can_invite_coapplicant user object as can_invite %}
-            <button
-                class="flex items-center py-1 pr-4 pl-2 font-bold rounded-sm -me-2 {% if object.co_applicant_invites.count >= invite_max_limit %} text-blue-200 {% else %}transition-colors cursor-pointer text-dark-blue hover:bg-slate-200{% endif %}"
-                hx-get="{% url 'apply:submissions:invite_co_applicant' pk=object.id %}"
-                hx-target="#htmx-modal"
-                {% if not can_invite %}disabled title='{% trans "Not allowed" %}'{% endif %}
-                role="button"
-                aria-label="{% trans "Invite co-applicant" %}"
-            >
-                {% heroicon_micro "plus" class="inline align-middle me-1" stroke_width=5 aria_hidden=true %}
-                {% trans "Invite" %}
-            </button>
-        </summary>
-        {% if object.project %}
-            <div class="mb-2 text-sm text-gray-500">
-                {% trans "Project permissions are available now and can be updated for each co-applicant." %}
-            </div>
-        {% endif %}
-        {% if co_applicants %}
-            <div class="flex flex-col gap-2 justify-between">
-                {% for invite in co_applicants %}
-                    {% can_update_coapplicant user invite as can_update %}
-                    <div>
                         {% if can_update %}
                             <a
-                                class="font-bold line-clamp-2 group/coapplicant"
                                 href="{% url 'apply:submissions:edit_co_applicant' invite_pk=invite.id %}"
                                 hx-get="{% url 'apply:submissions:edit_co_applicant' invite_pk=invite.id %}"
                                 hx-target="#htmx-modal"
                             >
-                                <div class="flex justify-between">
-                                    {% if invite.status == "accepted" %}
-                                        {{ invite.co_applicant.user }}
-                                    {% else %}
-                                        {{ invite.invited_user_email }}
-                                    {% endif %}
-
-                                    {% heroicon_solid "pencil" class="hidden align-middle me-1 group-hover/coapplicant:inline" width=16 height=16 stroke_width=2 aria_hidden=true %}
-
+                                <div class="btn btn-sm btn-square btn-ghost">
+                                    {% heroicon_mini "pencil-square" stroke_width=2 aria_hidden=true %}
                                 </div>
                             </a>
-                        {% else %}
-                            <div class="font-bold line-clamp-2 group/coapplicant">
-                                <div class="flex justify-between">
-                                    {% if invite.status == "accepted" %}
-                                        {{ invite.co_applicant.user }}
-                                    {% else %}
-                                        {{ invite.invited_user_email }}
-                                    {% endif %}
-
-                                </div>
-                            </div>
                         {% endif %}
-
-                        {% if invite.status == "accepted" %}
-                            <div class="text-xs text-fg-muted" >{{ invite.co_applicant.get_role_display }}</div>
-                        {% else %}
-                            <div class="text-xs text-fg-muted" >{{ invite.get_status_display }}</div>
-                        {% endif %}
->>>>>>> ef93dbf4
                     </div>
                 {% empty %}
                     <div class="list-row list-row-card">

{% load i18n heroicons %}

<<<<<<< HEAD
<div class="card card-border bg-base-100 shadow-xs">
    <div class="card-body">
        <details {% if user.is_applicant or not co_applicants %} open {% endif %} class="group">
            <summary class="flex gap-4 justify-between items-center mb-2 list-none">
                <h2 class="card-title">
                    {% trans "Co-applicants" %} <span class="text-xs text-fg-muted">({{ co_applicants.count }})</span>
                    {% heroicon_solid "chevron-down" size="16" class="w-4 h-4 transition-transform rotate-90 group-open:rotate-0" %}
                </h2>
                <button
                    role="button"
                    class="btn btn-sm btn-soft btn-secondary"
                    hx-get="{% url 'apply:submissions:invite_co_applicant' pk=object.id %}"
                    hx-target="#htmx-modal"
                    {% if object.co_applicant_invites.count >= invite_max_limit %}
                        disabled
                        title='{% trans "Max limit reached" %}'
                    {% else %}
                        title='{% trans "Invite co-applicant" %}'
                        aria-label="{% trans "Invite co-applicant" %}"
                    {% endif %}
                >
                    {% trans "Invite" %}
                </button>
            </summary>
=======
<div class="sidebar__inner sidebar__inner--actions" data-testid="sidebar-primary-actions">
    <details {% if user.is_applicant or not co_applicants %} open {% endif %} class="group">
        <summary class="flex gap-4 justify-between items-center list-none">
            <p class="flex items-center text-lg font-bold">
                {% trans "Co-applicants" %} <span class="text-base font-medium"> ({{ co_applicants.count }})</span>
                {% heroicon_solid "chevron-down" size="16" class="w-4 h-4 transition-transform rotate-90 ms-2 group-open:rotate-0" %}
            </p>
            <button
                class="flex items-center py-1 pr-4 pl-2 font-bold rounded-sm -me-2 {% if object.co_applicant_invites.count >= invite_max_limit %} text-blue-200 {% else %}transition-colors cursor-pointer text-dark-blue hover:bg-slate-200{% endif %}"
                hx-get="{% url 'apply:submissions:invite_co_applicant' pk=object.id %}"
                hx-target="#htmx-modal"
                {% if object.co_applicant_invites.count >= invite_max_limit %}disabled title='{% trans "Max limit reached" %}'{% endif %}
                role="button"
                aria-label="{% trans "Invite co-applicant" %}"
            >
                {% heroicon_micro "plus" class="inline align-middle me-1" stroke_width=5 aria_hidden=true %}
                {% trans "Invite" %}
            </button>
        </summary>
        {% if object.project %}
            <div class="mb-2 text-sm text-gray-500">
                {% trans "Project permissions are available now and can be updated for each co-applicant." %}
            </div>
        {% endif %}
        {% if co_applicants %}
            <div class="flex flex-col gap-2 justify-between">
                {% for invite in co_applicants %}
>>>>>>> 56b31c9f

            <div class="list">
                {% for invite in co_applicants %}
                    <div class="list-row list-row-card">
                        <div class="min-w-0 list-col-grow">
                            <div class="font-medium truncate">
                                {% if invite.status == "accepted" %}
                                    {{ invite.co_applicant.user }}
                                {% else %}
                                    {{ invite.invited_user_email }}
                                {% endif %}
                            </div>

                            <div class="label">
                                {% if invite.status != "accepted" %}
                                    {{ invite.get_role_display }}
                                    &middot;
                                    {{ invite.get_status_display }}
                                {% else %}
                                    {{ invite.co_applicant.get_role_display }}
                                {% endif %}
                            </div>
                        </div>

                        <a
                            href="{% url 'apply:submissions:edit_co_applicant' invite_pk=invite.id %}"
                            hx-get="{% url 'apply:submissions:edit_co_applicant' invite_pk=invite.id %}"
                            hx-target="#htmx-modal"
                        >
                            <div class="btn btn-sm btn-square btn-ghost">
                                {% heroicon_mini "pencil-square" stroke_width=2 aria_hidden=true %}
                            </div>
                        </a>
                    </div>
                {% empty %}
                    <div class="list-row list-row-card">
                        {% trans "No co-applicants yet." %}
                    </div>
                {% endfor %}
            </div>
        </details>
    </div>
</div><|MERGE_RESOLUTION|>--- conflicted
+++ resolved
@@ -1,6 +1,5 @@
 {% load i18n heroicons %}
 
-<<<<<<< HEAD
 <div class="card card-border bg-base-100 shadow-xs">
     <div class="card-body">
         <details {% if user.is_applicant or not co_applicants %} open {% endif %} class="group">
@@ -25,37 +24,15 @@
                     {% trans "Invite" %}
                 </button>
             </summary>
-=======
-<div class="sidebar__inner sidebar__inner--actions" data-testid="sidebar-primary-actions">
-    <details {% if user.is_applicant or not co_applicants %} open {% endif %} class="group">
-        <summary class="flex gap-4 justify-between items-center list-none">
-            <p class="flex items-center text-lg font-bold">
-                {% trans "Co-applicants" %} <span class="text-base font-medium"> ({{ co_applicants.count }})</span>
-                {% heroicon_solid "chevron-down" size="16" class="w-4 h-4 transition-transform rotate-90 ms-2 group-open:rotate-0" %}
-            </p>
-            <button
-                class="flex items-center py-1 pr-4 pl-2 font-bold rounded-sm -me-2 {% if object.co_applicant_invites.count >= invite_max_limit %} text-blue-200 {% else %}transition-colors cursor-pointer text-dark-blue hover:bg-slate-200{% endif %}"
-                hx-get="{% url 'apply:submissions:invite_co_applicant' pk=object.id %}"
-                hx-target="#htmx-modal"
-                {% if object.co_applicant_invites.count >= invite_max_limit %}disabled title='{% trans "Max limit reached" %}'{% endif %}
-                role="button"
-                aria-label="{% trans "Invite co-applicant" %}"
-            >
-                {% heroicon_micro "plus" class="inline align-middle me-1" stroke_width=5 aria_hidden=true %}
-                {% trans "Invite" %}
-            </button>
-        </summary>
-        {% if object.project %}
-            <div class="mb-2 text-sm text-gray-500">
-                {% trans "Project permissions are available now and can be updated for each co-applicant." %}
-            </div>
-        {% endif %}
-        {% if co_applicants %}
-            <div class="flex flex-col gap-2 justify-between">
-                {% for invite in co_applicants %}
->>>>>>> 56b31c9f
 
             <div class="list">
+
+                {% if object.project %}
+                    <div class="mb-2 text-sm text-fg-muted">
+                        {% trans "Project permissions are available now and can be updated for each co-applicant." %}
+                    </div>
+                {% endif %}
+
                 {% for invite in co_applicants %}
                     <div class="list-row list-row-card">
                         <div class="min-w-0 list-col-grow">

--- conflicted
+++ resolved
@@ -1,10 +1,6 @@
 {% load i18n %}
 <div class="wrapper wrapper--bottom-space">
     <section class="section">
-<<<<<<< HEAD
-        <h4 class="heading heading--normal heading--no-margin">{% trans "By status" %}</h4>
-=======
->>>>>>> e9cb630b
         <ul class="status-block">
             {% for status, data in status_counts.items %}
                 <li class="status-block__item">

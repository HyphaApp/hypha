{% load i18n heroicons querystrings %}
{% load show_applicant_identity from workflow_tags %}

<tr
    class="relative hover:bg-base-200"
>
    {% if enable_selection %}
        <td class="hidden text-center align-top md:table-cell pe-2">
            <!-- select -->
            <label class="py-2.5">
                <input id="submission-{{ s.id }}"
                       type="checkbox"
                       value="{{ s.id }}"
                       x-model="selectedSubmissions"
                       name="selectedSubmissionIds"
                       class="checkbox checkbox-sm"
                >
                <span class="sr-only">{% trans "Select submission" %} #{{ s.id }}</span>
            </label>
        </td>
    {% endif %}

    <td class="text-center align-top pe-2">
        <div class="py-1" tabindex="-1">
            {% if s.is_archive %}
                {% trans "Archived Submission" as text_archived %}
                {% heroicon_outline "lock-closed" aria_hidden="true" size=21 class="inline -mt-1 align-text-bottom stroke-red-800 stroke-1.5" data_tippy_placement='right' data_tippy_content=text_archived data_tippy_delay=200 %}
                <span class="sr-only">{% trans "Archived" %}</span>
            {% elif s.get_current_screening_status %}
                {% if s.get_yes_screening_status %}
                    {% heroicon_mini "hand-thumb-up" aria_hidden="true" size=21 class="inline -mt-1 align-text-bottom fill-green-400 stroke-1.5" data_tippy_placement='right' data_tippy_content=s.get_current_screening_status data_tippy_delay=200 %}
                {% else %}
                    {% heroicon_mini "hand-thumb-down" aria_hidden="true" size=21 class="inline -mt-1 align-text-bottom fill-red-400 stroke-1.5" data_tippy_placement='right' data_tippy_content=s.get_current_screening_status data_tippy_delay=200 %}
                {% endif %}
            {% else %}
                {% heroicon_outline "question-mark-circle" aria_hidden="true" size=21 class="inline -mt-1 align-text-bottom stroke-slate-300 stroke-1.5" data_tippy_placement='right' data_tippy_content="Awaiting Screening" data_tippy_delay=200 %}
            {% endif %}
        </div>
    </td>

    <!-- title -->
    <td class="align-text-top">
        <a
            title="{{ s.form_data.title }}"
            href="{% url "funds:submissions:detail" s.id %}?ref=table-view"
            class="text-base font-semibold break-words link link-hover line-clamp-2"
        >{{ s.form_data.title }}</a>
        <div class="text-xs text-fg-muted">
            #{{ s.application_id }}
            submitted <relative-time datetime="{{ s.submit_time|date:"c" }}">{{ s.submit_time|date:"SHORT_DATE_FORMAT" }}</relative-time>
            • {{ s.stage }}
            {% if s.project %}
                • <a href="{% url "funds:submissions:project" s.id %}" class="link link-muted text-inherit">{% trans "Project" %}</a>
            {% endif %}
        </div>
    </td>

    <td class="text-center align-top">
        <a
            hx-target="#main"
            hx-push-url="true"
            hx-swap="outerHTML transition:true"
            href="{% url "apply:submissions:list" %}{% modify_query "only_query_string" "page" status=s.phase.display_slug %}"
            hx-get="{% url "apply:submissions:list" %}{% modify_query "only_query_string" "page" status=s.phase.display_slug %}"
            class="{{ s.phase.bg_color }} hover:opacity-70 text-center transition-opacity rounded-full inline-block ms-1 px-2 pt-0.5 pb-1 text-xs font-medium text-gray-800"
        >{{ s.phase.display_name }}</a>
    </td>

    <td class="text-sm align-top">
        {% if s|show_applicant_identity:request.user %}
            <a
                href="{% url "apply:submissions:list" %}{% modify_query "only_query_string" "page" applicants=s.user.id %}"
                hx-get="{% url "apply:submissions:list" %}{% modify_query "only_query_string" "page" applicants=s.user.id %}"
                hx-target="#main"
                hx-push-url="true"
                hx-swap="outerHTML transition:true"
<<<<<<< HEAD
                class="max-w-lg text-center hover:underline text-inherit line-clamp-2"
=======
                class="link link-muted text-inherit"
>>>>>>> d9de175b
            >
                {{ s.user }}
            </a>
            {% if 'organization_name' not in SUBMISSIONS_TABLE_EXCLUDED_FIELDS and s.form_data.organization_name %}
                <span class="text-xs text-fg-muted"> / {{ s.form_data.organization_name }}</span>
            {% endif %}
        {% endif %}
    </td>

    {% if "round" not in SUBMISSIONS_TABLE_EXCLUDED_FIELDS %}
        <!-- fund -->
        <td class="text-sm text-center align-top">
            {% if s.round %}
                <a
                    href="{% url "apply:submissions:list" %}{% modify_query "only_query_string" "page" round=s.round.id %}"
                    hx-get="{% url "apply:submissions:list" %}{% modify_query "only_query_string" "page" round=s.round.id %}"
                    hx-target="#main"
                    hx-push-url="true"
                    hx-swap="outerHTML transition:true"
                    class="link link-muted text-inherit"
                >{{ s.round }}</a>
                {% if 'fund' not in SUBMISSIONS_TABLE_EXCLUDED_FIELDS %}
                    <span class="text-xs text-fg-muted"> / {{ s.page }}</span>
                {% endif %}
            {% else %}
                <a
                    href="{% url "apply:submissions:list" %}{% modify_query "only_query_string" "page" fund=s.page.id %}"
                    hx-get="{% url "apply:submissions:list" %}{% modify_query "only_query_string" "page" fund=s.page.id %}"
                    hx-target="#main"
                    hx-push-url="true"
                    hx-swap="outerHTML transition:true"
                    class="link link-muted text-inherit"
                >
                    {{ s.page }}
                </a>
            {% endif %}
        </td>
    {% endif %}

    {% if not 'lead' in SUBMISSIONS_TABLE_EXCLUDED_FIELDS %}
        <td class="text-sm align-top">
            <a
                href="{% url "apply:submissions:list" %}{% modify_query "only_query_string" "page" lead=s.lead.id %}"
                hx-get="{% url "apply:submissions:list" %}{% modify_query "only_query_string" "page" lead=s.lead.id %}"
                hx-target="#main"
                hx-push-url="true"
                hx-swap="outerHTML transition:true"
<<<<<<< HEAD
                class="max-w-lg text-center hover:underline text-inherit line-clamp-2"
=======
                class="link link-muted text-inherit"
>>>>>>> d9de175b
            >{{ s.lead }}</a>
        </td>
    {% endif %}
    <td class="align-top">
        <div class="flex {% if 'reviews' in SUBMISSIONS_TABLE_EXCLUDED_FIELDS %}justify-center{% else %}justify-start{% endif%} gap-2">
            {% if 'reviews' not in SUBMISSIONS_TABLE_EXCLUDED_FIELDS %}
                {% comment %} Reviews {% endcomment %}
                <span class="inline-block w-16">
                    <div
                        class="relative gap-1 items-center w-full text-sm group"
                        hx-trigger="mouseover once"
                        hx-get="{% url "funds:submissions:partial-reviews-card" s.id %}"
                        hx-target="find .review-hovercard"
                        hx-swap="innerHTML"
                    >
                        <span id="r{{s.id}}" class="inline-block w-full">
                                {% comment %} pre-loading animation {% endcomment %}
                            <span class="inline-block w-full h-5 rounded-sm animate-pulse bg-base-300"
                            ></span>
                        </span>

                        <div
                            class="hidden absolute bottom-6 z-10 p-2 w-64 rounded-sm border shadow-lg group-hover:block bg-base-100 review-hovercard -end-1/2 md:-end-4"
                        >
                                {% comment %} pre-loading animation {% endcomment %}
                            <div class="animate-pulse min-h-30">
                                <div class="mb-3 w-full h-9 bg-base-300"></div>
                                <div class="mb-1 w-full h-6 bg-base-300"></div>
                                <div class="mb-3 w-full h-1 bg-base-300"></div>
                                <div class="mb-3 w-1/2 h-6 bg-base-300"></div>
                            </div>
                        </div>
                    </div>
                </span>
            {% endif %}
            {% if s.comment_count %}
                <a class="flex items-center transition-colors text-inherit group hover:text-primary"
                   title="{% trans "View communications" %}"
                   href="{% url "funds:submissions:comments" s.id %}"
                >
                    {% heroicon_outline "chat-bubble-left" aria_hidden="true" size=16 class="inline-block stroke-2 me-1 group-hover:stroke-light-blue" %}
                    <span class="inline-block font-medium">{{ s.comment_count }}</span>
                </a>
            {% endif %}
        </div>
    </td>
</tr><|MERGE_RESOLUTION|>--- conflicted
+++ resolved
@@ -74,11 +74,7 @@
                 hx-target="#main"
                 hx-push-url="true"
                 hx-swap="outerHTML transition:true"
-<<<<<<< HEAD
-                class="max-w-lg text-center hover:underline text-inherit line-clamp-2"
-=======
-                class="link link-muted text-inherit"
->>>>>>> d9de175b
+                class="max-w-lg text-center link link-muted text-inherit line-clamp-2"
             >
                 {{ s.user }}
             </a>
@@ -126,11 +122,7 @@
                 hx-target="#main"
                 hx-push-url="true"
                 hx-swap="outerHTML transition:true"
-<<<<<<< HEAD
-                class="max-w-lg text-center hover:underline text-inherit line-clamp-2"
-=======
-                class="link link-muted text-inherit"
->>>>>>> d9de175b
+                class="max-w-lg text-center link link-muted text-inherit line-clamp-2"
             >{{ s.lead }}</a>
         </td>
     {% endif %}

--- conflicted
+++ resolved
@@ -1,29 +1,17 @@
 {% load i18n %}
-{% modal_title %}{% trans "Invite Co-Applicant" %}{% endmodal_title %}
+{% modal_title %}{% trans "Invite co-applicant" %}{% endmodal_title %}
 
-<<<<<<< HEAD
 <div class="p-4 prose prose-sm text-fg-muted">
     {% blocktrans %}
         <p>Enter a valid email address to invite a co-applicant. We will send a one-time email invitation to this address. The invitation will expire in {{ expiry }} days.</p>
         <p>Select a role for the co-applicant:
             <ol>
-                <li>Read Only: They can view the submission only.</li>
-                <li>Comment: They can view the submission and add comments.</li>
-                <li>Edit: They can view, comment on, and edit the submission.</li>
+                <li>View: They can only read the application.</li>
+                <li>Comment: They can view and add comments to the application.</li>
+                <li>Edit: They can view, comment and edit the application.</li>
             </ol>
         </p>
     {% endblocktrans %}
-=======
-<div class="p-4">
-    <p class="text-sm text-gray-500">{% trans "Enter a valid email address to invite a co-applicant. It'll send an email invite to provided email address that can be used one time only. Invite will have the expiry of" %} {{ expiry }} {% trans "days." %}</p>
-    <p class="text-sm text-gray-500">{% trans "You may also assign the appropriate role:" %}
-        <br>
-        {% trans "1. View: Co-applicant can only view/read the submission." %}
-        <br>
-        {% trans "2. Comment: Co-applicant can view and write comment." %}
-        <br>
-        {% trans "3. Edit: Co-applicant can view, comment and edit the submission." %}
-    </p>
->>>>>>> 56b31c9f
+
     {% include 'includes/dialog_form_base.html' with form=form value=value %}
 </div>
{% extends "funds/base_submissions_table.html" %}
{% load render_table from django_tables2 %}
{% load i18n %}
{% block title %}{% trans "Submissions" %}{% endblock %}

{% block content %}
<div class="admin-bar">
    <div class="admin-bar__inner wrapper--search">
        {% block page_header %}
            <div>
                <h1 class="gamma heading heading--no-margin heading--bold">{% trans "Submissions" %}</h1>
                <h5>{% trans "Track and explore recent submissions" %}</h5>
            </div>
        {% endblock %}
        {% block page_header_tabs %}
            {% if request.user.is_apply_staff %}
            <div class="tabs">
                <div class="tabs__container">
                    <a class="tab__item tab__item--right" href="{% url 'apply:submissions:staff_assignments' %}">
                        {% trans "Staff assignments" %}
                    </a>
                    <a class="tab__item tab__item--right" href="{% url 'apply:submissions:reviewer_leaderboard' %}">
                        {% trans "Reviews" %}
                    </a>
                    <a class="tab__item tab__item--right" href="{% url 'apply:submissions:result' %}">
                        {% trans "Results" %}
                    </a>
                </div>
            </div>
            {% endif %}
        {% endblock %}
    </div>
</div>

<div class="wrapper wrapper--large wrapper--inner-space-medium">

    {% include "funds/includes/status-block.html" with type="Applications" %}

<<<<<<< HEAD
    {% if open_rounds or closed_rounds or future_rounds %}
        {% include "funds/includes/round-block.html" with closed_rounds=closed_rounds open_rounds=open_rounds title=rounds_title%}
=======
    {% if closed_rounds or open_rounds %}
        {% include "funds/includes/round-block.html" with closed_rounds=closed_rounds open_rounds=open_rounds title=rounds_title page_type='submission' %}
>>>>>>> d02f7a30
    {% endif %}

    {% block table %}
        <div class="wrapper wrapper--bottom-space">
            {% include "funds/includes/table_filter_and_search.html" with filter_form=filter_form search_term=search_term use_search=True filter_action=filter_action use_batch_actions=False heading="All Submissions" %}

            {% render_table table %}
            <div class="all-submissions-table__more">
                <a href="{% url 'apply:submissions:list' %}">{% trans "Show all" %}</a>
            </div>
        </div>

        {% if staff_flagged.table.data %}
        <div class="wrapper wrapper--bottom-space">
            <h4 class="heading heading--normal">{% trans "Staff Flagged Submissions" %}</h4>
            {% render_table staff_flagged.table %}
            {% if staff_flagged.display_more %}
                <div class="all-submissions-table__more">
                    <a href="{% url 'apply:submissions:staff_flagged' %}">{% trans "Show all" %}</a>
                </div>
            {% endif %}
        </div>
        {% endif %}
    {% endblock %}
</div>
{% endblock %}<|MERGE_RESOLUTION|>--- conflicted
+++ resolved
@@ -36,13 +36,8 @@
 
     {% include "funds/includes/status-block.html" with type="Applications" %}
 
-<<<<<<< HEAD
-    {% if open_rounds or closed_rounds or future_rounds %}
-        {% include "funds/includes/round-block.html" with closed_rounds=closed_rounds open_rounds=open_rounds title=rounds_title%}
-=======
-    {% if closed_rounds or open_rounds %}
+    {% if closed_rounds or open_rounds or future_rounds %}
         {% include "funds/includes/round-block.html" with closed_rounds=closed_rounds open_rounds=open_rounds title=rounds_title page_type='submission' %}
->>>>>>> d02f7a30
     {% endif %}
 
     {% block table %}

{% extends "base-apply.html" %}
<<<<<<< HEAD
{% load i18n static nh3_tags %}
=======
{% load i18n static bleach_tags heroicons %}
>>>>>>> 2db6a274

{% block title %}{% trans "Report" %} | {{ object.project.title }}{% endblock %}
{% block body_class %}{% endblock %}
{% block content %}

    {% adminbar %}
        {% slot back_link %}
            <a class="admin-bar__back-link" href="{{ object.project.get_absolute_url }}">
                {% trans "View project page" %}
            </a>
        {% endslot %}
        {% slot header %}{{ object.project.title }}{% endslot %}
        {% slot sub_heading %}{% trans "View report" %}{% endslot %}
    {% endadminbar %}

    <div class="wrapper wrapper--sidebar wrapper--outer-space-medium">
        <div class="wrapper--sidebar--inner">
            <div class="alert">
                {% heroicon_outline 'exclamation-circle' stroke_width=2 size=22 class="inline me-1 stroke-dark-blue" aria_hidden=true %}
                <p class="alert__text">{% trans "This report is for the period" %} <strong>{{ report.start_date }}</strong> {% trans "to" %} <strong>{{ report.end_date }}</strong></p>
            </div>

            <div class="card card--solid">
                {% if report.skipped %}
                    <h2>{% trans "Report Skipped" %}</h2>
                {% else %}
                    <h4>{% trans "Public Report" %}</h4>
                    <div class="rich-text">
                        {{ object.current.public_content|nh3|safe }}
                    </div>

                    <h4>{% trans "Private Report" %}</h4>
                    <div class="rich-text">
                        {{ object.current.private_content|nh3|safe }}
                    </div>
                    {% for file in object.current.files.all %}
                        {% if forloop.first %}
                            <h4>{% trans "Attachements" %}</h4>
                            <ul>
                        {% endif %}

                        <li><a href="{{ file.get_absolute_url }}">{{ file.filename }}</a></li>

                        {% if forloop.last %}
                            </ul>
                        {% endif %}
                    {% endfor %}
                {% endif %}
            </div>
        </div>
        <aside class="sidebar">
            {% if request.user.is_apply_staff or report.previous or report.next %}
                <div class="sidebar__inner sidebar__inner--light-blue sidebar__inner--actions">
                    {% if request.user.is_apply_staff %}
                        <a
                            class="button button--bottom-space button--primary button--full-width"
                            href="{% url "apply:projects:reports:edit" pk=report.pk %}">
                            {% trans "Edit" %}
                        </a>
                    {% endif %}
                    {% if report.previous %}
                        <a
                            class="button button--bottom-space button--primary button--full-width"
                            href="{% url "apply:projects:reports:detail" pk=report.previous.pk %}">
                            {% trans "View previous report" %}
                        </a>
                    {% endif %}
                    {% if report.next %}
                        <a
                            class="button button--bottom-space button--primary button--full-width"
                            href="{% url "apply:projects:reports:detail" pk=report.next.pk %}">
                            {% trans "View next report" %}
                        </a>
                    {% endif %}
                </div>
            {% endif %}
        </aside>
    </div>
{% endblock %}<|MERGE_RESOLUTION|>--- conflicted
+++ resolved
@@ -1,9 +1,5 @@
 {% extends "base-apply.html" %}
-<<<<<<< HEAD
-{% load i18n static nh3_tags %}
-=======
-{% load i18n static bleach_tags heroicons %}
->>>>>>> 2db6a274
+{% load i18n static nh3_tags heroicons %}
 
 {% block title %}{% trans "Report" %} | {{ object.project.title }}{% endblock %}
 {% block body_class %}{% endblock %}

{% extends "base-apply.html" %}
<<<<<<< HEAD
{% load nh3_tags i18n approval_tools %}
=======
{% load bleach_tags i18n approval_tools heroicons %}
>>>>>>> 2db6a274
{% user_can_edit_project object request.user as editable %}
{% block title %}{% trans "Contracting Information for" %} {{ project.title }} {% endblock %}

{% block content %}

    {% adminbar %}
        {% slot back_link %}
            <a class="simplified__projects-link" href="{{ project.get_absolute_url }}">
                {% trans "View project page" %}
            </a>
        {% endslot %}
        {% slot header %}{% trans "Contracting Information for" %} {{ project.title }}{% endslot %}
    {% endadminbar %}

    <div class="grid">
        <div>
            <h5 class="vendor-info">{% trans "Last Updated" %}: {{ vendor.updated_at|date:'DATE_FORMAT' }}</h5>
        </div>
        {% if editable %}
            <div>
                <a class="link link--edit-vendor is-active" href="{% url 'apply:projects:vendor' pk=project.pk %}">
                    {% heroicon_micro "pencil-square" class="inline me-1" aria_hidden=true %}
                    {% trans "Edit" %}
                </a>
            </div>
        {% endif %}
    </div>

    <div class="rich-text rich-text--answers">
        {% for group in vendor_detailed_response.values %}
            {% if group.title %}
                <h1>{{ group.title|nh3 }}</h4>
            {% endif %}
            {% for question, answer in group.questions %}
                <h5>{{ question }}</h5>
                {% if question == 'Due Diligence Documents' %}
                    <div class="card card--solid">
                        <div class="card__inner">
                            {% for document in due_diligence_documents %}
                                <p class="card__text"><a href="{% url "apply:projects:vendor-documents" pk=project.pk vendor_pk=project.vendor.pk file_pk=document.pk %}">{{ document.document.name }}</a></p>
                            {% endfor %}
                        </div>
                    </div>
                {% else %}
                    <p>{% if answer == True or answer == False %}{{ answer|yesno:"Yes,No" }}{% else %}{% if answer %}{{ answer|nh3 }}{% else %}-{% endif %}{% endif %}</p>
                {% endif %}
            {% endfor %}
        {% endfor %}
    </div>
{% endblock %}<|MERGE_RESOLUTION|>--- conflicted
+++ resolved
@@ -1,9 +1,5 @@
 {% extends "base-apply.html" %}
-<<<<<<< HEAD
-{% load nh3_tags i18n approval_tools %}
-=======
-{% load bleach_tags i18n approval_tools heroicons %}
->>>>>>> 2db6a274
+{% load nh3_tags i18n approval_tools heroicons %}
 {% user_can_edit_project object request.user as editable %}
 {% block title %}{% trans "Contracting Information for" %} {{ project.title }} {% endblock %}
 

from django.contrib.auth.decorators import login_required
from django.contrib.auth.mixins import UserPassesTestMixin
from django.core.exceptions import PermissionDenied
from django.db import transaction
from django.shortcuts import get_object_or_404, redirect
from django.utils import timezone
from django.utils.decorators import method_decorator
from django.utils.translation import gettext as _
from django.views.generic import CreateView, DeleteView, DetailView, UpdateView
from django_filters.views import FilterView
from django_tables2 import SingleTableMixin

from hypha.apply.activity.messaging import MESSAGES, messenger
from hypha.apply.activity.models import ALL, COMMENT, Activity
from hypha.apply.users.decorators import staff_or_finance_required
from hypha.apply.utils.storage import PrivateMediaView
from hypha.apply.utils.views import DelegateableView, DelegatedViewMixin, ViewDispatcher

from ..filters import InvoiceListFilter
from ..forms import ChangeInvoiceStatusForm, CreateInvoiceForm, EditInvoiceForm
from ..models.payment import Invoice
from ..models.project import Project
from ..tables import InvoiceListTable


@method_decorator(login_required, name='dispatch')
class InvoiceAccessMixin(UserPassesTestMixin):
    model = Invoice

    def get_object(self):
        project = get_object_or_404(Project, pk=self.kwargs['pk'])
        return get_object_or_404(project.invoices.all(), pk=self.kwargs['invoice_pk'])

    def test_func(self):
        if self.request.user.is_apply_staff:
            return True

        if self.request.user.is_finance:
            return True

        if self.request.user == self.get_object().project.user:
            return True

        return False


@method_decorator(staff_or_finance_required, name='dispatch')
class ChangeInvoiceStatusView(DelegatedViewMixin, InvoiceAccessMixin, UpdateView):
    form_class = ChangeInvoiceStatusForm
    context_name = 'change_invoice_status'

    def get_form_kwargs(self):
        kwargs = super().get_form_kwargs()
        kwargs.pop('user')
        return kwargs

    def form_valid(self, form):
        response = super().form_valid(form)
        if form.cleaned_data['comment']:
            invoice_status_change = _(f'<p>Invoice status updated to : {self.object.status_display}. </p>')
            sent_message = _(f'<p> {self.request.user} left this comment. <p>')
            comment = '<p>{}</p>'.format(form.cleaned_data['comment'])

            message = invoice_status_change + sent_message + comment

<<<<<<< HEAD
            activity = Activity.actions.create(
=======
            Activity.objects.create(
>>>>>>> 4561c1cc
                user=self.request.user,
                type=COMMENT,
                source=self.object.project,
                timestamp=timezone.now(),
                message=message,
                visibility=ALL,
                related_object=self.object,
            )
<<<<<<< HEAD

            messenger(
                MESSAGES.COMMENT,
                request=self.request,
                user=self.request.user,
                source=self.object.project,
                related=activity,
            )
=======
>>>>>>> 4561c1cc

        messenger(
            MESSAGES.UPDATE_INVOICE_STATUS,
            request=self.request,
            user=self.request.user,
            source=self.object.project,
            related=self.object,
        )

        return response


class DeleteInvoiceView(DeleteView):
    model = Invoice

    def dispatch(self, request, *args, **kwargs):
        self.object = self.get_object()
        if not self.object.can_user_delete(request.user):
            raise PermissionDenied

        return super().dispatch(request, *args, **kwargs)

    @transaction.atomic()
    def delete(self, request, *args, **kwargs):
        response = super().delete(request, *args, **kwargs)

        messenger(
            MESSAGES.DELETE_INVOICE,
            request=self.request,
            user=self.request.user,
            source=self.object.project,
            related=self.object.project,
        )

        return response

    def get_success_url(self):
        return self.object.project.get_absolute_url()


class InvoiceAdminView(InvoiceAccessMixin, DelegateableView, DetailView):
    form_views = [
        ChangeInvoiceStatusView
    ]
    template_name_suffix = '_admin_detail'

    def get_context_data(self, **kwargs):
        object = self.get_object()
        deliverables = object.project.deliverables.all()
        return super().get_context_data(
            **kwargs,
            deliverables=deliverables
        )


class InvoiceApplicantView(InvoiceAccessMixin, DelegateableView, DetailView):
    form_views = []


class InvoiceView(ViewDispatcher):
    admin_view = InvoiceAdminView
    finance_view = InvoiceAdminView
    applicant_view = InvoiceApplicantView


class CreateInvoiceView(CreateView):
    model = Invoice
    form_class = CreateInvoiceForm

    def dispatch(self, request, *args, **kwargs):
        self.project = Project.objects.get(pk=kwargs['pk'])
        if not request.user.is_apply_staff and not self.project.user == request.user:
            return redirect(self.project)
        return super().dispatch(request, *args, **kwargs)

    def get_context_data(self, **kwargs):
        return super().get_context_data(project=self.project, **kwargs)

    def form_valid(self, form):
        form.instance.project = self.project
        form.instance.by = self.request.user

        response = super().form_valid(form)

        messenger(
            MESSAGES.CREATE_INVOICE,
            request=self.request,
            user=self.request.user,
            source=self.project,
            related=self.object,
        )

        # Required for django-file-form: delete temporary files for the new files
        # that are uploaded.
        form.delete_temporary_files()
        return response


class EditInvoiceView(InvoiceAccessMixin, UpdateView):
    form_class = EditInvoiceForm

    def dispatch(self, request, *args, **kwargs):
        invoice = self.get_object()
        if not invoice.can_user_edit(request.user):
            return redirect(invoice)
        return super().dispatch(request, *args, **kwargs)

    def get_initial(self):
        initial = super().get_initial()

        initial["supporting_documents"] = [
            document.document for document in self.object.supporting_documents.all()
        ]
        return initial

    def form_valid(self, form):
        response = super().form_valid(form)

        messenger(
            MESSAGES.UPDATE_INVOICE,
            request=self.request,
            user=self.request.user,
            source=self.object.project,
            related=self.object,
        )

        # Required for django-file-form: delete temporary files for the new files
        # that are uploaded.
        form.delete_temporary_files()
        return response


@method_decorator(login_required, name='dispatch')
class InvoicePrivateMedia(UserPassesTestMixin, PrivateMediaView):
    raise_exception = True

    def dispatch(self, *args, **kwargs):
        invoice_pk = self.kwargs['invoice_pk']
        project_pk = self.kwargs['pk']
        self.project = get_object_or_404(Project, pk=project_pk)
        self.invoice = get_object_or_404(self.project.invoices.all(), pk=invoice_pk)

        return super().dispatch(*args, **kwargs)

    def get_media(self, *args, **kwargs):
        file_pk = kwargs.get('file_pk')
        if not file_pk:
            return self.invoice.document

        document = get_object_or_404(self.invoice.supporting_documents, pk=file_pk)
        return document.document

    def test_func(self):
        if self.request.user.is_apply_staff:
            return True

        if self.request.user.is_finance:
            return True

        if self.request.user == self.invoice.project.user:
            return True

        return False


@method_decorator(staff_or_finance_required, name='dispatch')
class InvoiceListView(SingleTableMixin, FilterView):
    filterset_class = InvoiceListFilter
    model = Invoice
    table_class = InvoiceListTable
    template_name = 'application_projects/invoice_list.html'

    def get_queryset(self):
        return Invoice.objects.order_by('date_to')<|MERGE_RESOLUTION|>--- conflicted
+++ resolved
@@ -58,16 +58,11 @@
         response = super().form_valid(form)
         if form.cleaned_data['comment']:
             invoice_status_change = _(f'<p>Invoice status updated to : {self.object.status_display}. </p>')
-            sent_message = _(f'<p> {self.request.user} left this comment. <p>')
             comment = '<p>{}</p>'.format(form.cleaned_data['comment'])
 
-            message = invoice_status_change + sent_message + comment
-
-<<<<<<< HEAD
-            activity = Activity.actions.create(
-=======
+            message = invoice_status_change + comment
+
             Activity.objects.create(
->>>>>>> 4561c1cc
                 user=self.request.user,
                 type=COMMENT,
                 source=self.object.project,
@@ -76,17 +71,6 @@
                 visibility=ALL,
                 related_object=self.object,
             )
-<<<<<<< HEAD
-
-            messenger(
-                MESSAGES.COMMENT,
-                request=self.request,
-                user=self.request.user,
-                source=self.object.project,
-                related=activity,
-            )
-=======
->>>>>>> 4561c1cc
 
         messenger(
             MESSAGES.UPDATE_INVOICE_STATUS,

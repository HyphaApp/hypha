--- conflicted
+++ resolved
@@ -1,9 +1,5 @@
 {% extends "base-apply.html" %}
-<<<<<<< HEAD
-{% load i18n nh3_tags submission_tags %}
-=======
-{% load i18n bleach_tags submission_tags heroicons %}
->>>>>>> 2db6a274
+{% load i18n nh3_tags submission_tags heroicons %}
 {% block title %}{% trans "Review for" %} {{ review.submission.title }}{% endblock %}
 {% block content %}
 

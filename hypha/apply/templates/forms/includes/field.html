--- conflicted
+++ resolved
@@ -1,29 +1,6 @@
 {% load i18n util_tags heroicons %}
 
 {% with widget_type=field|widget_type field_type=field|field_type %}
-<<<<<<< HEAD
-    <div class="form__group {{ field.id_for_label }} form__group--{{ widget_type }} {% if widget_type == 'checkbox_input' %} form__group--checkbox{% endif %}{% if widget_type == 'clearable_file_input' or widget_type == 'multi_file_input' or widget_type == 'single_file_field_widget' or widget_type == 'multi_file_field_widget' %} form__group--file{% endif %}{% if field.help_text %} form__group--wrap{% endif %}{% if field.errors %} form__error{% endif %}{% if field.field.group_number > 1 %} field-group field-group-{{ field.field.group_number }}{% endif %}{% if field.field.grouper_for %} form-fields-grouper{% endif %}"
-         {% if field.field.grouper_for %}
-             data-grouper-for="{{ field.field.grouper_for }}"
-             data-toggle-on="{{ field.field.choices.0.0 }}"
-             data-toggle-off="{{ field.field.choices.1.0 }}"
-         {% endif %}
-         {% if field.field.group_number > 1 %}
-             data-hidden="{% if not show_all_group_fields and not field.field.visible %}true{% else %}false{% endif %}"
-             data-required="{{ field.field.required_when_visible }}"
-         {% endif %}
-         {% if field.field.word_limit %}
-             data-word-limit="{{ field.field.word_limit }}"
-         {% endif %}
-         {% if widget_type == 'text_input' and field.field.max_length %}
-             data-maxlength="{{ field.field.max_length }}"
-             x-data="{
-                     inputblock: '',
-                     maxlength: $el.dataset.maxlength,
-                     get curlength() { return this.inputblock.length }
-                     }"
-         {% endif %}
-=======
     <fieldset
         class="fieldset form__group {{ field.id_for_label }} form__group--{{ widget_type }} {% if widget_type == 'hidden_input' %}hidden{% endif %} {% if field.help_text %}flex-wrap{% endif %} {% if field.errors %}form__error{% endif %} {% if field.field.group_number > 1 %} field-group field-group-{{ field.field.group_number }}{% endif %} {% if field.field.grouper_for %}form-fields-grouper{% endif %}"
         {% if field.field.grouper_for %}
@@ -59,7 +36,6 @@
             }"
         {% endif %}
         {# fmt:on #}
->>>>>>> d9de175b
     >
         {% if widget_type == 'clearable_file_input' or widget_type == 'multi_file_input' or widget_type == 'single_file_field_widget' or widget_type == 'multi_file_field_widget' %}
             <div class="fieldset-legend form__question">

--- conflicted
+++ resolved
@@ -31,19 +31,13 @@
 
 public_urlpatterns = [
     path(
-<<<<<<< HEAD
         'auth/', PasswordLessLoginSignupView.as_view(),
         name='passwordless_login_signup'
     ),
     path(
-        'login/', LoginView.as_view(
-            template_name='users/login.html',
-            redirect_authenticated_user=True
-=======
         "login/",
         LoginView.as_view(
             template_name="users/login.html", redirect_authenticated_user=True
->>>>>>> 53ed2528
         ),
         name="login",
     ),
@@ -56,56 +50,6 @@
 ]
 
 urlpatterns = [
-<<<<<<< HEAD
-    path('account/', include([
-        path('', ratelimit(key='ip', rate=settings.DEFAULT_RATE_LIMIT, method='GET')(AccountView.as_view()), name='account'),
-        path('password/', include([
-            path('', EmailChangePasswordView.as_view(), name='email_change_confirm_password'),
-            path(
-                'change/',
-                ratelimit(key='user', rate=settings.DEFAULT_RATE_LIMIT, method='POST')
-                (auth_views.PasswordChangeView.as_view(
-                    template_name="users/change_password.html",
-                    success_url=reverse_lazy('users:account')
-                )),
-                name='password_change',
-            ),
-            path('reset/', PasswordResetView.as_view(), name='password_reset'),
-            path(
-                'reset/done/',
-                auth_views.PasswordResetDoneView.as_view(template_name='users/password_reset/done.html'),
-                name='password_reset_done'
-            ),
-            path(
-                'reset/confirm/<uidb64>/<token>/',
-                PasswordResetConfirmView.as_view(),
-                name='password_reset_confirm'
-            ),
-            path(
-                'reset/complete/',
-                auth_views.PasswordResetCompleteView.as_view(template_name='users/password_reset/complete.html'),
-                name='password_reset_complete'
-            ),
-
-        ])),
-        path('confirmation/done/', EmailChangeDoneView.as_view(), name="confirm_link_sent"),
-        path('confirmation/<uidb64>/<token>/', EmailChangeConfirmationView.as_view(), name="confirm_email"),
-        path('activate/<uidb64>/<token>/', ActivationView.as_view(), name='activate'),
-        path('activate/', create_password, name="activate_password"),
-        path('oauth', oauth, name='oauth'),
-        # Two factor redirect
-        path('two_factor/required/', TWOFARequiredMessageView.as_view(), name='two_factor_required'),
-        path('two_factor/setup/', TWOFASetupView.as_view(), name='setup'),
-        path('two_factor/backup_tokens/password/', TWOFABackupTokensPasswordView.as_view(), name='backup_tokens_password'),
-        path('two_factor/disable/', TWOFADisableView.as_view(), name='disable'),
-        path('two_factor/admin/disable/<str:user_id>/', TWOFAAdminDisableView.as_view(), name='admin_disable'),
-        path(
-            'auth/<uidb64>/<token>/',
-            PasswordlessLoginView.as_view(),
-            name='do_passwordless_login'
-        ),
-    ])),
-=======
     path(
         "account/",
         include(
@@ -202,10 +146,14 @@
                     TWOFAAdminDisableView.as_view(),
                     name="admin_disable",
                 ),
+                path(
+                    "auth/<uidb64>/<token>/",
+                    PasswordlessLoginView.as_view(),
+                    name='do_passwordless_login'
+                ),
             ]
         ),
     ),
->>>>>>> 53ed2528
 ]
 
 if settings.HIJACK_ENABLE:

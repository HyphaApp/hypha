"""
Django settings for hypha project.
"""

# Build paths inside the project like this: os.path.join(BASE_DIR, ...)
import os

import dj_database_url

env = os.environ.copy()

PROJECT_DIR = os.path.dirname(os.path.dirname(os.path.abspath(__file__)))
BASE_DIR = os.path.dirname(PROJECT_DIR)

APP_NAME = env.get('APP_NAME', 'hypha')

DEBUG = False


if 'SECRET_KEY' in env:
    SECRET_KEY = env['SECRET_KEY']

if 'ALLOWED_HOSTS' in env:
    ALLOWED_HOSTS = env['ALLOWED_HOSTS'].split(',')


# Organisation name and e-mail address, used in e-mail templates etc.

ORG_LONG_NAME = env.get('ORG_LONG_NAME', 'Acme Corporation')
ORG_SHORT_NAME = env.get('ORG_SHORT_NAME', 'ACME')
ORG_EMAIL = env.get('ORG_EMAIL', 'info@example.org')
ORG_GUIDE_URL = env.get('ORG_GUIDE_URL', 'https://guide.example.org/')


# Email settings
if 'EMAIL_HOST' in env:
    EMAIL_HOST = env['EMAIL_HOST']

if 'EMAIL_PORT' in env:
    try:
        EMAIL_PORT = int(env['EMAIL_PORT'])
    except ValueError:
        pass

if 'EMAIL_HOST_USER' in env:
    EMAIL_HOST_USER = env['EMAIL_HOST_USER']

if 'EMAIL_HOST_PASSWORD' in env:
    EMAIL_HOST_PASSWORD = env['EMAIL_HOST_PASSWORD']

if env.get('EMAIL_USE_TLS', 'false').lower().strip() == 'true':
    EMAIL_USE_TLS = True

if env.get('EMAIL_USE_SSL', 'false').lower().strip() == 'true':
    EMAIL_USE_SSL = True

if 'EMAIL_SUBJECT_PREFIX' in env:
    EMAIL_SUBJECT_PREFIX = env['EMAIL_SUBJECT_PREFIX']

if 'SERVER_EMAIL' in env:
    SERVER_EMAIL = DEFAULT_FROM_EMAIL = env['SERVER_EMAIL']


# Application definition

INSTALLED_APPS = [
    'scout_apm.django',

    'hypha.images',

    'hypha.apply.activity',
    'hypha.apply.categories',
    'hypha.apply.funds',
    'hypha.apply.dashboard',
    'hypha.apply.flags',
    'hypha.apply.home',
    'hypha.apply.users',
    'hypha.apply.review',
    'hypha.apply.determinations',
    'hypha.apply.stream_forms',
    'hypha.apply.utils',
    'hypha.apply.projects.apps.ProjectsConfig',

    'hypha.public.funds',
    'hypha.public.home',
    'hypha.public.mailchimp',
    'hypha.public.navigation',
    'hypha.public.news',
    'hypha.public.people',
    'hypha.public.projects',
    'hypha.public.search',
    'hypha.public.standardpages',
    'hypha.public.forms',
    'hypha.public.utils',

    'social_django',

    'wagtail.contrib.modeladmin',
    'wagtail.contrib.postgres_search',
    'wagtail.contrib.settings',
    'wagtail.contrib.search_promotions',
    'wagtail.contrib.forms',
    'wagtail.contrib.redirects',
    'wagtail.embeds',
    'wagtail.sites',
    'wagtail.users',
    'wagtail.snippets',
    'wagtail.documents',
    'wagtail.images',
    'wagtail.search',
    'wagtail.admin',
    'wagtail.core',

    'anymail',
    'modelcluster',
    'taggit',
    'django_extensions',
    'tinymce',
    'django_tables2',
    'django_filters',
    'django_select2',
    'addressfield',
    'django_bleach',
    'django_fsm',
    'django_pwned_passwords',
    'django_otp',
    'django_otp.plugins.otp_totp',
    'django_otp.plugins.otp_static',
    'two_factor',
    'rest_framework',
    'rest_framework_api_key',
    'wagtailcache',
    'django_file_form',

    'hijack',
    'compat',
    'pagedown',
    'webpack_loader',

    'django.contrib.admin',
    'django.contrib.auth',
    'django.contrib.contenttypes',
    'django.contrib.humanize',
    'django.contrib.sessions',
    'django.contrib.messages',
    'django.contrib.postgres',
    'django.contrib.staticfiles',
    'django.contrib.sitemaps',
    'django.forms',
]

MIDDLEWARE = [
    'django.middleware.security.SecurityMiddleware',
    'whitenoise.middleware.WhiteNoiseMiddleware',
    'django.contrib.sessions.middleware.SessionMiddleware',
    'django.middleware.common.CommonMiddleware',
    'django.middleware.csrf.CsrfViewMiddleware',
    'django.contrib.auth.middleware.AuthenticationMiddleware',
    'django.contrib.messages.middleware.MessageMiddleware',
    'django.middleware.clickjacking.XFrameOptionsMiddleware',
    'django_referrer_policy.middleware.ReferrerPolicyMiddleware',
    'django_otp.middleware.OTPMiddleware',

    'hypha.apply.users.middleware.SocialAuthExceptionMiddleware',

    'wagtail.contrib.redirects.middleware.RedirectMiddleware',

    'hypha.apply.middleware.apply_url_conf_middleware',
]

ROOT_URLCONF = 'hypha.urls'

TEMPLATES = [
    {
        'BACKEND': 'django.template.backends.django.DjangoTemplates',
        'DIRS': [
            os.path.join(PROJECT_DIR, 'templates'),
            os.path.join(PROJECT_DIR, 'apply', 'templates'),
        ],
        'APP_DIRS': True,
        'OPTIONS': {
            'context_processors': [
                'django.template.context_processors.debug',
                'django.template.context_processors.request',
                'django.contrib.auth.context_processors.auth',
                'django.contrib.messages.context_processors.messages',
                'wagtail.contrib.settings.context_processors.settings',
                'hypha.public.utils.context_processors.global_vars',
                'social_django.context_processors.backends',
                'social_django.context_processors.login_redirect',
                'hypha.apply.projects.context_processors.projects_enabled',
            ],
        },
    },
]

FORM_RENDERER = 'django.forms.renderers.TemplatesSetting'

WSGI_APPLICATION = 'hypha.wsgi.application'


# Database
# https://docs.djangoproject.com/en/stable/ref/settings/#databases

DATABASES = {
    'default': dj_database_url.config(
        conn_max_age=600,
        default=f"postgres:///{APP_NAME}"
    )
}


# Cache

# Set max-age header.
try:
    CACHE_CONTROL_MAX_AGE = int(env.get('CACHE_CONTROL_MAX_AGE', 3600))
except ValueError:
    CACHE_CONTROL_MAX_AGE = 3600

# Set s-max-age header that is used by reverse proxy/front end cache.
try:
    CACHE_CONTROL_S_MAXAGE = int(env.get('CACHE_CONTROL_S_MAXAGE', 3600))
except ValueError:
    CACHE_CONTROL_S_MAXAGE = 3600

# Set wagtail cache timeout (automatic cache refresh).
WAGTAIL_CACHE_TIMEOUT = CACHE_CONTROL_MAX_AGE

# Set feed cache timeout (automatic cache refresh).
FEED_CACHE_TIMEOUT = 600

if 'REDIS_URL' in env:
    CACHES = {
        "default": {
            "BACKEND": "django_redis.cache.RedisCache",
            "LOCATION": env['REDIS_URL'],
        },
        "wagtailcache": {
            "BACKEND": "wagtailcache.compat_backends.django_redis.RedisCache",
            "LOCATION": env['REDIS_URL'],
            'KEY_PREFIX': 'wagtailcache',
            'TIMEOUT': WAGTAIL_CACHE_TIMEOUT,
        }
    }
else:
    CACHES = {
        'default': {
            'BACKEND': 'django.core.cache.backends.db.DatabaseCache',
            'LOCATION': 'database_cache',
        },
        'wagtailcache': {
            'BACKEND': 'django.core.cache.backends.db.DatabaseCache',
            'LOCATION': 'database_cache',
            'KEY_PREFIX': 'wagtailcache',
            'TIMEOUT': WAGTAIL_CACHE_TIMEOUT,
        }
    }

WAGTAIL_CACHE_BACKEND = 'wagtailcache'

# Cloudflare cache invalidation.
# See https://docs.wagtail.io/en/v2.8/reference/contrib/frontendcache.html
if 'CLOUDFLARE_BEARER_TOKEN' in env and 'CLOUDFLARE_API_ZONEID' in env:
    INSTALLED_APPS += ('wagtail.contrib.frontend_cache', )  # noqa
    WAGTAILFRONTENDCACHE = {
        'cloudflare': {
            'BACKEND': 'wagtail.contrib.frontend_cache.backends.CloudflareBackend',
            'BEARER_TOKEN': env['CLOUDFLARE_BEARER_TOKEN'],
            'ZONEID': env['CLOUDFLARE_API_ZONEID'],
        },
    }


# Search

WAGTAILSEARCH_BACKENDS = {
    'default': {
        'BACKEND': 'wagtail.contrib.postgres_search.backend',
    },
}


# Password validation
# https://docs.djangoproject.com/en/stable/ref/settings/#auth-password-validators

AUTH_PASSWORD_VALIDATORS = [
    {
        'NAME': 'django.contrib.auth.password_validation.MinimumLengthValidator',
        'OPTIONS': {
            'min_length': 12,
        }
    },
    {
        'NAME': 'django.contrib.auth.password_validation.UserAttributeSimilarityValidator',
    },
    {
        'NAME': 'django_pwned_passwords.password_validation.PWNEDPasswordValidator',
    },
]

# Number of days that password reset and account activation links are valid (default 3).
PASSWORD_RESET_TIMEOUT_DAYS = 8

# Internationalization
# https://docs.djangoproject.com/en/stable/topics/i18n/

LANGUAGE_CODE = 'en-gb'

TIME_ZONE = 'UTC'

USE_I18N = True

USE_L10N = False

USE_TZ = True

DATE_FORMAT = 'N j, Y'

DATETIME_FORMAT = 'N j, Y, H:i'

SHORT_DATE_FORMAT = 'Y-m-d'

SHORT_DATETIME_FORMAT = 'Y-m-d H:i'

DATETIME_INPUT_FORMATS = [
    '%Y-%m-%d %H:%M:%S',     # '2006-10-25 14:30:59'
    '%Y-%m-%d %H:%M:%S.%f',  # '2006-10-25 14:30:59.000200'
    '%Y-%m-%d %H:%M',        # '2006-10-25 14:30'
    '%Y-%m-%dT%H:%M',        # '2006-10-25T14:30 (this is extra)'
    '%Y-%m-%d',              # '2006-10-25'
    '%m/%d/%Y %H:%M:%S',     # '10/25/2006 14:30:59'
    '%m/%d/%Y %H:%M:%S.%f',  # '10/25/2006 14:30:59.000200'
    '%m/%d/%Y %H:%M',        # '10/25/2006 14:30'
    '%m/%d/%Y',              # '10/25/2006'
    '%m/%d/%y %H:%M:%S',     # '10/25/06 14:30:59'
    '%m/%d/%y %H:%M:%S.%f',  # '10/25/06 14:30:59.000200'
    '%m/%d/%y %H:%M',        # '10/25/06 14:30'
    '%m/%d/%y',              # '10/25/06'
]


# Static files (CSS, JavaScript, Images)
# https://docs.djangoproject.com/en/stable/howto/static-files/

STATICFILES_STORAGE = 'whitenoise.storage.CompressedManifestStaticFilesStorage'

STATICFILES_DIRS = [
    os.path.join(PROJECT_DIR, 'static_compiled'),
    os.path.join(PROJECT_DIR, '../public'),
]

STATIC_ROOT = env.get('STATIC_DIR', os.path.join(BASE_DIR, 'static'))
STATIC_URL = env.get('STATIC_URL', '/static/')

MEDIA_ROOT = env.get('MEDIA_DIR', os.path.join(BASE_DIR, 'media'))
MEDIA_URL = env.get('MEDIA_URL', '/media/')


AUTH_USER_MODEL = 'users.User'

WAGTAIL_USER_EDIT_FORM = 'hypha.apply.users.forms.CustomUserEditForm'
WAGTAIL_USER_CREATION_FORM = 'hypha.apply.users.forms.CustomUserCreationForm'
WAGTAIL_USER_CUSTOM_FIELDS = ['full_name']
WAGTAIL_PASSWORD_MANAGEMENT_ENABLED = False
WAGTAILUSERS_PASSWORD_ENABLED = False
WAGTAILUSERS_PASSWORD_REQUIRED = False

LOGIN_URL = 'users_public:login'
LOGIN_REDIRECT_URL = 'dashboard:dashboard'

AUTHENTICATION_BACKENDS = (
    'social_core.backends.google.GoogleOAuth2',
    'django.contrib.auth.backends.ModelBackend',
)


# Logging
LOGGING = {
    'version': 1,
    'disable_existing_loggers': False,
    'handlers': {
        # Send logs with at least INFO level to the console.
        'console': {
            'level': 'INFO',
            'class': 'logging.StreamHandler',
            'formatter': 'verbose',
        },
    },
    'formatters': {
        'verbose': {
            'format': '[%(asctime)s][%(process)d][%(levelname)s][%(name)s] %(message)s'
        }
    },
    'loggers': {
        'hypha': {
            'handlers': ['console'],
            'level': 'INFO',
            'propagate': False,
        },
        'wagtail': {
            'handlers': ['console'],
            'level': 'INFO',
            'propagate': False,
        },
        'django': {
            'handlers': ['console'],
            'level': 'ERROR',
            'propagate': False,
        },
        'django.request': {
            'handlers': ['console'],
            'level': 'WARNING',
            'propagate': False,
        },
        'django.security': {
            'handlers': ['console'],
            'level': 'WARNING',
            'propagate': False,
        },
    },
}


# Wagtail settings

WAGTAIL_SITE_NAME = "hypha"

WAGTAILIMAGES_IMAGE_MODEL = "images.CustomImage"
WAGTAILIMAGES_FEATURE_DETECTION_ENABLED = False

WAGTAILADMIN_RICH_TEXT_EDITORS = {
    'default': {
        'WIDGET': 'wagtail.admin.rich_text.DraftailRichTextArea',
        'OPTIONS': {
            'features': [
                'bold', 'italic',
                'h1', 'h2', 'h3', 'h4', 'h5',
                'ol', 'ul',
                'link'
            ]
        }
    },
}


PASSWORD_REQUIRED_TEMPLATE = 'password_required.html'

DEFAULT_PER_PAGE = 20

ESI_ENABLED = False

# Custom settings

ENABLE_STYLEGUIDE = False
DEBUGTOOLBAR = False

# Staff e-mail domain

if 'STAFF_EMAIL_DOMAINS' in env:
    STAFF_EMAIL_DOMAINS = env['STAFF_EMAIL_DOMAINS'].split(',')
else:
    STAFF_EMAIL_DOMAINS = []

# Social Auth
SOCIAL_AUTH_URL_NAMESPACE = 'social'

# Set the Google OAuth2 credentials in ENV variables or local.py
# To create a new set of credentials, go to https://console.developers.google.com/apis/credentials
# Make sure the Google+ API is enabled for your API project
if 'SOCIAL_AUTH_GOOGLE_OAUTH2_WHITELISTED_DOMAINS' in env:
    SOCIAL_AUTH_GOOGLE_OAUTH2_WHITELISTED_DOMAINS = env['SOCIAL_AUTH_GOOGLE_OAUTH2_WHITELISTED_DOMAINS'].split(',')
else:
    SOCIAL_AUTH_GOOGLE_OAUTH2_WHITELISTED_DOMAINS = STAFF_EMAIL_DOMAINS

SOCIAL_AUTH_GOOGLE_OAUTH2_KEY = env.get('SOCIAL_AUTH_GOOGLE_OAUTH2_KEY', '')
SOCIAL_AUTH_GOOGLE_OAUTH2_SECRET = env.get('SOCIAL_AUTH_GOOGLE_OAUTH2_SECRET', '')

SOCIAL_AUTH_LOGIN_ERROR_URL = 'users_public:login'
SOCIAL_AUTH_NEW_ASSOCIATION_REDIRECT_URL = 'users:account'

# For pipelines, see http://python-social-auth.readthedocs.io/en/latest/pipeline.html?highlight=pipelines#authentication-pipeline
# Create / associate accounts (including by email)
SOCIAL_AUTH_PIPELINE = (
    'social_core.pipeline.social_auth.social_details',
    'social_core.pipeline.social_auth.social_uid',
    'social_core.pipeline.social_auth.auth_allowed',
    'social_core.pipeline.social_auth.social_user',
    'social_core.pipeline.social_auth.associate_by_email',
    'social_core.pipeline.user.create_user',
    'social_core.pipeline.social_auth.associate_user',
    'social_core.pipeline.social_auth.load_extra_data',
    'social_core.pipeline.user.user_details',
    'hypha.apply.users.pipeline.make_otf_staff',
)

# Bleach Settings
BLEACH_ALLOWED_TAGS = ['a', 'b', 'big', 'blockquote', 'br', 'cite', 'code', 'col', 'colgroup', 'dd', 'del', 'dl', 'dt', 'em', 'h2', 'h3', 'h4', 'h5', 'h6', 'hr', 'i', 'ins', 'li', 'ol', 'p', 'pre', 'small', 'span', 'strong', 'sub', 'sup', 'table', 'tbody', 'td', 'th', 'thead', 'tr', 'ul']

BLEACH_ALLOWED_ATTRIBUTES = ['class', 'colspan', 'href', 'rowspan', 'target', 'title', 'width']

BLEACH_ALLOWED_STYLES = []

BLEACH_STRIP_TAGS = True

BLEACH_STRIP_COMMENTS = True

# File Field settings
FILE_ALLOWED_EXTENSIONS = ['doc', 'docx', 'odp', 'ods', 'odt', 'pdf', 'ppt', 'pptx', 'rtf', 'txt', 'xls', 'xlsx']

# Accept attribute in input tag of type file needs filename extensions, starting with a period (".") character.
FILE_ACCEPT_ATTR_VALUE = ", ".join(['.' + ext for ext in FILE_ALLOWED_EXTENSIONS])

# Hijack Settings
HIJACK_LOGIN_REDIRECT_URL = '/dashboard/'
HIJACK_LOGOUT_REDIRECT_URL = '/account/'
HIJACK_DECORATOR = 'hypha.apply.users.decorators.superuser_decorator'


# Messaging Settings
SEND_MESSAGES = env.get('SEND_MESSAGES', 'false').lower() == 'true'

if not SEND_MESSAGES:
    from django.contrib.messages import constants as message_constants
    MESSAGE_LEVEL = message_constants.DEBUG


SEND_READY_FOR_REVIEW = env.get('SEND_READY_FOR_REVIEW', 'true').lower() == 'true'

SLACK_DESTINATION_URL = env.get('SLACK_DESTINATION_URL', None)
SLACK_DESTINATION_ROOM = env.get('SLACK_DESTINATION_ROOM', None)
SLACK_DESTINATION_ROOM_COMMENTS = env.get('SLACK_DESTINATION_ROOM_COMMENTS', None)
if 'SLACK_TYPE_COMMENTS' in env:
    SLACK_TYPE_COMMENTS = env['SLACK_TYPE_COMMENTS'].split(',')
else:
    SLACK_TYPE_COMMENTS = []


# Celery config
if 'REDIS_URL' in env:
    CELERY_BROKER_URL = env.get('REDIS_URL')
else:
    CELERY_TASK_ALWAYS_EAGER = True


# S3 configuration

if 'AWS_STORAGE_BUCKET_NAME' in env:
    DEFAULT_FILE_STORAGE = 'hypha.storage_backends.PublicMediaStorage'
    PRIVATE_FILE_STORAGE = 'hypha.storage_backends.PrivateMediaStorage'

    AWS_STORAGE_BUCKET_NAME = env['AWS_STORAGE_BUCKET_NAME']

    if 'AWS_PUBLIC_BUCKET_NAME' in env:
        AWS_PUBLIC_BUCKET_NAME = env['AWS_PUBLIC_BUCKET_NAME']
    else:
        AWS_PUBLIC_BUCKET_NAME = env['AWS_STORAGE_BUCKET_NAME']

    if 'AWS_PRIVATE_BUCKET_NAME' in env:
        AWS_PRIVATE_BUCKET_NAME = env['AWS_PRIVATE_BUCKET_NAME']
    else:
        AWS_PRIVATE_BUCKET_NAME = env['AWS_STORAGE_BUCKET_NAME']

    if 'AWS_S3_CUSTOM_DOMAIN' in env:
        AWS_S3_CUSTOM_DOMAIN = env['AWS_S3_CUSTOM_DOMAIN']

    if 'AWS_PRIVATE_CUSTOM_DOMAIN' in env:
        AWS_PRIVATE_CUSTOM_DOMAIN = env['AWS_PRIVATE_CUSTOM_DOMAIN']

    if 'AWS_QUERYSTRING_EXPIRE' in env:
        AWS_QUERYSTRING_EXPIRE = env['AWS_QUERYSTRING_EXPIRE']

    if 'AWS_PUBLIC_CUSTOM_DOMAIN' in env:
        AWS_PUBLIC_CUSTOM_DOMAIN = env['AWS_PUBLIC_CUSTOM_DOMAIN']

    INSTALLED_APPS += (
        'storages',
    )


# Settings to connect to the Bucket from which we are migrating data
AWS_MIGRATION_BUCKET_NAME = env.get('AWS_MIGRATION_BUCKET_NAME', '')
AWS_MIGRATION_ACCESS_KEY_ID = env.get('AWS_MIGRATION_ACCESS_KEY_ID', '')
AWS_MIGRATION_SECRET_ACCESS_KEY = env.get('AWS_MIGRATION_SECRET_ACCESS_KEY', '')


MAILCHIMP_API_KEY = env.get('MAILCHIMP_API_KEY')
MAILCHIMP_LIST_ID = env.get('MAILCHIMP_LIST_ID')


# Basic auth settings
if env.get('BASIC_AUTH_ENABLED', 'false').lower().strip() == 'true':
    MIDDLEWARE.insert(0, 'baipw.middleware.BasicAuthIPWhitelistMiddleware')
    BASIC_AUTH_LOGIN = env['BASIC_AUTH_LOGIN']
    BASIC_AUTH_PASSWORD = env['BASIC_AUTH_PASSWORD']
    if 'BASIC_AUTH_WHITELISTED_HTTP_HOSTS' in env:
        BASIC_AUTH_WHITELISTED_HTTP_HOSTS = (
            env['BASIC_AUTH_WHITELISTED_HTTP_HOSTS'].split(',')
        )
    if 'BASIC_AUTH_WHITELISTED_IP_NETWORKS' in env:
        BASIC_AUTH_WHITELISTED_IP_NETWORKS = (
            env['BASIC_AUTH_WHITELISTED_IP_NETWORKS'].split(',')
        )


if 'PRIMARY_HOST' in env:
    # This is used by Wagtail's email notifications for constructing absolute
    # URLs.
    BASE_URL = 'https://{}'.format(env['PRIMARY_HOST'])


# Security configuration
# https://docs.djangoproject.com/en/stable/ref/middleware/#module-django.middleware.security

if env.get('SECURE_SSL_REDIRECT', 'true').strip().lower() == 'true':
    SECURE_SSL_REDIRECT = True

SECURE_PROXY_SSL_HEADER = ('HTTP_X_FORWARDED_PROTO', 'https')

if 'SECURE_HSTS_SECONDS' in env:
    try:
        SECURE_HSTS_SECONDS = int(env['SECURE_HSTS_SECONDS'])
    except ValueError:
        pass

if env.get('SECURE_BROWSER_XSS_FILTER', 'true').lower().strip() == 'true':
    SECURE_BROWSER_XSS_FILTER = True

if env.get('SECURE_CONTENT_TYPE_NOSNIFF', 'true').lower().strip() == 'true':
    SECURE_CONTENT_TYPE_NOSNIFF = True

if env.get('COOKIE_SECURE', 'false').lower().strip() == 'true':
    SESSION_COOKIE_SECURE = True
    CSRF_COOKIE_SECURE = True


# Referrer-policy header settings
# https://django-referrer-policy.readthedocs.io/en/1.0/

REFERRER_POLICY = env.get('SECURE_REFERRER_POLICY',
                          'no-referrer-when-downgrade').strip()

WEBPACK_LOADER = {
    'DEFAULT': {
        'BUNDLE_DIR_NAME': 'app/',
        'STATS_FILE': os.path.join(BASE_DIR, './hypha/static_compiled/app/webpack-stats-prod.json'),
    }
}

# Django countries package provides ISO 3166-1 countries which does not contain Kosovo.
COUNTRIES_OVERRIDE = {
    'KV': 'Kosovo',
}

# Rest Framework configuration
REST_FRAMEWORK = {
    'DEFAULT_PAGINATION_CLASS': 'rest_framework.pagination.PageNumberPagination',
    'PAGE_SIZE': 10,
    'DEFAULT_AUTHENTICATION_CLASSES': (
        'rest_framework.authentication.SessionAuthentication',
    ),
    'DEFAULT_PERMISSION_CLASSES': (
        'rest_framework.permissions.IsAuthenticated',
    )
}


# Projects Feature Flag
PROJECTS_ENABLED = False
if env.get('PROJECTS_ENABLED', 'false').lower().strip() == 'true':
    PROJECTS_ENABLED = True

PROJECTS_AUTO_CREATE = False
if env.get('PROJECTS_AUTO_CREATE', 'false').lower().strip() == 'true':
    PROJECTS_AUTO_CREATE = True

# django-file-form settings
FILE_FORM_MUST_LOGIN = True
FILE_FORM_UPLOAD_DIR = 'temp_uploads'
# ensure FILE_FORM_UPLOAD_DIR exists:
<<<<<<< HEAD
os.makedirs(os.path.join(MEDIA_ROOT, FILE_FORM_UPLOAD_DIR), exist_ok=True)
# Store temporary files on S3 too (files are still uploaded to local filesystem first)
if 'AWS_STORAGE_BUCKET_NAME' in env:
    FILE_FORM_TEMP_STORAGE = PRIVATE_FILE_STORAGE
=======
os.makedirs(os.path.join(MEDIA_ROOT, FILE_FORM_UPLOAD_DIR), exist_ok=True)
>>>>>>> 11b4b67c
<|MERGE_RESOLUTION|>--- conflicted
+++ resolved
@@ -678,11 +678,8 @@
 FILE_FORM_MUST_LOGIN = True
 FILE_FORM_UPLOAD_DIR = 'temp_uploads'
 # ensure FILE_FORM_UPLOAD_DIR exists:
-<<<<<<< HEAD
 os.makedirs(os.path.join(MEDIA_ROOT, FILE_FORM_UPLOAD_DIR), exist_ok=True)
+
 # Store temporary files on S3 too (files are still uploaded to local filesystem first)
 if 'AWS_STORAGE_BUCKET_NAME' in env:
-    FILE_FORM_TEMP_STORAGE = PRIVATE_FILE_STORAGE
-=======
-os.makedirs(os.path.join(MEDIA_ROOT, FILE_FORM_UPLOAD_DIR), exist_ok=True)
->>>>>>> 11b4b67c
+    FILE_FORM_TEMP_STORAGE = PRIVATE_FILE_STORAGE
"""
Hypha project base settings.
"""

import os

import dj_database_url
import djp
from environs import env

from .django import *  # noqa

env.read_env()

# Build paths inside the project like this: os.path.join(BASE_DIR, ...)
PROJECT_DIR = os.path.dirname(os.path.dirname(os.path.abspath(__file__)))
BASE_DIR = os.path.dirname(PROJECT_DIR)


# Hypha custom settings

# Set the currency symbol to be used.
CURRENCY_CODE = env.str("CURRENCY_CODE", "USD")
CURRENCY_LOCALE = env.str("CURRENCY_LOCALE", "en_US")

# Default page pagination value.
DEFAULT_PER_PAGE = 20

# Form Rate-Limit Configuration
# DEFAULT_RATE_LIMIT is used by login, password, 2FA, etc
DEFAULT_RATE_LIMIT = env.str("DEFAULT_RATE_LIMIT", "5/m")

# IF Hypha should enforce 2FA for all users.
ENFORCE_TWO_FACTOR = env.bool("ENFORCE_TWO_FACTOR", False)

# Set the allowed file extension for all uploads fields.
FILE_ALLOWED_EXTENSIONS = [
    "doc",
    "docx",
    "odp",
    "ods",
    "odt",
    "pdf",
    "ppt",
    "pptx",
    "rtf",
    "txt",
    "xls",
    "xlsx",
]
FILE_ACCEPT_ATTR_VALUE = ", ".join(["." + ext for ext in FILE_ALLOWED_EXTENSIONS])

# Give staff lead permissions.
# Only effects setting external reviewers for now.
GIVE_STAFF_LEAD_PERMS = env.bool("GIVE_STAFF_LEAD_PERMS", False)

# Provide permissions for viewing archived submissions
SUBMISSIONS_ARCHIVED_VIEW_ACCESS_STAFF = env.bool(
    "SUBMISSIONS_ARCHIVED_ACCESS_STAFF", False
)
SUBMISSIONS_ARCHIVED_VIEW_ACCESS_STAFF_ADMIN = env.bool(
    "SUBMISSIONS_ARCHIVED_ACCESS_STAFF_ADMIN", True
)

# Possible values are: "application_id", "fund_name", "round" and "title"
SUBMISSION_TITLE_TEXT_TEMPLATE = env(
    "SUBMISSION_TITLE_TEMPLATE", default="{title} (#{application_id})"
)

# Provide permissions for archiving submissions
SUBMISSIONS_ARCHIVED_ACCESS_STAFF = env.bool("SUBMISSIONS_ARCHIVED_ACCESS_STAFF", False)
SUBMISSIONS_ARCHIVED_ACCESS_STAFF_ADMIN = env.bool(
    "SUBMISSIONS_ARCHIVED_ACCESS_STAFF_ADMIN", True
)

# Enable staff to "hijack" (become) other users.
# Good for testing, might not be a good idea in production.
HIJACK_ENABLE = env.bool("HIJACK_ENABLE", False)
HIJACK_INSERT_BEFORE = None

# Organisation name and e-mail address etc., used in e-mail templates etc.
ORG_EMAIL = env.str("ORG_EMAIL", "info@example.org")
ORG_GUIDE_URL = env.str("ORG_GUIDE_URL", "https://guide.example.org/")
ORG_LONG_NAME = env.str("ORG_LONG_NAME", "Acme Corporation")
ORG_SHORT_NAME = env.str("ORG_SHORT_NAME", "ACME")
ORG_URL = env.str("ORG_URL", "https://www.example.org/")

# Project settings.

# Enable Projects in Hypha. Contracts and invoicing that comes after a submission is approved.
PROJECTS_ENABLED = env.bool("PROJECTS_ENABLED", False)

# Auto create projects for approved applications.
PROJECTS_AUTO_CREATE = env.bool("PROJECTS_AUTO_CREATE", False)

# Default status for projects, must be a string literal of "draft" (default), "contracting", "invoicing_and_reporting" or "closing"
# Will be used for auto-create or be the default selection in the project creation form
PROJECTS_DEFAULT_STATUS = env.str("PROJECTS_DEFAULT_STATUS", "draft")

# When enabled, the project start date will be set and displayed after the contracting phase, if disabled it is set on project creation
PROJECTS_START_AFTER_CONTRACTING = env.bool("PROJECTS_START_AFTER_CONTRACTING", True)

# Send out e-mail, slack messages etc. from Hypha. Set to true for production.
SEND_MESSAGES = env.bool("SEND_MESSAGES", False)

# If automatic e-mails should be sent out to reviewers when submissions are ready for review.
SEND_READY_FOR_REVIEW = env.bool("SEND_READY_FOR_REVIEW", True)

# Staff can upload the contract
STAFF_UPLOAD_CONTRACT = env.bool("STAFF_UPLOAD_CONTRACT", False)

# Slack settings.
SLACK_TOKEN = env.str("SLACK_TOKEN", None)
SLACK_USERNAME = env.str("SLACK_USERNAME", "Hypha")
SLACK_DESTINATION_ROOM = env.str("SLACK_DESTINATION_ROOM", None)
SLACK_DESTINATION_ROOM_COMMENTS = env.str("SLACK_DESTINATION_ROOM_COMMENTS", None)
SLACK_TYPE_COMMENTS = env.list("SLACK_TYPE_COMMENTS", [])
SLACK_ENDPOINT_URL = env.str(
    "SLACK_ENDPOINT_URL", "https://slack.com/api/chat.postMessage"
)
SLACK_BACKEND = (
    "django_slack.backends.CeleryBackend"  # UrllibBackend can be used for sync
)

# Activities email digest
ACTIVITY_DIGEST_RECIPIENT_EMAILS = env.list(
    "ACTIVITY_DIGEST_RECIPIENT_EMAILS", default=[]
)

# Staff e-mail domain. Used for OAUTH2 whitelist default value and staff account creation.
STAFF_EMAIL_DOMAINS = env.list("STAFF_EMAIL_DOMAINS", [])

# Should staff identities be obscured from Applicants & Partners (ie. comments will be ORG_LONG_NAME rather than John Doe).
HIDE_STAFF_IDENTITY = env.bool("HIDE_STAFF_IDENTITY", False)

# Should Applicant identities be obscured from External Reviewers
HIDE_IDENTITY_FROM_REVIEWERS = env.bool("HIDE_IDENTITY_FROM_REVIEWERS", False)

# Should staff be able to access/see draft submissions.
SUBMISSIONS_DRAFT_ACCESS_STAFF = env.bool("SUBMISSIONS_DRAFT_ACCESS_STAFF", False)

# Should staff admins be able to access/see draft submissions.
SUBMISSIONS_DRAFT_ACCESS_STAFF_ADMIN = env.bool(
    "SUBMISSIONS_DRAFT_ACCESS_STAFF_ADMIN", False
)

# Should staff be able to export submissions.
SUBMISSIONS_EXPORT_ACCESS_STAFF = env.bool("SUBMISSIONS_EXPORT_ACCESS_STAFF", False)

# Should staff admins be able to export submissions.
SUBMISSIONS_EXPORT_ACCESS_STAFF_ADMIN = env.bool(
    "SUBMISSIONS_EXPORT_ACCESS_STAFF_ADMIN", True
)

# Columns to exclude from the submission tables.
# Possible values are: fund, round, status, lead, reviewers, screening_statuses, category_options, meta_terms, organization_name
SUBMISSIONS_TABLE_EXCLUDED_FIELDS = env.list(
    "SUBMISSIONS_TABLE_EXCLUDED_FIELDS", ["organization_name"]
)

# Should submission automatically transition after all reviewer roles are assigned.
TRANSITION_AFTER_ASSIGNED = env.bool("TRANSITION_AFTER_ASSIGNED", False)

# Should submission automatically transition after n number of reviews.
# Possible values are: False, 1,2,3,…
TRANSITION_AFTER_REVIEWS = env.bool("TRANSITION_AFTER_REVIEWS", False)

# Default visibility for reviews.
REVIEW_VISIBILITY_DEFAULT = env.str("REVIEW_VISIBILITY_DEFAULT", "private")

# Require an applicant to view their rendered application before submitting
SUBMISSION_PREVIEW_REQUIRED = env.bool("SUBMISSION_PREVIEW_REQUIRED", True)

# SECRET_KEY is required
SECRET_KEY = env.str("SECRET_KEY", None)

ALLOWED_HOSTS = env.list("ALLOWED_HOSTS", [])

# Database
# https://docs.djangoproject.com/en/stable/ref/settings/#databases
APP_NAME = env.str("APP_NAME", "hypha")
DATABASES = {
    "default": dj_database_url.config(
        default=f"postgres:///{APP_NAME}", conn_max_age=600, conn_health_checks=True
    )
}

# https://docs.djangoproject.com/en/4.1/ref/settings/#conn-health-checks
# Setting this to True, as we are using a non-zero valve for conn_max_age in dj_database_url.config
CONN_HEALTH_CHECKS = env.bool("CONN_HEALTH_CHECKS", True)

# Language code in standard language id format: en, en-gb, en-us
# The corresponding locale dir is named: en, en_GB, en_US
# Make sure the set lang code is included in LANGUAGES setting.
LANGUAGE_CODE = env.str("LANGUAGE_CODE", "en")

LOCALE_PATHS = (PROJECT_DIR + "/locale",)

# Optional language switcher
# Set LANGUAGE setting to limit the languages available.
LANGUAGE_SWITCHER = env.bool("LANGUAGE_SWITCHER", False)

# By default only English is active.
# When LANGUAGE_SWITCHER is on we activate all the languages there are complete translations for.
if LANGUAGE_SWITCHER:
    LANGUAGES = [
        ("en", "English"),
        ("cs", "Czech"),
        ("ru", "Russian"),
        ("zh-hans", "Simplified Chinese"),
    ]
else:
    LANGUAGES = [("en", "English")]

# Machine translation settings
# NOTE: Ensure the packages in `requirements/translate.txt` have been installed!
APPLICATION_TRANSLATIONS_ENABLED = env.bool("APPLICATION_TRANSLATIONS_ENABLED", False)

# Number of seconds that password reset and account activation links are valid (default 259200, 3 days).
PASSWORD_RESET_TIMEOUT = env.int("PASSWORD_RESET_TIMEOUT", 259200)

# Timeout for passwordless login links (default 900, 15 minutes).
PASSWORDLESS_LOGIN_TIMEOUT = env.int("PASSWORDLESS_LOGIN_TIMEOUT", 900)  # 15 minutes

# Enable users to create accounts without submitting an application.
ENABLE_PUBLIC_SIGNUP = env.bool("ENABLE_PUBLIC_SIGNUP", True)

# Forces users to log in first in order to make an application.  This is particularly useful in conjunction
# with ENABLE_PUBLIC_SIGNUP
# @deprecated: This setting is deprecated and will be removed in a future release.
FORCE_LOGIN_FOR_APPLICATION = env.bool("FORCE_LOGIN_FOR_APPLICATION", True)

# Timeout for passwordless signup links (default 900, 15 minutes).
PASSWORDLESS_SIGNUP_TIMEOUT = env.int("PASSWORDLESS_SIGNUP_TIMEOUT", 900)  # 15 minutes

# Seconds to enter password on password page while email change/2FA change (default 120).
PASSWORD_PAGE_TIMEOUT = env.int("PASSWORD_PAGE_TIMEOUT", 120)

#  Template engines and options to be used with Django.
TEMPLATES = [
    {
        "BACKEND": "django.template.backends.django.DjangoTemplates",
        "DIRS": [
            os.path.join(PROJECT_DIR, "templates_custom"),
            os.path.join(PROJECT_DIR, "templates"),
            os.path.join(PROJECT_DIR, "apply", "templates"),
        ],
        "APP_DIRS": True,
        "OPTIONS": {
            "context_processors": [
                "django.template.context_processors.debug",
                "django.template.context_processors.request",
                "django.contrib.auth.context_processors.auth",
                "django.contrib.messages.context_processors.messages",
                "wagtail.contrib.settings.context_processors.settings",
                "social_django.context_processors.backends",
                "social_django.context_processors.login_redirect",
                "hypha.apply.projects.context_processors.projects_enabled",
                "hypha.cookieconsent.context_processors.cookies_accepted",
                "hypha.core.context_processors.global_vars",
            ],
            "builtins": [
                "django_web_components.templatetags.components",
            ],
        },
    },
]


# Email settings

EMAIL_HOST = env.str("EMAIL_HOST", None)
EMAIL_PORT = env.int("EMAIL_PORT", None)
EMAIL_HOST_USER = env.str("EMAIL_HOST_USER", None)
EMAIL_HOST_PASSWORD = env.str("EMAIL_HOST_PASSWORD", None)
EMAIL_USE_TLS = env.bool("EMAIL_USE_TLS", False)
EMAIL_USE_SSL = env.bool("EMAIL_USE_SSL", False)
EMAIL_SUBJECT_PREFIX = env.str("EMAIL_SUBJECT_PREFIX", "")
SERVER_EMAIL = DEFAULT_FROM_EMAIL = env.str("SERVER_EMAIL", None)


# Cache settings

# Set max-age header.
CACHE_CONTROL_MAX_AGE = env.int("CACHE_CONTROL_MAX_AGE", 3600)

# Set s-max-age header that is used by reverse proxy/front end cache.
CACHE_CONTROL_S_MAXAGE = env.int("CACHE_CONTROL_S_MAXAGE", 3600)

# Set feed cache timeout (automatic cache refresh).
FEED_CACHE_TIMEOUT = 600

# Set X-Frame-Options header for every outgoing HttpResponse
X_FRAME_OPTIONS = "SAMEORIGIN"

CACHES = {
    "default": {
        "BACKEND": "django.core.cache.backends.db.DatabaseCache",
        "LOCATION": "database_cache",
    },
}

# Use a more permanent cache for django-file-form.
# It uses it to store metadata about files while they are being uploaded.
# This might reduce the likelihood of any interruptions on heroku.
# NB It doesn't matter what the `KEY_PREFIX` is,
# `clear_cache` will clear all caches with the same `LOCATION`.
CACHES["django_file_form"] = {
    "BACKEND": "django.core.cache.backends.db.DatabaseCache",
    "LOCATION": "database_cache",
    "KEY_PREFIX": "django_file_form",
}


# Static files (CSS, JavaScript, Images)
# https://docs.djangoproject.com/en/stable/howto/static-files/

STATICFILES_STORAGE = "whitenoise.storage.CompressedManifestStaticFilesStorage"

STATICFILES_DIRS = [
    os.path.join(PROJECT_DIR, "static_compiled"),
    os.path.join(PROJECT_DIR, "../public"),
]

STATIC_ROOT = env.str("STATIC_DIR", os.path.join(BASE_DIR, "static"))
STATIC_URL = env.str("STATIC_URL", "/static/")

MEDIA_ROOT = env.str("MEDIA_DIR", os.path.join(BASE_DIR, "media"))
MEDIA_URL = env.str("MEDIA_URL", "/media/")


# Wagtail settings

WAGTAIL_FRONTEND_LOGIN_URL = "/auth/"
WAGTAIL_SITE_NAME = "hypha"
WAGTAILIMAGES_IMAGE_MODEL = "images.CustomImage"
WAGTAILIMAGES_FEATURE_DETECTION_ENABLED = False
WAGTAIL_USER_EDIT_FORM = "hypha.apply.users.forms.CustomUserEditForm"
WAGTAIL_USER_CREATION_FORM = "hypha.apply.users.forms.CustomUserCreationForm"
WAGTAIL_USER_CUSTOM_FIELDS = ["full_name"]
WAGTAIL_PASSWORD_MANAGEMENT_ENABLED = False
WAGTAILUSERS_PASSWORD_ENABLED = False
WAGTAILUSERS_PASSWORD_REQUIRED = False
WAGTAILEMBEDS_RESPONSIVE_HTML = True
PASSWORD_REQUIRED_TEMPLATE = "password_required.html"

WAGTAILADMIN_RICH_TEXT_EDITORS = {
    "default": {
        "WIDGET": "wagtail.admin.rich_text.DraftailRichTextArea",
        "OPTIONS": {
            "features": [
                "bold",
                "italic",
                "h1",
                "h2",
                "h3",
                "h4",
                "h5",
                "ol",
                "ul",
                "link",
            ]
        },
    },
}

WAGTAILSEARCH_BACKENDS = {
    "default": {
        "BACKEND": "wagtail.search.backends.database",
    },
}

# Cloudflare cache invalidation.
# See https://docs.wagtail.io/en/v2.8/reference/contrib/frontendcache.html
if env.str("CLOUDFLARE_BEARER_TOKEN", None) and env.str("CLOUDFLARE_API_ZONEID"):
    INSTALLED_APPS += ("wagtail.contrib.frontend_cache",)  # noqa
    WAGTAILFRONTENDCACHE = {
        "cloudflare": {
            "BACKEND": "wagtail.contrib.frontend_cache.backends.CloudflareBackend",
            "BEARER_TOKEN": env.str("CLOUDFLARE_BEARER_TOKEN"),
            "ZONEID": env.str("CLOUDFLARE_API_ZONEID"),
        },
    }


# Social Auth settings

# Set the Google OAuth2 credentials in ENV variables or local.py
# To create a new set of credentials, go to https://console.developers.google.com/apis/credentials
# Make sure the Google+ API is enabled for your API project
SOCIAL_AUTH_GOOGLE_OAUTH2_WHITELISTED_DOMAINS = env.list(
    "SOCIAL_AUTH_GOOGLE_OAUTH2_WHITELISTED_DOMAINS", STAFF_EMAIL_DOMAINS
)

SOCIAL_AUTH_GOOGLE_OAUTH2_KEY = env.str("SOCIAL_AUTH_GOOGLE_OAUTH2_KEY", "")
SOCIAL_AUTH_GOOGLE_OAUTH2_SECRET = env.str("SOCIAL_AUTH_GOOGLE_OAUTH2_SECRET", "")

SOCIAL_AUTH_URL_NAMESPACE = "social"
SOCIAL_AUTH_LOGIN_ERROR_URL = "users:login"
SOCIAL_AUTH_NEW_ASSOCIATION_REDIRECT_URL = "users:account"

# For pipelines, see http://python-social-auth.readthedocs.io/en/latest/pipeline.html?highlight=pipelines#authentication-pipeline
# Create / associate accounts (including by email)
SOCIAL_AUTH_PIPELINE = (
    "social_core.pipeline.social_auth.social_details",
    "social_core.pipeline.social_auth.social_uid",
    "social_core.pipeline.social_auth.auth_allowed",
    "social_core.pipeline.social_auth.social_user",
    "social_core.pipeline.social_auth.associate_by_email",
    "social_core.pipeline.user.create_user",
    "social_core.pipeline.social_auth.associate_user",
    "social_core.pipeline.social_auth.load_extra_data",
    "social_core.pipeline.user.user_details",
)

# NH3 Settings

NH3_ALLOWED_TAGS = [
    "a",
    "b",
    "q",
    "big",
    "blockquote",
    "br",
    "cite",
    "code",
    "col",
    "colgroup",
    "dd",
    "del",
    "dl",
    "dt",
    "em",
    "h1",
    "h2",
    "h3",
    "h4",
    "h5",
    "h6",
    "hr",
    "i",
    "ins",
    "li",
    "ol",
    "p",
    "pre",
    "small",
    "span",
    "strong",
    "sub",
    "sup",
    "table",
    "tbody",
    "td",
    "th",
    "thead",
    "tr",
    "ul",
]

NH3_ALLOWED_ATTRIBUTES = {
    "*": [
        "class",
        "colspan",
        "href",
        "rowspan",
        "target",
        "title",
        "width",
        "data-tippy-content",
    ]
}

NH3_STRIP_COMMENTS = True

# TinyMCE settings

TINYMCE_EXTRA_MEDIA = {
    "js": ["js/tinymce-word-count.js"],
}
# COMPRESSOR setting does not work but would be good to have in place.
# TINYMCE_JS_ROOT = os.path.join(STATIC_URL, "tinymce")
# TINYMCE_COMPRESSOR = True


# Hijack Settings

HIJACK_LOGIN_REDIRECT_URL = "/dashboard/"
HIJACK_LOGOUT_REDIRECT_URL = "/account/"
HIJACK_DECORATOR = "hypha.apply.users.decorators.superuser_decorator"
HIJACK_PERMISSION_CHECK = "hijack.permissions.superusers_and_staff"

# Redis settings

# Env var used by Heroku to set & update the Redis URL
REDIS_URL = env.str("REDIS_URL", None)
<<<<<<< HEAD

# Used to set the cert verification mode - needs to be `CERT_REQUIRED`, `CERT_OPTIONAL` or `CERT_NONE`
REDIS_SSL_CERT_REQS = env.str("REDIS_SSL_CERT_REQS", "CERT_REQUIRED")

=======

# Used to set the cert verification mode - needs to be `CERT_REQUIRED`, `CERT_OPTIONAL` or `CERT_NONE`
REDIS_SSL_CERT_REQS = env.str("REDIS_SSL_CERT_REQS", "CERT_REQUIRED")

>>>>>>> 830b444c
# Celery settings
# Sync by default - set `CELERY_TASK_ALWAYS_EAGER` to false and the celery broker URLs to the configured broker to enabled async
# https://docs.celeryq.dev/en/stable/getting-started/first-steps-with-celery.html

CELERY_BROKER_URL = env.str("CELERY_BROKER_URL", None)
CELERY_RESULT_BACKEND = env.str("CELERY_RESULT_BACKEND", None)

# Logic is somewhat Heroku specific as Heroku's Key-Value Store addon auto sets the REDIS_URL env var.
# If `CELERY_BROKER_URL` or `CELERY_RESULT_BACKEND` is set, it will ignore `REDIS_URL`
if REDIS_URL and not (CELERY_BROKER_URL or CELERY_RESULT_BACKEND):
    cert_param = ""
    if REDIS_URL.startswith("rediss") and REDIS_SSL_CERT_REQS:
        cert_param = f"?ssl_cert_reqs={REDIS_SSL_CERT_REQS}"
    CELERY_BROKER_URL = f"{REDIS_URL}/0{cert_param}"
    CELERY_RESULT_BACKEND = f"{REDIS_URL}{cert_param}"
    # Manipulation of the environ vars is needed due to how celery processes & prioritizes settings
    # for more info, see https://github.com/celery/celery/issues/4284
    os.environ["CELERY_BROKER_URL"] = CELERY_BROKER_URL
    os.environ["CELERY_RESULT_BACKEND"] = CELERY_RESULT_BACKEND

CELERY_TASK_ALWAYS_EAGER = env.bool("CELERY_TASK_ALWAYS_EAGER", True)

# Max connections allowed to Redis - defaulted to 20
CELERY_REDIS_MAX_CONNECTIONS = env.int("CELERY_REDIS_MAX_CONNECTIONS", 20)


# S3 settings

if env.str("AWS_STORAGE_BUCKET_NAME", None):
    DEFAULT_FILE_STORAGE = "hypha.storage_backends.PublicMediaStorage"
    PRIVATE_FILE_STORAGE = "hypha.storage_backends.PrivateMediaStorage"
    AWS_STORAGE_BUCKET_NAME = env.str("AWS_STORAGE_BUCKET_NAME")
    AWS_PUBLIC_BUCKET_NAME = env.str("AWS_PUBLIC_BUCKET_NAME", AWS_STORAGE_BUCKET_NAME)
    AWS_PRIVATE_BUCKET_NAME = env.str(
        "AWS_PRIVATE_BUCKET_NAME", AWS_STORAGE_BUCKET_NAME
    )
    AWS_S3_CUSTOM_DOMAIN = env.str("AWS_S3_CUSTOM_DOMAIN", None)
    AWS_PRIVATE_CUSTOM_DOMAIN = env.str("AWS_PRIVATE_CUSTOM_DOMAIN", None)
    AWS_QUERYSTRING_EXPIRE = env.str("AWS_QUERYSTRING_EXPIRE", None)
    AWS_PUBLIC_CUSTOM_DOMAIN = env.str("AWS_PUBLIC_CUSTOM_DOMAIN", None)
    INSTALLED_APPS += ("storages",)

# Settings to connect to the Bucket from which we are migrating data
AWS_MIGRATION_BUCKET_NAME = env.str("AWS_MIGRATION_BUCKET_NAME", "")
AWS_MIGRATION_ACCESS_KEY_ID = env.str("AWS_MIGRATION_ACCESS_KEY_ID", "")
AWS_MIGRATION_SECRET_ACCESS_KEY = env.str("AWS_MIGRATION_SECRET_ACCESS_KEY", "")

# Apply nav items settings

APPLY_NAV_MENU_ITEMS = env.json("APPLY_NAV_MENU_ITEMS", {})
APPLY_NAV_SUBMISSIONS_ITEMS = env.json("APPLY_NAV_SUBMISSIONS_ITEMS", {})
APPLY_NAV_PROJECTS_ITEMS = env.json("APPLY_NAV_PROJECTS_ITEMS", {})

# Basic auth settings
if env.bool("BASIC_AUTH_ENABLED", False):
    MIDDLEWARE.insert(0, "baipw.middleware.BasicAuthIPWhitelistMiddleware")
    BASIC_AUTH_LOGIN = env.str("BASIC_AUTH_LOGIN", None)
    BASIC_AUTH_PASSWORD = env.str("BASIC_AUTH_PASSWORD", None)
    BASIC_AUTH_WHITELISTED_HTTP_HOSTS = env.list(
        "BASIC_AUTH_WHITELISTED_HTTP_HOSTS", []
    )
    BASIC_AUTH_WHITELISTED_IP_NETWORKS = env.list(
        "BASIC_AUTH_WHITELISTED_IP_NETWORKS", []
    )

# Sessions
# https://docs.djangoproject.com/en/stable/ref/settings/#sessions

# The default age of session cookies, in seconds.
SESSION_COOKIE_AGE = env.int("SESSION_COOKIE_AGE", 60 * 60 * 12)  # 12 hours

# The age of session cookies when users check "Remember me" etc., in seconds.
SESSION_COOKIE_AGE_LONG = env.int(
    "SESSION_COOKIE_AGE_LONG", 60 * 60 * 24 * 7 * 2
)  # 2 weeks

# This is used by Wagtail's email notifications for constructing absolute URLs.
PRIMARY_HOST = env.str("PRIMARY_HOST", None)
WAGTAILADMIN_BASE_URL = env.str("WAGTAILADMIN_BASE_URL", None) or (
    f"https://{PRIMARY_HOST}" if PRIMARY_HOST else None
)


# Security settings
# https://docs.djangoproject.com/en/stable/ref/middleware/#module-django.middleware.security

SECURE_SSL_REDIRECT = env.bool("SECURE_SSL_REDIRECT", True)
SECURE_PROXY_SSL_HEADER = ("HTTP_X_FORWARDED_PROTO", "https")
SECURE_HSTS_SECONDS = env.int("SECURE_HSTS_SECONDS", None)
SECURE_BROWSER_XSS_FILTER = env.bool("SECURE_BROWSER_XSS_FILTER", True)
SECURE_CONTENT_TYPE_NOSNIFF = env.bool("SECURE_CONTENT_TYPE_NOSNIFF", True)
SECURE_REFERRER_POLICY = env.str(
    "SECURE_REFERRER_POLICY", "strict-origin-when-cross-origin"
)

if env.bool("COOKIE_SECURE", False):
    SESSION_COOKIE_SECURE = True
    CSRF_COOKIE_SECURE = True
    ELEVATE_COOKIE_SECURE = True

# Django Elevate settings
# https://django-elevate.readthedocs.io/en/latest/config/index.html
# ------------------------------------------------------------------------------
# How long should Elevate mode be active for?
ELEVATE_COOKIE_AGE = env.int("ELEVATE_COOKIE_AGE", 3600)  # 1 hours

# An extra salt to be added into the cookie signature.
ELEVATE_COOKIE_SALT = env.str("ELEVATE_COOKIE_SALT", SECRET_KEY)


# django-file-form settings
# ------------------------------------------------------------------------------
FILE_FORM_CACHE = "django_file_form"
FILE_FORM_UPLOAD_DIR = "temp_uploads"
# Ensure FILE_FORM_UPLOAD_DIR exists:
os.makedirs(os.path.join(MEDIA_ROOT, FILE_FORM_UPLOAD_DIR), exist_ok=True)
# Store temporary files on S3 too (files are still uploaded to local filesystem first)
if env.str("AWS_STORAGE_BUCKET_NAME", None):
    FILE_FORM_TEMP_STORAGE = PRIVATE_FILE_STORAGE


# Misc settings
# ------------------------------------------------------------------------------
# Use Pillow to create QR codes so they are PNG and not SVG.
# Apples Safari on iOS and macOS can then recognise them automatically.
# TWO_FACTOR_QR_FACTORY = 'qrcode.image.pil.PilImage'

DEBUG = False
DEBUGTOOLBAR = False

if not SEND_MESSAGES:
    from django.contrib.messages import constants as message_constants

    MESSAGE_LEVEL = message_constants.DEBUG

# Django countries package provides ISO 3166-1 countries which does not contain Kosovo.
COUNTRIES_OVERRIDE = {
    "KV": "Kosovo",
}


# Sentry configuration.
# -----------------------------------------------------------------------------
SENTRY_DSN = env.str("SENTRY_DSN", None)
SENTRY_PUBLIC_KEY = env.str("SENTRY_PUBLIC_KEY", None)
SENTRY_TRACES_SAMPLE_RATE = env.float("SENTRY_TRACES_SAMPLE_RATE", default=0)
SENTRY_ENVIRONMENT = env.str("SENTRY_ENVIRONMENT", "production")
SENTRY_DEBUG = env.bool("SENTRY_DEBUG", False)
SENTRY_DENY_URLS = env.list("SENTRY_DENY_URLS", default=[])

if SENTRY_DSN:
    import sentry_sdk
    from sentry_sdk.integrations.django import DjangoIntegration

    sentry_sdk.init(
        dsn=SENTRY_DSN,
        environment=SENTRY_ENVIRONMENT,
        traces_sample_rate=SENTRY_TRACES_SAMPLE_RATE,
        debug=SENTRY_DEBUG,
        integrations=[DjangoIntegration()],
    )

# Load settings from any djp plugins.
djp.settings(globals())<|MERGE_RESOLUTION|>--- conflicted
+++ resolved
@@ -494,17 +494,10 @@
 
 # Env var used by Heroku to set & update the Redis URL
 REDIS_URL = env.str("REDIS_URL", None)
-<<<<<<< HEAD
 
 # Used to set the cert verification mode - needs to be `CERT_REQUIRED`, `CERT_OPTIONAL` or `CERT_NONE`
 REDIS_SSL_CERT_REQS = env.str("REDIS_SSL_CERT_REQS", "CERT_REQUIRED")
 
-=======
-
-# Used to set the cert verification mode - needs to be `CERT_REQUIRED`, `CERT_OPTIONAL` or `CERT_NONE`
-REDIS_SSL_CERT_REQS = env.str("REDIS_SSL_CERT_REQS", "CERT_REQUIRED")
-
->>>>>>> 830b444c
 # Celery settings
 # Sync by default - set `CELERY_TASK_ALWAYS_EAGER` to false and the celery broker URLs to the configured broker to enabled async
 # https://docs.celeryq.dev/en/stable/getting-started/first-steps-with-celery.html

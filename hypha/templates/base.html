{% load i18n static wagtailcore_tags wagtailimages_tags hijack cookieconsent_tags heroicons %}<!doctype html>
{% wagtail_site as current_site %}
{% get_current_language as LANGUAGE_CODE %}
{% get_current_language_bidi as LANGUAGE_BIDI %}
<html class="h-full no-js" lang="{{ LANGUAGE_CODE }}" dir="{% if LANGUAGE_BIDI %}rtl{% else %}ltr{% endif %}">
    <head>
        {# TODO fallbacks if page is not defined e.g. for 404 page #}
        <meta charset="utf-8">
        <meta name="viewport" content="width=device-width">
        <title>{% block title_prefix %}{% if current_site.site_name %}{{ current_site.site_name }} | {% endif %}{% endblock %}{% block title %}{% if page.seo_title %}{{ page.seo_title }}{% else %}{{ page.title }}{% endif %}{% endblock %}{% block title_suffix %}{{ TITLE_SUFFIX }}{% endblock %}</title>
        <meta name="description" content="{% block meta_description %}{% if page.search_description %}{{ page.search_description }}{% else %}{{ page.listing_summary }}{% endif %}{% endblock %}">

        <!-- favicons -->
        {% comment %}
            Generate favicons by https://realfavicongenerator.net using the following path: settings.STATIC_URL + images/favicons. Override favicons by adding them to public/images/favicons.
        {% endcomment %}
        <meta name="msapplication-TileColor" content="#da532c">
        <meta name="msapplication-TileImage" content="{% static 'images/favicons/mstile-150x150.png' %}">
        <meta name="theme-color" content="#ffffff">
        <link rel="apple-touch-icon" href="{% static 'images/favicons/apple-touch-icon.png' %}">
        <link rel="icon" type="image/png" sizes="32x32" href="{% static 'images/favicons/favicon-32x32.png' %}">
        <link rel="icon" type="image/png" sizes="16x16" href="{% static 'images/favicons/favicon-16x16.png' %}">
        <link rel="manifest" href="{% static 'images/favicons/site.webmanifest' %}">
        <link rel="mask-icon" href="{% static 'images/favicons/safari-pinned-tab.svg' %}" color="#5bbad5">
        <link rel="shortcut icon" href="{% static 'images/favicons/favicon.ico' %}">

        <link rel="stylesheet" href="{% static 'css/tailwind-output.css' %}">
        <link rel="stylesheet" href="{% static 'css/main.css' %}">
        <!-- Needed for most forms so load it here once. -->
        {{ form.media.css }}
        {% block extra_css %}{% endblock %}
        <link rel="stylesheet" href="{% static 'css/print.css' %}" media="print">

        {% comment %}Detect if javascript is enabled; helps with styling{% endcomment %}
        <script>document.querySelector("html").classList.replace("no-js", "js")</script>

        <!-- Nprogressbar -->
        <script defer src="{% static 'js/vendor/nprogress-2.0.0.min.js' %}"></script>

        <!-- Cookieconsent -->
        <script defer src="{% static 'js/cookieconsent.js' %}"></script>

        <!-- Tooltips -->
        <script defer src="{% static 'js/tooltips/popper.min.js' %}"></script>
        <script defer src="{% static 'js/tooltips/tippy.min.js' %}"></script>

        <!-- alpine.js start -->
        <style> [x-cloak] {display: none !important} </style>

        <!-- Alpine Plugins: installed with npm -->
        <script defer src="{% static 'js/vendor/alpine-focus.min.js' %}"></script>
        {% block alpine_scripts %}{% endblock %}

        <!-- Alpine Core: installed with npm  -->
        <script defer src="{% static 'js/vendor/alpine.min.js' %}"></script>
        <!-- alpine.js end -->

        <!-- Modules for supporting <relative-time> and <filter-input> elements -->
        <script type="module" src="{% static 'js/esm/github-relative-time-element-4-3-0.js' %}"></script>
        <script type="module" src="{% static 'js/esm/github-filter-input-element-0-1-1.js' %}"></script>

        {% include "includes/head_end.html" %}
    </head>

    <body
        hx-ext="multi-swap"
        hx-headers='{"X-CSRFToken": "{{ csrf_token }}"}'
        class="antialiased min-h-full flex flex-col {% block body_class %}template-{{ page.get_verbose_name|slugify }}{% endblock %}"
    >
        {% if request.user.is_hijacked %}
            {% include "includes/hijack-bar.html" %}
        {% endif %}

<<<<<<< HEAD
        {% include "includes/sprites.html" %}
=======
        {% if messages %}
            {% include 'includes/messages.html' %}
        {% endif %}
>>>>>>> 97a589d5

        {% block header %}{% endblock header %}

        {% block content_wrapper %}
            <main class="wrapper wrapper--large wrapper--main grow" id="main" x-data="{ showSubmission: false }">
                {% block content %}{% endblock %}
            </main>
        {% endblock %}

        {% block footer %}{% endblock footer %}

        {% block scroll_to_top %}
            {% #scroll-to-top %}
        {% endblock scroll_to_top %}

        {% cookie_banner %}

        <!-- htmx start: installed with npm -->
        <script src="{% static 'js/vendor/htmx.min.js' %}"></script>
        <script src="{% static 'js/vendor/htmx-ext-multi-swap.min.js' %}"></script>

        <!-- htmx progress, error handeling and tooltip loading -->
        <script>
            window.addEventListener('DOMContentLoaded', () => {
                document.addEventListener("htmx:beforeRequest", function() { NProgress.start(); });
                document.addEventListener("htmx:afterRequest", function() { NProgress.done(); });
            });

            {% comment %}
            If the htmx response is either 403, 404, or 500, display the error page.
            Please note that the error replaces the entire page, rather than displaying
            the error response in the target element.
            https://stackoverflow.com/a/74823597/782901
            {% endcomment %}
            document.addEventListener("htmx:beforeOnLoad", function (event) {
                const xhr = event.detail.xhr
                if (xhr.status == 500 || xhr.status == 403 || xhr.status == 404) {
                    event.stopPropagation() // Tell htmx not to process these requests
                    document.children[0].innerHTML = xhr.response // Swap in body of response instead
                }
            });

            htmx.onLoad(function() {
                tippy('[data-tippy-content]');
            });
        </script>
        <!-- htmx end -->

        <!-- choices select -->
        <script type="module">
            import Choices from "{% static 'js/esm/choices.js-10-2-0.js' %}";

            htmx.onLoad(function() {
                const selectElements = document.querySelectorAll("[data-js-choices]");

                selectElements.forEach((selectElement) => {
                    if (!selectElement.hasChoicesInstance) {
                        const choicesInstance = new Choices(selectElement, {
                            shouldSort: false,
                            allowHTML: true,
                            removeItemButton: true,
                        });
                        selectElement.hasChoicesInstance = true;
                    };
                });

                const choicesElements = document.querySelectorAll(".choices__input--cloned")
                choicesElements.forEach((choiceElement) => {
                    const inputPlaceholder = choiceElement.getAttribute("placeholder");
                    // Get the computed min-width of the input element otherwise it reset to 1
                    const minWidth = window.getComputedStyle(choiceElement).getPropertyValue("min-width");
                    choiceElement.addEventListener("focus", () => {
                        if (choiceElement) {
                            choiceElement.placeholder = "Search..."
                            choiceElement.style.minWidth = '7ch';
                        }
                    });

                    choiceElement.addEventListener("blur", () => {
                        if (choiceElement) {
                            choiceElement.placeholder = inputPlaceholder
                            choiceElement.style.minWidth = minWidth;
                        }
                    });
                });
            });
        </script>

        <!-- Placeholder for the htmx modal & toast -->
        {% include "includes/_modal-placeholder.html" %}
        {% include "includes/_toast-placeholder.html" %}

        {# Display messages from django.contrib.messages as toast #}
        {% for message in messages %}
            <template x-init="$nextTick(() => {$dispatch('notice', {type: '{{ message.tags }}', text: '{{ message }}'})})"></template>
        {% endfor %}

        <!-- We still need jQuery for select2, daterangepicker and a few custom scripts. -->
        <!-- Please do not add new features that require jQuery! -->
        <script src="{% static 'js/vendor/jquery.min.js' %}"></script>

        <!-- Needed for most forms so load it here once. -->
        {{ form.media.js }}
        {% block extra_js %}{% endblock %}

        {% block sentry_sdk %}
            {% if SENTRY_PUBLIC_KEY %}
                <script
                    src="https://js.sentry-cdn.com/{{ SENTRY_PUBLIC_KEY }}.min.js"
                    crossorigin="anonymous"
                ></script>
                <script>
                    Sentry.onLoad(function() {
                        Sentry.init({
                            environment: "{{ SENTRY_ENVIRONMENT }}",
                            debug: {% if SENTRY_DEBUG %}true{% else %}false{% endif %},
                            integrations: [new BrowserTracing()],
                            denyUrls: {{ SENTRY_DENY_URLS|safe }},
                            tracesSampleRate: {{ SENTRY_TRACES_SAMPLE_RATE }}
                        });
                    });
                </script>
            {% endif %}
        {% endblock sentry_sdk %}
        {% include "includes/body_end.html" %}
    </body>
</html><|MERGE_RESOLUTION|>--- conflicted
+++ resolved
@@ -70,14 +70,6 @@
         {% if request.user.is_hijacked %}
             {% include "includes/hijack-bar.html" %}
         {% endif %}
-
-<<<<<<< HEAD
-        {% include "includes/sprites.html" %}
-=======
-        {% if messages %}
-            {% include 'includes/messages.html' %}
-        {% endif %}
->>>>>>> 97a589d5
 
         {% block header %}{% endblock header %}
 

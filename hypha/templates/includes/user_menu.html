--- conflicted
+++ resolved
@@ -2,11 +2,9 @@
 
 {% if request.user.is_authenticated %}
     <div x-data="{ show: false }" class="relative flex">
-<<<<<<< HEAD
         <button
             x-on:click="show = ! show"
-            class="button button--narrow font-bold text-center flex items-center justify-center px-2
-                   hover:bg-black hover:text-white active:bg-black active:text-white focus:bg-black focus:text-white"
+            class="font-bold flex items-center ps-1 pe-4 hover:bg-black hover:text-white transition-colors rounded-sm"
             type="button"
         >
             {% heroicon_micro "user-circle" class="inline align-text-bottom w-8 h-8 me-1" aria_hidden=true %}
@@ -22,23 +20,12 @@
             <a
                 href="{% url 'users:account' %}"
                 title="Goto your account"
-                class="pr-4 py-3 block text-black pl-3
+                class="pe-4 py-3 block text-black ps-3
                        focus-visible:outline-dashed outline-1 transition-colors border-r
                        hover:bg-slate-100 hover:text-dark-blue hover:font-semibold"
             >
                 {% trans 'My account' %}
             </a>
-=======
-        <button x-on:click="show = ! show" class="font-bold flex items-center ps-1 pe-4 hover:bg-black hover:text-white transition-colors rounded-sm" type="button">
-            {% heroicon_micro "user-circle" class="inline align-text-bottom w-8 h-8 me-1" aria_hidden=true %}
-            <span>{{ request.user }}</span>
-        </button>
-        <div x-show="show" x-transition @click.outside="show = false" class="min-w-40 absolute block bg-white shadow-xl z-20 border-y rounded-sm end-0 top-10">
-            <a href="{% url 'users:account' %}" title="Goto your account" class="pr-4 py-3 block text-black pl-3
-                                                                                 focus-visible:outline-dashed outline-1 transition-colors border-r
-                                                                                 hover:bg-slate-100 hover:text-dark-blue hover:font-semibold">
-                {% trans 'My account' %}</a>
->>>>>>> e307a56e
             {% if request.user.is_apply_staff %}
                 <a
                     href="{% url 'activity:notifications' %}"

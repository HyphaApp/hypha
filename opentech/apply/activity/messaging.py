import json
import requests
from collections import defaultdict

from django.db import models
from django.conf import settings
from django.contrib import messages
from django.contrib.auth import get_user_model
from django.template.loader import render_to_string
from django.utils import timezone

from .models import TEAM, ALL
from .options import MESSAGES
from .tasks import send_mail


User = get_user_model()


def link_to(target, request):
    if target:
        return request.scheme + '://' + request.get_host() + target.get_absolute_url()


def group_reviewers(reviewers):
    groups = defaultdict(list)
    for reviewer in reviewers:
        groups[reviewer.role].append(reviewer.reviewer)
    return groups


def reviewers_message(reviewers):
    messages = []
    for role, reviewers in group_reviewers(reviewers).items():
        message = ', '.join(str(reviewer) for reviewer in reviewers)
        if role:
            message += ' as ' + str(role)
        message += '.'
        messages.append(message)
    return messages


neat_related = {
    MESSAGES.DETERMINATION_OUTCOME: 'determination',
    MESSAGES.BATCH_DETERMINATION_OUTCOME: 'determinations',
    MESSAGES.UPDATE_LEAD: 'old_lead',
    MESSAGES.NEW_REVIEW: 'review',
    MESSAGES.TRANSITION: 'old_phase',
    MESSAGES.BATCH_TRANSITION: 'transitions',
    MESSAGES.APPLICANT_EDIT: 'revision',
    MESSAGES.EDIT: 'revision',
    MESSAGES.COMMENT: 'comment',
    MESSAGES.SCREENING: 'old_status',
    MESSAGES.REVIEW_OPINION: 'opinion',
    MESSAGES.DELETE_REVIEW: 'review',
    MESSAGES.EDIT_REVIEW: 'review',
    MESSAGES.CREATED_PROJECT: 'submission',
    MESSAGES.UPDATE_PROJECT_LEAD: 'old_lead',
}


def is_transition(message_type):
    return message_type in [MESSAGES.TRANSITION, MESSAGES.BATCH_TRANSITION]


def is_ready_for_review(message_type):
    return message_type in [MESSAGES.READY_FOR_REVIEW, MESSAGES.BATCH_READY_FOR_REVIEW]


class AdapterBase:
    messages = {}
    always_send = False

    def message(self, message_type, **kwargs):
        try:
            message = self.messages[message_type]
        except KeyError:
            # We don't know how to handle that message type
            return

        try:
            # see if its a method on the adapter
            method = getattr(self, message)
        except AttributeError:
            return self.render_message(message, **kwargs)
        else:
            # Delegate all responsibility to the custom method
            return method(**kwargs)

    def render_message(self, message, **kwargs):
        return message.format(**kwargs)

    def extra_kwargs(self, message_type, **kwargs):
        return {}

    def get_neat_related(self, message_type, related):
        # We translate the related kwarg into something we can understand
        try:
            neat_name = neat_related[message_type]
        except KeyError:
            # Message type doesn't expect a related object
            if related:
                raise ValueError(f"Unexpected 'related' kwarg provided for {message_type}") from None
            return {}
        else:
            if not related:
                raise ValueError(f"{message_type} expects a 'related' kwarg")
            return {neat_name: related}

    def recipients(self, message_type, **kwargs):
        raise NotImplementedError()

    def batch_recipients(self, message_type, sources, **kwargs):
        # Default batch recipients is to send a message to each of the recipients that would
        # receive a message under normal conditions
        return [
            {
                'recipients': self.recipients(message_type, source=source, **kwargs),
                'sources': [source]
            }
            for source in sources
        ]

    def process_batch(self, message_type, events, request, user, sources, related=None, **kwargs):
        events_by_source = {
            event.source.id: event
            for event in events
        }
        for recipient in self.batch_recipients(message_type, sources, **kwargs):
            recipients = recipient['recipients']
            sources = recipient['sources']
            events = [events_by_source[source.id] for source in sources]
            self.process_send(message_type, recipients, events, request, user, sources=sources, source=None, related=related, **kwargs)

    def process(self, message_type, event, request, user, source, related=None, **kwargs):
        recipients = self.recipients(message_type, source=source, related=related, **kwargs)
        self.process_send(message_type, recipients, [event], request, user, source, related=related, **kwargs)

    def process_send(self, message_type, recipients, events, request, user, source, sources=list(), related=None, **kwargs):
        kwargs = {
            'request': request,
            'user': user,
            'source': source,
            'sources': sources,
            'related': related,
            **kwargs,
        }
        kwargs.update(self.get_neat_related(message_type, related))
        kwargs.update(self.extra_kwargs(message_type, **kwargs))

        message = self.message(message_type, **kwargs)
        if not message:
            return

        for recipient in recipients:
            message_logs = self.create_logs(message, recipient, *events)

            if settings.SEND_MESSAGES or self.always_send:
                status = self.send_message(message, recipient=recipient, logs=message_logs, **kwargs)
            else:
                status = 'Message not sent as SEND_MESSAGES==FALSE'

            message_logs.update_status(status)

            if not settings.SEND_MESSAGES:
                if recipient:
                    debug_message = '{} [to: {}]: {}'.format(self.adapter_type, recipient, message)
                else:
                    debug_message = '{}: {}'.format(self.adapter_type, message)
                messages.add_message(request, messages.DEBUG, debug_message)

    def create_logs(self, message, recipient, *events):
        from .models import Message
        messages = Message.objects.bulk_create(
            Message(
                **self.log_kwargs(message, recipient, event)
            )
            for event in events
        )
        return Message.objects.filter(id__in=[message.id for message in messages])

    def log_kwargs(self, message, recipient, event):
        return {
            'type': self.adapter_type,
            'content': message,
            'recipient': recipient or '',
            'event': event,
        }

    def send_message(self, message, **kwargs):
        # Process the message, should return the result of the send
        # Returning None will not record this action
        raise NotImplementedError()


class ActivityAdapter(AdapterBase):
    adapter_type = "Activity Feed"
    always_send = True
    messages = {
        MESSAGES.TRANSITION: 'handle_transition',
        MESSAGES.BATCH_TRANSITION: 'handle_batch_transition',
        MESSAGES.NEW_SUBMISSION: 'Submitted {source.title} for {source.page.title}',
        MESSAGES.EDIT: 'Edited',
        MESSAGES.APPLICANT_EDIT: 'Edited',
        MESSAGES.UPDATE_LEAD: 'Lead changed from {old_lead} to {source.lead}',
        MESSAGES.BATCH_UPDATE_LEAD: 'Batch Lead changed to {new_lead}',
        MESSAGES.DETERMINATION_OUTCOME: 'Sent a determination. Outcome: {determination.clean_outcome}',
        MESSAGES.BATCH_DETERMINATION_OUTCOME: 'batch_determination',
        MESSAGES.INVITED_TO_PROPOSAL: 'Invited to submit a proposal',
        MESSAGES.REVIEWERS_UPDATED: 'reviewers_updated',
        MESSAGES.BATCH_REVIEWERS_UPDATED: 'batch_reviewers_updated',
        MESSAGES.PARTNERS_UPDATED: 'partners_updated',
        MESSAGES.NEW_REVIEW: 'Submitted a review',
        MESSAGES.OPENED_SEALED: 'Opened the submission while still sealed',
        MESSAGES.SCREENING: 'Screening status from {old_status} to {source.screening_status}',
        MESSAGES.REVIEW_OPINION: '{user} {opinion.opinion_display}s with {opinion.review.author}''s review of {source}',
        MESSAGES.CREATED_PROJECT: '{user} has created Project',
        MESSAGES.UPDATE_PROJECT_LEAD: 'Lead changed from {old_lead} to {source.lead} by {user}',
        MESSAGES.SEND_FOR_APPROVAL: '{user} has requested approval',
        MESSAGES.APPROVE_PROJECT: '{user} has approved',
        MESSAGES.REQUEST_PROJECT_CHANGE: '{user} has requested changes to for acceptance: "{comment}"',
    }

    def recipients(self, message_type, **kwargs):
        return [None]

    def extra_kwargs(self, message_type, source, sources, **kwargs):
        if message_type in [
                MESSAGES.OPENED_SEALED,
                MESSAGES.REVIEWERS_UPDATED,
                MESSAGES.SCREENING,
                MESSAGES.REVIEW_OPINION,
                MESSAGES.BATCH_REVIEWERS_UPDATED,
                MESSAGES.PARTNERS_UPDATED,
                MESSAGES.APPROVE_PROJECT,
                MESSAGES.REQUEST_PROJECT_CHANGE,
                MESSAGES.SEND_FOR_APPROVAL,
        ]:
            return {'visibility': TEAM}

        source = source or sources[0]
        if is_transition(message_type) and not source.phase.permissions.can_view(source.user):
            # User's shouldn't see status activity changes for stages that aren't visible to the them
            return {'visibility': TEAM}
        return {}

    def reviewers_updated(self, added=list(), removed=list(), **kwargs):
        message = ['Reviewers updated.']
        if added:
            message.append('Added:')
            message.extend(reviewers_message(added))

        if removed:
            message.append('Removed:')
            message.extend(reviewers_message(removed))

        return ' '.join(message)

    def batch_reviewers_updated(self, added, **kwargs):
        base = ['Batch Reviewers Updated.']
        base.extend([
            f'{str(user)} as {role.name}.'
            for role, user in added
            if user
        ])
        return ' '.join(base)

    def batch_determination(self, sources, determinations, **kwargs):
        submission = sources[0]
        determination = determinations[submission.id]
        return self.messages[MESSAGES.DETERMINATION_OUTCOME].format(
            determination=determination,
        )

    def handle_transition(self, old_phase, source, **kwargs):
        submission = source
        base_message = 'Progressed from {old_display} to {new_display}'

        new_phase = submission.phase

        staff_message = base_message.format(
            old_display=old_phase.display_name,
            new_display=new_phase.display_name,
        )

        if new_phase.permissions.can_view(submission.user):
            # we need to provide a different message to the applicant
            if not old_phase.permissions.can_view(submission.user):
                old_phase = submission.workflow.previous_visible(old_phase, submission.user)

            applicant_message = base_message.format(
                old_display=old_phase.public_name,
                new_display=new_phase.public_name,
            )

            return json.dumps({
                TEAM: staff_message,
                ALL: applicant_message,
            })

        return staff_message

    def handle_batch_transition(self, transitions, sources, **kwargs):
        submissions = sources
        kwargs.pop('source')
        for submission in submissions:
            old_phase = transitions[submission.id]
            return self.handle_transition(old_phase=old_phase, source=submission, **kwargs)

    def partners_updated(self, added, removed, **kwargs):
        message = ['Partners updated.']
        if added:
            message.append('Added:')
            message.append(', '.join([str(user) for user in added]) + '.')

        if removed:
            message.append('Removed:')
            message.append(', '.join([str(user) for user in removed]) + '.')

        return ' '.join(message)

    def send_message(self, message, user, source, sources, **kwargs):
        from .models import Activity
        visibility = kwargs.get('visibility', ALL)

        try:
            # If this was a batch action we want to pull out the submission
            source = sources[0]
        except IndexError:
            pass

        related = kwargs['related']
        if isinstance(related, dict):
            try:
                related = related[source.id]
            except KeyError:
                pass

        # TODO resolve how related objects work with submission/project
        has_correct_fields = all(hasattr(related, attr) for attr in ['author', 'submission', 'get_absolute_url'])
        if has_correct_fields and isinstance(related, models.Model):
            related_object = related
        else:
            related_object = None

        Activity.actions.create(
            user=user,
            source=source,
            timestamp=timezone.now(),
            message=message,
            visibility=visibility,
            related_object=related_object,
        )


class SlackAdapter(AdapterBase):
    adapter_type = "Slack"
    always_send = True
    messages = {
        MESSAGES.NEW_SUBMISSION: 'A new submission has been submitted for {source.page.title}: <{link}|{source.title}>',
        MESSAGES.UPDATE_LEAD: 'The lead of <{link}|{source.title}> has been updated from {old_lead} to {source.lead} by {user}',
        MESSAGES.BATCH_UPDATE_LEAD: 'handle_batch_lead',
        MESSAGES.COMMENT: 'A new {comment.visibility} comment has been posted on <{link}|{source.title}> by {user}',
        MESSAGES.EDIT: '{user} has edited <{link}|{source.title}>',
        MESSAGES.APPLICANT_EDIT: '{user} has edited <{link}|{source.title}>',
        MESSAGES.REVIEWERS_UPDATED: 'reviewers_updated',
        MESSAGES.BATCH_REVIEWERS_UPDATED: 'handle_batch_reviewers',
        MESSAGES.PARTNERS_UPDATED: '{user} has updated the partners on <{link}|{source.title}>',
        MESSAGES.TRANSITION: '{user} has updated the status of <{link}|{source.title}>: {old_phase.display_name} → {source.phase}',
        MESSAGES.BATCH_TRANSITION: 'handle_batch_transition',
        MESSAGES.DETERMINATION_OUTCOME: 'A determination for <{link}|{source.title}> was sent by email. Outcome: {determination.clean_outcome}',
        MESSAGES.BATCH_DETERMINATION_OUTCOME: 'handle_batch_determination',
        MESSAGES.PROPOSAL_SUBMITTED: 'A proposal has been submitted for review: <{link}|{source.title}>',
        MESSAGES.INVITED_TO_PROPOSAL: '<{link}|{source.title}> by {source.user} has been invited to submit a proposal',
        MESSAGES.NEW_REVIEW: '{user} has submitted a review for <{link}|{source.title}>. Outcome: {review.outcome},  Score: {review.get_score_display}',
        MESSAGES.READY_FOR_REVIEW: 'notify_reviewers',
        MESSAGES.OPENED_SEALED: '{user} has opened the sealed submission: <{link}|{source.title}>',
        MESSAGES.REVIEW_OPINION: '{user} {opinion.opinion_display}s with {opinion.review.author}''s review of {source.title}',
        MESSAGES.BATCH_READY_FOR_REVIEW: 'batch_notify_reviewers',
        MESSAGES.DELETE_SUBMISSION: '{user} has deleted {source.title}',
        MESSAGES.DELETE_REVIEW: '{user} has deleted {review.author} review for <{link}|{source.title}>.',
        MESSAGES.CREATED_PROJECT: '{user} has created a Project: <{link}|{source.title}>.',
        MESSAGES.UPDATE_PROJECT_LEAD: 'The lead of project <{link}|{source.title}> has been updated from {old_lead} to {source.lead} by {user}',
        MESSAGES.EDIT_REVIEW: '{user} has edited {review.author} review for <{link}|{source.title}>.',
        MESSAGES.SEND_FOR_APPROVAL: '{user} has requested approval on project <{link}|{source.title}>.',
        MESSAGES.APPROVE_PROJECT: '{user} has approved project <{link}|{source.title}>.',
        MESSAGES.REQUEST_PROJECT_CHANGE: '{user} has requested changes for project acceptance on <{link}|{source.title}>.',
    }

    def __init__(self):
        super().__init__()
        self.destination = settings.SLACK_DESTINATION_URL
        self.target_room = settings.SLACK_DESTINATION_ROOM

    def slack_links(self, links, sources):
        return ', '.join(
            f'<{links[source.id]}|{source.title}>'
            for source in sources
        )

    def extra_kwargs(self, message_type, **kwargs):
        source = kwargs['source']
        sources = kwargs['sources']
        request = kwargs['request']
        link = link_to(source, request)
        links = {
            source.id: link_to(source, request)
            for source in sources
        }
        return {
            'link': link,
            'links': links,
        }

    def recipients(self, message_type, source, related, **kwargs):
        if message_type == MESSAGES.SEND_FOR_APPROVAL:
            return [
                self.slack_id(user)
                for user in User.objects.approvers()
                if self.slack_id(user)
            ]

        recipients = [self.slack_id(source.lead)]

        # Notify second reviewer when first reviewer is done.
        if message_type == MESSAGES.NEW_REVIEW and related:
            submission = source
            if submission.assigned.with_roles().count() == 2 and related.author.reviewer == submission.assigned.with_roles().first().reviewer:
                recipients.append(self.slack_id(submission.assigned.with_roles().last().reviewer))

        return recipients

    def batch_recipients(self, message_type, sources, **kwargs):
        # We group the messages by lead
        leads = User.objects.filter(id__in=sources.values('lead'))
        return [
            {
                'recipients': [self.slack_id(lead)],
                'sources': sources.filter(lead=lead),
            } for lead in leads
        ]

    def reviewers_updated(self, source, link, user, added=list(), removed=list(), **kwargs):
        submission = source
        message = [f'{user} has updated the reviewers on <{link}|{submission.title}>.']

        if added:
            message.append('Added:')
            message.extend(reviewers_message(added))

        if removed:
            message.append('Removed:')
            message.extend(reviewers_message(removed))

        return ' '.join(message)

    def handle_batch_lead(self, sources, links, user, new_lead, **kwargs):
        submissions = sources
        submissions_text = self.slack_links(links, submissions)
        return (
            '{user} has batch changed lead to {new_lead} on: {submissions_text}'.format(
                user=user,
                submissions_text=submissions_text,
                new_lead=new_lead,
            )
        )

    def handle_batch_reviewers(self, sources, links, user, added, **kwargs):
        submissions = sources
        submissions_text = self.slack_links(links, submissions)
        reviewers_text = ' '.join([
            f'{str(user)} as {role.name},'
            for role, user in added
            if user
        ])
        return (
            '{user} has batch added {reviewers_text} as reviewers on: {submissions_text}'.format(
                user=user,
                submissions_text=submissions_text,
                reviewers_text=reviewers_text,
            )
        )

    def handle_batch_transition(self, user, links, sources, transitions, **kwargs):
        submissions = sources
        submissions_text = [
            ': '.join([
                self.slack_links(links, [submission]),
                f'{transitions[submission.id].display_name} → {submission.phase}',
            ])
            for submission in submissions
        ]
        submissions_links = ','.join(submissions_text)
        return (
            '{user} has transitioned the following submissions: {submissions_links}'.format(
                user=user,
                submissions_links=submissions_links,
            )
        )

    def handle_batch_determination(self, sources, links, determinations, **kwargs):
        submissions = sources
        submissions_links = ','.join([
            self.slack_links(links, [submission])
            for submission in submissions
        ])

        outcome = determinations[submissions[0].id].clean_outcome

        return (
            'Determinations of {outcome} was sent for: {submissions_links}'.format(
                outcome=outcome,
                submissions_links=submissions_links,
            )
        )

    def notify_reviewers(self, source, link, **kwargs):
        submission = source
        reviewers_to_notify = []
        for reviewer in submission.reviewers.all():
            if submission.phase.permissions.can_review(reviewer):
                reviewers_to_notify.append(reviewer)

        reviewers = ', '.join(
            str(reviewer) for reviewer in reviewers_to_notify
        )

        return (
            '<{link}|{submission.title}> is ready for review. The following are assigned as reviewers: {reviewers}'.format(
                link=link,
                reviewers=reviewers,
                submission=submission,
            )
        )

    def batch_notify_reviewers(self, sources, links, **kwargs):
        kwargs.pop('source')
        kwargs.pop('link')
        return '. '.join(
            self.notify_reviewers(source, link=links[source.id], **kwargs)
            for source in sources
        )

    def slack_id(self, user):
        if user is None:
            return ''

        if not user.slack:
            return ''

        return f'<{user.slack}>'

    def slack_channels(self, source):
        target_rooms = [self.target_room]
        try:
            extra_rooms = source.get_from_parent('slack_channel').split(',')
        except AttributeError:
            # Not a submission object, no extra rooms.
            pass
        else:
            target_rooms.extend(extra_rooms)

        # Make sure each channel name starts with a "#".
        target_rooms = [
            room if room.startswith('#') else '#' + room
            for room in target_rooms
            if room
        ]

        return target_rooms

    def send_message(self, message, recipient, source, **kwargs):
        target_rooms = self.slack_channels(source)

        if not self.destination or not any(target_rooms):
            errors = list()
            if not self.destination:
                errors.append('Destination URL')
            if not target_rooms:
                errors.append('Room ID')
            return 'Missing configuration: {}'.format(', '.join(errors))

        message = ' '.join([recipient, message]).strip()

        data = {
            "room": target_rooms,
            "message": message,
        }
        response = requests.post(self.destination, json=data)

        return str(response.status_code) + ': ' + response.content.decode()


class EmailAdapter(AdapterBase):
    adapter_type = 'Email'
    messages = {
        MESSAGES.NEW_SUBMISSION: 'funds/email/confirmation.html',
        MESSAGES.COMMENT: 'notify_comment',
        MESSAGES.EDIT: 'messages/email/edit.html',
        MESSAGES.TRANSITION: 'handle_transition',
        MESSAGES.BATCH_TRANSITION: 'handle_batch_transition',
        MESSAGES.DETERMINATION_OUTCOME: 'messages/email/determination.html',
        MESSAGES.BATCH_DETERMINATION_OUTCOME: 'batch_determination',
        MESSAGES.INVITED_TO_PROPOSAL: 'messages/email/invited_to_proposal.html',
        MESSAGES.BATCH_READY_FOR_REVIEW: 'messages/email/batch_ready_to_review.html',
        MESSAGES.READY_FOR_REVIEW: 'messages/email/ready_to_review.html',
        MESSAGES.PARTNERS_UPDATED: 'partners_updated_applicant',
        MESSAGES.PARTNERS_UPDATED_PARTNER: 'partners_updated_partner',
    }

    def get_subject(self, message_type, source):
        if source:
            if is_ready_for_review(message_type):
                subject = 'Application ready to review: {submission.title}'.format(submission=source)
            else:
<<<<<<< HEAD
                try:
                    subject = source.page.specific.subject or 'Your application to Open Technology Fund: {source.title}'.format(source=source)
                except AttributeError:
                    subject = 'Your Open Technology Fund Project: {source.title}'.format(source=source)
=======
                subject = submission.page.specific.subject or 'Your application to {org_long_name}: {submission.title}'.format(org_long_name=settings.ORG_LONG_NAME, submission=submission)
>>>>>>> 9c713c3f
            return subject

    def extra_kwargs(self, message_type, source, sources, **kwargs):
        return {
            'subject': self.get_subject(message_type, source),
        }

    def handle_transition(self, old_phase, source, **kwargs):
        from opentech.apply.funds.workflow import PHASES
        submission = source
        # Retrive status index to see if we are going forward or backward.
        old_index = list(dict(PHASES).keys()).index(old_phase.name)
        target_index = list(dict(PHASES).keys()).index(submission.status)
        is_forward = old_index < target_index

        if is_forward:
            return self.render_message(
                'messages/email/transition.html',
                source=submission,
                old_phase=old_phase,
                **kwargs
            )

    def handle_batch_transition(self, transitions, sources, **kwargs):
        submissions = sources
        kwargs.pop('source')
        for submission in submissions:
            old_phase = transitions[submission.id]
            return self.handle_transition(old_phase=old_phase, source=submission, **kwargs)

    def batch_determination(self, determinations, sources, **kwargs):
        submissions = sources
        kwargs.pop('source')
        for submission in submissions:
            determination = determinations[submission.id]
            return self.render_message(
                'messages/email/determination.html',
                source=submission,
                determination=determination,
                **kwargs
            )

    def notify_comment(self, **kwargs):
        comment = kwargs['comment']
        source = kwargs['source']
        if not comment.priviledged and not comment.user == source.user:
            return self.render_message('messages/email/comment.html', **kwargs)

    def recipients(self, message_type, source, **kwargs):
        if is_ready_for_review(message_type):
            return self.reviewers(source)

        if is_transition(message_type):
            # Only notify the applicant if the new phase can be seen within the workflow
            if not source.phase.permissions.can_view(source.user):
                return []

        if message_type == MESSAGES.PARTNERS_UPDATED_PARTNER:
            partners = kwargs['added']
            return [partner.email for partner in partners]

        return [source.user.email]

    def batch_recipients(self, message_type, sources, **kwargs):
        if not is_ready_for_review(message_type):
            return super().batch_recipients(message_type, sources, **kwargs)

        reviewers_to_message = defaultdict(list)
        for source in sources:
            reviewers = self.reviewers(source)
            for reviewer in reviewers:
                reviewers_to_message[reviewer].append(source)

        return [
            {
                'recipients': [reviewer],
                'sources': sources,
            } for reviewer, sources in reviewers_to_message.items()
        ]

    def reviewers(self, source):
        return [
            reviewer.email
            for reviewer in source.missing_reviewers.all()
            if source.phase.permissions.can_review(reviewer) and not reviewer.is_apply_staff
        ]

    def partners_updated_applicant(self, added, removed, **kwargs):
        if added:
            return self.render_message(
                'messages/email/partners_update_applicant.html',
                added=added,
                **kwargs
            )

    def partners_updated_partner(self, added, removed, **kwargs):
        for partner in added:
            return self.render_message('messages/email/partners_update_partner.html', **kwargs)

    def render_message(self, template, **kwargs):
        return render_to_string(template, kwargs)

    def send_message(self, message, source, subject, recipient, logs, **kwargs):
        try:
            send_mail(
                subject,
                message,
                source.page.specific.from_address,
                [recipient],
                logs=logs
            )
        except Exception as e:
            return 'Error: ' + str(e)


class DjangoMessagesAdapter(AdapterBase):
    adapter_type = 'Django'
    always_send = True

    messages = {
        MESSAGES.BATCH_REVIEWERS_UPDATED: 'batch_reviewers_updated',
        MESSAGES.BATCH_TRANSITION: 'batch_transition',
        MESSAGES.BATCH_DETERMINATION_OUTCOME: 'batch_determinations',
        MESSAGES.UPLOAD_DOCUMENT: 'Successfully uploaded document "{title}"',
        MESSAGES.REMOVE_DOCUMENT: 'Successfully removed document "{title}"',
    }

    def batch_reviewers_updated(self, added, sources, **kwargs):
        reviewers_text = ' '.join([
            f'{str(user)} as {role.name},'
            for role, user in added
            if user
        ])

        return (
            'Batch reviewers added: ' +
            reviewers_text +
            ' to ' +
            ', '.join(['"{}"'.format(source.title) for source in sources])
        )

    def batch_transition(self, sources, transitions, **kwargs):
        base_message = 'Successfully updated:'
        transition = '{submission} [{old_display} → {new_display}].'
        transition_messages = [
            transition.format(
                submission=submission.title,
                old_display=transitions[submission.id],
                new_display=submission.phase,
            ) for submission in sources
        ]
        messages = [base_message, *transition_messages]
        return ' '.join(messages)

    def batch_determinations(self, sources, determinations, **kwargs):
        submissions = sources
        outcome = determinations[submissions[0].id].clean_outcome

        base_message = f'Successfully determined as {outcome}: '
        submissions_text = [
            str(submission.title) for submission in submissions
        ]
        return base_message + ', '.join(submissions_text)

    def recipients(self, *args, **kwargs):
        return [None]

    def batch_recipients(self, message_type, sources, *args, **kwargs):
        return [{
            'recipients': [None],
            'sources': sources,
        }]

    def send_message(self, message, request, **kwargs):
        messages.add_message(request, messages.INFO, message)


class MessengerBackend:
    def __init__(self, *adpaters):
        self.adapters = adpaters

    def __call__(self, *args, related=None, **kwargs):
        return self.send(*args, related=related, **kwargs)

    def send(self, message_type, request, user, related, source=None, sources=list(), **kwargs):
        from .models import Event
        if source:
            event = Event.objects.create(type=message_type.name, by=user, source=source)
            for adapter in self.adapters:
                adapter.process(message_type, event, request=request, user=user, source=source, related=related, **kwargs)

        elif sources:
            events = Event.objects.bulk_create(
                Event(type=message_type.name, by=user, source=source)
                for source in sources
            )
            for adapter in self.adapters:
                adapter.process_batch(message_type, events, request=request, user=user, sources=sources, related=related, **kwargs)


adapters = [
    ActivityAdapter(),
    SlackAdapter(),
    EmailAdapter(),
    DjangoMessagesAdapter(),
]


messenger = MessengerBackend(*adapters)<|MERGE_RESOLUTION|>--- conflicted
+++ resolved
@@ -613,14 +613,10 @@
             if is_ready_for_review(message_type):
                 subject = 'Application ready to review: {submission.title}'.format(submission=source)
             else:
-<<<<<<< HEAD
                 try:
-                    subject = source.page.specific.subject or 'Your application to Open Technology Fund: {source.title}'.format(source=source)
+                    subject = source.page.specific.subject or 'Your application to {org_long_name}: {source.title}'.format(org_long_name=settings.ORG_LONG_NAME, source=source)
                 except AttributeError:
-                    subject = 'Your Open Technology Fund Project: {source.title}'.format(source=source)
-=======
-                subject = submission.page.specific.subject or 'Your application to {org_long_name}: {submission.title}'.format(org_long_name=settings.ORG_LONG_NAME, submission=submission)
->>>>>>> 9c713c3f
+                    subject = 'Your {org_long_name} Project: {source.title}'.format(org_long_name=settings.ORG_LONG_NAME, source=source)
             return subject
 
     def extra_kwargs(self, message_type, source, sources, **kwargs):

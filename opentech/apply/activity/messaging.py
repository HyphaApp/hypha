--- conflicted
+++ resolved
@@ -58,11 +58,8 @@
     MESSAGES.PROJECT_TRANSITION: 'old_stage',
     MESSAGES.UPDATE_PROJECT_LEAD: 'old_lead',
     MESSAGES.APPROVE_CONTRACT: 'contract',
-<<<<<<< HEAD
-=======
     MESSAGES.UPLOAD_CONTRACT: 'contract',
     MESSAGES.REQUEST_PAYMENT: 'payment_request',
->>>>>>> 907639a5
     MESSAGES.UPDATE_PAYMENT_REQUEST_STATUS: 'payment_request',
     MESSAGES.DELETE_PAYMENT_REQUEST: 'payment_request',
     MESSAGES.UPDATE_PAYMENT_REQUEST: 'payment_request',
@@ -225,19 +222,12 @@
         MESSAGES.SCREENING: 'Screening status from {old_status} to {source.screening_status}',
         MESSAGES.REVIEW_OPINION: '{user} {opinion.opinion_display}s with {opinion.review.author}''s review of {source}',
         MESSAGES.CREATED_PROJECT: 'Created',
-<<<<<<< HEAD
-=======
         MESSAGES.PROJECT_TRANSITION: 'Progressed from {old_stage} to {source.status_display}',
->>>>>>> 907639a5
         MESSAGES.UPDATE_PROJECT_LEAD: 'Lead changed from {old_lead} to {source.lead}',
         MESSAGES.SEND_FOR_APPROVAL: 'Requested approval',
         MESSAGES.APPROVE_PROJECT: 'Approved',
         MESSAGES.REQUEST_PROJECT_CHANGE: 'Requested changes for acceptance: "{comment}"',
-<<<<<<< HEAD
-        MESSAGES.UPLOAD_CONTRACT: 'Uploaded a contract',
-=======
         MESSAGES.UPLOAD_CONTRACT: 'Uploaded a {contract.state} contract',
->>>>>>> 907639a5
         MESSAGES.APPROVE_CONTRACT: 'Approved contract',
         MESSAGES.UPDATE_PAYMENT_REQUEST_STATUS: 'Updated Payment Request status to: {payment_request.status_display}',
         MESSAGES.REQUEST_PAYMENT: 'Payment Request submitted',

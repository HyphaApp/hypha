import json
import requests
from collections import defaultdict

from django.db import models
from django.conf import settings
from django.contrib import messages
from django.contrib.auth import get_user_model
from django.template.loader import render_to_string

from .models import INTERNAL, PUBLIC
from .options import MESSAGES
from .tasks import send_mail


User = get_user_model()


def link_to(target, request):
    if target:
        return request.scheme + '://' + request.get_host() + target.get_absolute_url()


def group_reviewers(reviewers):
    groups = defaultdict(list)
    for reviewer in reviewers:
        groups[reviewer.role].append(reviewer.reviewer)
    return groups


def reviewers_message(reviewers):
    messages = []
    for role, reviewers in group_reviewers(reviewers).items():
        message = ', '.join(str(reviewer) for reviewer in reviewers)
        if role:
            message += ' as ' + str(role)
        message += '.'
        messages.append(message)
    return messages


neat_related = {
    MESSAGES.DETERMINATION_OUTCOME: 'determination',
    MESSAGES.BATCH_DETERMINATION_OUTCOME: 'determinations',
    MESSAGES.UPDATE_LEAD: 'old_lead',
    MESSAGES.NEW_REVIEW: 'review',
    MESSAGES.TRANSITION: 'old_phase',
    MESSAGES.BATCH_TRANSITION: 'transitions',
    MESSAGES.APPLICANT_EDIT: 'revision',
    MESSAGES.EDIT: 'revision',
    MESSAGES.COMMENT: 'comment',
    MESSAGES.SCREENING: 'old_status',
    MESSAGES.REVIEW_OPINION: 'opinion',
}


def is_transition(message_type):
    return message_type in [MESSAGES.TRANSITION, MESSAGES.BATCH_TRANSITION]


def is_ready_for_review(message_type):
    return message_type in [MESSAGES.READY_FOR_REVIEW, MESSAGES.BATCH_READY_FOR_REVIEW]


class AdapterBase:
    messages = {}
    always_send = False

    def message(self, message_type, **kwargs):
        try:
            message = self.messages[message_type]
        except KeyError:
            # We don't know how to handle that message type
            return

        try:
            # see if its a method on the adapter
            method = getattr(self, message)
        except AttributeError:
            return self.render_message(message, **kwargs)
        else:
            # Delegate all responsibility to the custom method
            return method(**kwargs)

    def render_message(self, message, **kwargs):
        return message.format(**kwargs)

    def extra_kwargs(self, message_type, **kwargs):
        return {}

    def get_neat_related(self, message_type, related):
        # We translate the related kwarg into something we can understand
        try:
            neat_name = neat_related[message_type]
        except KeyError:
            # Message type doesn't expect a related object
            if related:
                raise ValueError(f"Unexpected 'related' kwarg provided for {message_type}") from None
            return {}
        else:
            if not related:
                raise ValueError(f"{message_type} expects a 'related' kwarg")
            return {neat_name: related}

    def recipients(self, message_type, **kwargs):
        raise NotImplementedError()

    def batch_recipients(self, message_type, submissions, **kwargs):
        # Default batch recipients is to send a message to each of the recipients that would
        # receive a message under normal conditions
        return [
            {
                'recipients': self.recipients(message_type, submission=submission, **kwargs),
                'submissions': [submission]
            }
            for submission in submissions
        ]

    def process_batch(self, message_type, events, request, user, submissions, related=None, **kwargs):
        events_by_submission = {
            event.submission.id: event
            for event in events
        }
        for recipient in self.batch_recipients(message_type, submissions, **kwargs):
            recipients = recipient['recipients']
            submissions = recipient['submissions']
            events = [events_by_submission[submission.id] for submission in submissions]
            self.process_send(message_type, recipients, events, request, user, submissions=submissions, submission=None, related=related, **kwargs)

    def process(self, message_type, event, request, user, submission, related=None, **kwargs):
        recipients = self.recipients(message_type, submission=submission, **kwargs)
        self.process_send(message_type, recipients, [event], request, user, submission, related=related, **kwargs)

    def process_send(self, message_type, recipients, events, request, user, submission, submissions=list(), related=None, **kwargs):
        kwargs = {
            'request': request,
            'user': user,
            'submission': submission,
            'submissions': submissions,
            'related': related,
            **kwargs,
        }
        kwargs.update(self.get_neat_related(message_type, related))
        kwargs.update(self.extra_kwargs(message_type, **kwargs))

        message = self.message(message_type, **kwargs)
        if not message:
            return

        for recipient in recipients:
            message_logs = self.create_logs(message, recipient, *events)

            if settings.SEND_MESSAGES or self.always_send:
                status = self.send_message(message, recipient=recipient, logs=message_logs, **kwargs)
            else:
                status = 'Message not sent as SEND_MESSAGES==FALSE'

            message_logs.update_status(status)

            if not settings.SEND_MESSAGES:
                if recipient:
                    message = '{} [to: {}]: {}'.format(self.adapter_type, recipient, message)
                else:
                    message = '{}: {}'.format(self.adapter_type, message)
                messages.add_message(request, messages.DEBUG, message)

    def create_logs(self, message, recipient, *events):
        from .models import Message
        messages = Message.objects.bulk_create(
            Message(
                **self.log_kwargs(message, recipient, event)
            )
            for event in events
        )
        return Message.objects.filter(id__in=[message.id for message in messages])

    def log_kwargs(self, message, recipient, event):
        return {
            'type': self.adapter_type,
            'content': message,
            'recipient': recipient or '',
            'event': event,
        }

    def send_message(self, message, **kwargs):
        # Process the message, should return the result of the send
        # Returning None will not record this action
        raise NotImplementedError()


class ActivityAdapter(AdapterBase):
    adapter_type = "Activity Feed"
    always_send = True
    messages = {
        MESSAGES.TRANSITION: 'handle_transition',
        MESSAGES.BATCH_TRANSITION: 'handle_batch_transition',
        MESSAGES.NEW_SUBMISSION: 'Submitted {submission.title} for {submission.page.title}',
        MESSAGES.EDIT: 'Edited',
        MESSAGES.APPLICANT_EDIT: 'Edited',
        MESSAGES.UPDATE_LEAD: 'Lead changed from {old_lead} to {submission.lead}',
        MESSAGES.DETERMINATION_OUTCOME: 'Sent a determination. Outcome: {determination.clean_outcome}',
        MESSAGES.BATCH_DETERMINATION_OUTCOME: 'batch_determination',
        MESSAGES.INVITED_TO_PROPOSAL: 'Invited to submit a proposal',
        MESSAGES.REVIEWERS_UPDATED: 'reviewers_updated',
        MESSAGES.BATCH_REVIEWERS_UPDATED: 'batch_reviewers_updated',
        MESSAGES.PARTNERS_UPDATED: 'partners_updated',
        MESSAGES.NEW_REVIEW: 'Submitted a review',
        MESSAGES.OPENED_SEALED: 'Opened the submission while still sealed',
        MESSAGES.SCREENING: 'Screening status from {old_status} to {submission.screening_status}',
        MESSAGES.REVIEW_OPINION: '{user} {opinion.opinion_display}s with {opinion.review.author}''s review of {submission}'
    }

    def recipients(self, message_type, **kwargs):
        return [None]

    def extra_kwargs(self, message_type, submission, submissions, **kwargs):
        from .models import INTERNAL
<<<<<<< HEAD
        if message_type in [
                MESSAGES.OPENED_SEALED,
                MESSAGES.REVIEWERS_UPDATED,
                MESSAGES.SCREENING,
                MESSAGES.REVIEW_OPINION,
                MESSAGES.BATCH_REVIEWERS_UPDATED,
        ]:
=======
        if message_type in [MESSAGES.OPENED_SEALED, MESSAGES.REVIEWERS_UPDATED, MESSAGES.SCREENING, MESSAGES.PARTNERS_UPDATED]:
>>>>>>> ad2b8cfe
            return {'visibility': INTERNAL}

        submission = submission or submissions[0]
        if is_transition(message_type) and not submission.phase.permissions.can_view(submission.user):
            # User's shouldn't see status activity changes for stages that aren't visible to the them
            return {'visibility': INTERNAL}
        return {}

    def reviewers_updated(self, added=list(), removed=list(), **kwargs):
        message = ['Reviewers updated.']
        if added:
            message.append('Added:')
            message.extend(reviewers_message(added))

        if removed:
            message.append('Removed:')
            message.extend(reviewers_message(removed))

        return ' '.join(message)

    def batch_reviewers_updated(self, added, **kwargs):
        base = ['Batch Reviewers Updated.']
        base.extend([
            f'{str(user)} as {role.name}.'
            for role, user in added
            if user
        ])
        return ' '.join(base)

    def batch_determination(self, submissions, determinations, **kwargs):
        submission = submissions[0]
        determination = determinations[submission.id]
        return self.messages[MESSAGES.DETERMINATION_OUTCOME].format(
            determination=determination,
            submission=submission,
        )

    def handle_transition(self, old_phase, submission, **kwargs):
        base_message = 'Progressed from {old_display} to {new_display}'

        new_phase = submission.phase

        staff_message = base_message.format(
            old_display=old_phase.display_name,
            new_display=new_phase.display_name,
        )

        if new_phase.permissions.can_view(submission.user):
            # we need to provide a different message to the applicant
            if not old_phase.permissions.can_view(submission.user):
                old_phase = submission.workflow.previous_visible(old_phase, submission.user)

            applicant_message = base_message.format(
                old_display=old_phase.public_name,
                new_display=new_phase.public_name,
            )

            return json.dumps({
                INTERNAL: staff_message,
                PUBLIC: applicant_message,
            })

        return staff_message

<<<<<<< HEAD
    def handle_batch_transition(self, transitions, submissions, **kwargs):
        kwargs.pop('submission')
        for submission in submissions:
            old_phase = transitions[submission.id]
            return self.handle_transition(old_phase=old_phase, submission=submission, **kwargs)
=======
    def partners_updated(self, added, removed, **kwargs):
        message = ['Partners updated.']
        if added:
            message.append('Added:')
            message.append(', '.join([str(user) for user in added]) + '.')

        if removed:
            message.append('Removed:')
            message.append(', '.join([str(user) for user in removed]) + '.')

        return ' '.join(message)
>>>>>>> ad2b8cfe

    def send_message(self, message, user, submission, submissions, **kwargs):
        from .models import Activity, PUBLIC
        visibility = kwargs.get('visibility', PUBLIC)

        try:
            # If this was a batch action we want to pull out the submission
            submission = submissions[0]
        except IndexError:
            pass

        related = kwargs['related']
        if isinstance(related, dict):
            try:
                related = related[submission.id]
            except KeyError:
                pass

        has_correct_fields = all(hasattr(related, attr) for attr in ['author', 'submission', 'get_absolute_url'])
        if has_correct_fields and isinstance(related, models.Model):
            related_object = related
        else:
            related_object = None

        Activity.actions.create(
            user=user,
            submission=submission,
            message=message,
            visibility=visibility,
            related_object=related_object,
        )


class SlackAdapter(AdapterBase):
    adapter_type = "Slack"
    always_send = True
    messages = {
        MESSAGES.NEW_SUBMISSION: 'A new submission has been submitted for {submission.page.title}: <{link}|{submission.title}>',
        MESSAGES.UPDATE_LEAD: 'The lead of <{link}|{submission.title}> has been updated from {old_lead} to {submission.lead} by {user}',
        MESSAGES.COMMENT: 'A new {comment.visibility} comment has been posted on <{link}|{submission.title}> by {user}',
        MESSAGES.EDIT: '{user} has edited <{link}|{submission.title}>',
        MESSAGES.APPLICANT_EDIT: '{user} has edited <{link}|{submission.title}>',
        MESSAGES.REVIEWERS_UPDATED: 'reviewers_updated',
        MESSAGES.BATCH_REVIEWERS_UPDATED: 'handle_batch_reviewers',
        MESSAGES.PARTNERS_UPDATED: '{user} has updated the partners on <{link}|{submission.title}>',
        MESSAGES.TRANSITION: '{user} has updated the status of <{link}|{submission.title}>: {old_phase.display_name} → {submission.phase}',
        MESSAGES.BATCH_TRANSITION: 'handle_batch_transition',
        MESSAGES.DETERMINATION_OUTCOME: 'A determination for <{link}|{submission.title}> was sent by email. Outcome: {determination.clean_outcome}',
        MESSAGES.BATCH_DETERMINATION_OUTCOME: 'handle_batch_determination',
        MESSAGES.PROPOSAL_SUBMITTED: 'A proposal has been submitted for review: <{link}|{submission.title}>',
        MESSAGES.INVITED_TO_PROPOSAL: '<{link}|{submission.title}> by {submission.user} has been invited to submit a proposal',
        MESSAGES.NEW_REVIEW: '{user} has submitted a review for <{link}|{submission.title}>. Outcome: {review.outcome},  Score: {review.score}',
        MESSAGES.READY_FOR_REVIEW: 'notify_reviewers',
        MESSAGES.OPENED_SEALED: '{user} has opened the sealed submission: <{link}|{submission.title}>',
        MESSAGES.REVIEW_OPINION: '{user} {opinion.opinion_display}s with {opinion.review.author}''s review of {submission}',
        MESSAGES.BATCH_READY_FOR_REVIEW: 'batch_notify_reviewers',

    }

    def __init__(self):
        super().__init__()
        self.destination = settings.SLACK_DESTINATION_URL
        self.target_room = settings.SLACK_DESTINATION_ROOM

    def slack_links(self, links, submissions):
        return ', '.join(
            f'<{links[submission.id]}|{submission.title}>'
            for submission in submissions
        )

    def extra_kwargs(self, message_type, **kwargs):
        submission = kwargs['submission']
        submissions = kwargs['submissions']
        request = kwargs['request']
        link = link_to(submission, request)
        links = {
            submission.id: link_to(submission, request)
            for submission in submissions
        }
        return {
            'link': link,
            'links': links,
        }

    def recipients(self, message_type, submission, **kwargs):
        return [self.slack_id(submission.lead)]

    def batch_recipients(self, message_type, submissions, **kwargs):
        # We group the messages by lead
        leads = User.objects.filter(id__in=submissions.values('lead'))
        return [
            {
                'recipients': [self.slack_id(lead)],
                'submissions': submissions.filter(lead=lead),
            } for lead in leads
        ]

    def reviewers_updated(self, submission, link, user, added=list(), removed=list(), **kwargs):
        message = [f'{user} has updated the reviewers on <{link}|{submission.title}>.']

        if added:
            message.append('Added:')
            message.extend(reviewers_message(added))

        if removed:
            message.append('Removed:')
            message.extend(reviewers_message(removed))

        return ' '.join(message)

    def handle_batch_reviewers(self, submissions, links, user, added, **kwargs):
        submissions_text = self.slack_links(links, submissions)
        reviewers_text = ' '.join([
            f'{str(user)} as {role.name},'
            for role, user in added
            if user
        ])
        return (
            '{user} has batch added {reviewers_text} as reviewers on: {submissions_text}'.format(
                user=user,
                submissions_text=submissions_text,
                reviewers_text=reviewers_text,
            )
        )

    def handle_batch_transition(self, user, links, submissions, transitions, **kwargs):
        submissions_text = [
            ': '.join([
                self.slack_links(links, [submission]),
                f'{transitions[submission.id].display_name} → {submission.phase}',
            ])
            for submission in submissions
        ]
        submissions_links = ','.join(submissions_text)
        return (
            '{user} has transitioned the following submissions: {submissions_links}'.format(
                user=user,
                submissions_links=submissions_links,
            )
        )

    def handle_batch_determination(self, submissions, links, determinations, **kwargs):
        submissions_links = ','.join([
            self.slack_links(links, [submission])
            for submission in submissions
        ])

        outcome = determinations[submissions[0].id].clean_outcome

        return (
            'Determinations of {outcome} was sent for: {submissions_links}'.format(
                outcome=outcome,
                submissions_links=submissions_links,
            )
        )

    def notify_reviewers(self, submission, link, **kwargs):
        reviewers_to_notify = []
        for reviewer in submission.reviewers.all():
            if submission.phase.permissions.can_review(reviewer):
                reviewers_to_notify.append(reviewer)

        reviewers = ', '.join(
            str(reviewer) for reviewer in reviewers_to_notify
        )

        return (
            '<{link}|{submission.title}> is ready for review. The following are assigned as reviewers: {reviewers}'.format(
                link=link,
                reviewers=reviewers,
                submission=submission,
            )
        )

    def batch_notify_reviewers(self, submissions, links, **kwargs):
        kwargs.pop('submission')
        kwargs.pop('link')
        return '. '.join(
            self.notify_reviewers(submission, link=links[submission.id], **kwargs)
            for submission in submissions
        )

    def slack_id(self, user):
        if user.slack:
            return f'<{user.slack}>'
        return ''

    def slack_channels(self, submission):
        target_rooms = [self.target_room]
        try:
            extra_rooms = submission.get_from_parent('slack_channel').split(',')
        except AttributeError:
            # Not a submission object, no extra rooms.
            pass
        else:
            target_rooms.extend(extra_rooms)

        # Make sure each channel name starts with a "#".
        target_rooms = [
            room if room.startswith('#') else '#' + room
            for room in target_rooms
            if room
        ]

        return target_rooms

    def send_message(self, message, recipient, submission, **kwargs):
        target_rooms = self.slack_channels(submission)

        if not self.destination or not any(target_rooms):
            errors = list()
            if not self.destination:
                errors.append('Destination URL')
            if not target_rooms:
                errors.append('Room ID')
            return 'Missing configuration: {}'.format(', '.join(errors))

        message = ' '.join([recipient, message]).strip()

        data = {
            "room": target_rooms,
            "message": message,
        }
        response = requests.post(self.destination, json=data)

        return str(response.status_code) + ': ' + response.content.decode()


class EmailAdapter(AdapterBase):
    adapter_type = 'Email'
    messages = {
        MESSAGES.NEW_SUBMISSION: 'funds/email/confirmation.html',
        MESSAGES.COMMENT: 'notify_comment',
        MESSAGES.EDIT: 'messages/email/edit.html',
        MESSAGES.TRANSITION: 'messages/email/transition.html',
        MESSAGES.BATCH_TRANSITION: 'handle_batch_transition',
        MESSAGES.DETERMINATION_OUTCOME: 'messages/email/determination.html',
        MESSAGES.BATCH_DETERMINATION_OUTCOME: 'batch_determination',
        MESSAGES.INVITED_TO_PROPOSAL: 'messages/email/invited_to_proposal.html',
        MESSAGES.BATCH_READY_FOR_REVIEW: 'messages/email/batch_ready_to_review.html',
        MESSAGES.READY_FOR_REVIEW: 'messages/email/ready_to_review.html',
    }

    def get_subject(self, message_type, submission):
        if submission:
            if is_ready_for_review(message_type):
                subject = 'Application ready to review: {submission.title}'.format(submission=submission)
            else:
                subject = submission.page.specific.subject or 'Your application to Open Technology Fund: {submission.title}'.format(submission=submission)
            return subject

    def extra_kwargs(self, message_type, submission, submissions, **kwargs):
        return {
            'subject': self.get_subject(message_type, submission),
        }

    def handle_batch_transition(self, transitions, submissions, **kwargs):
        kwargs.pop('submission')
        for submission in submissions:
            old_phase = transitions[submission.id]
            return self.render_message(
                'messages/email/transition.html',
                submission=submission,
                old_phase=old_phase,
                **kwargs
            )

    def batch_determination(self, determinations, submissions, **kwargs):
        kwargs.pop('submission')
        for submission in submissions:
            determination = determinations[submission.id]
            return self.render_message(
                'messages/email/determination.html',
                submission=submission,
                determination=determination,
                **kwargs
            )

    def notify_comment(self, **kwargs):
        comment = kwargs['comment']
        submission = kwargs['submission']
        if not comment.priviledged and not comment.user == submission.user:
            return self.render_message('messages/email/comment.html', **kwargs)

    def recipients(self, message_type, submission, **kwargs):
        if is_ready_for_review(message_type):
            return self.reviewers(submission)

        if is_transition(message_type):
            # Only notify the applicant if the new phase can be seen within the workflow
            if not submission.phase.permissions.can_view(submission.user):
                return []
        return [submission.user.email]

    def batch_recipients(self, message_type, submissions, **kwargs):
        if not is_ready_for_review(message_type):
            return super().batch_recipients(message_type, submissions, **kwargs)

        reviewers_to_message = defaultdict(list)
        for submission in submissions:
            reviewers = self.reviewers(submission)
            for reviewer in reviewers:
                reviewers_to_message[reviewer].append(submission)

        return [
            {
                'recipients': [reviewer],
                'submissions': submissions,
            } for reviewer, submissions in reviewers_to_message.items()
        ]

    def reviewers(self, submission):
        return [
            reviewer.email
            for reviewer in submission.missing_reviewers.all()
            if submission.phase.permissions.can_review(reviewer) and not reviewer.is_apply_staff
        ]

    def render_message(self, template, **kwargs):
        return render_to_string(template, kwargs)

    def send_message(self, message, submission, subject, recipient, logs, **kwargs):
        try:
            send_mail(
                subject,
                message,
                submission.page.specific.from_address,
                [recipient],
                logs=logs
            )
        except Exception as e:
            return 'Error: ' + str(e)


class DjangoMessagesAdapter(AdapterBase):
    adapter_type = 'Django'
    always_send = True

    messages = {
        MESSAGES.BATCH_REVIEWERS_UPDATED: 'batch_reviewers_updated',
        MESSAGES.BATCH_TRANSITION: 'batch_transition',
        MESSAGES.BATCH_DETERMINATION_OUTCOME: 'batch_determinations',
    }

    def batch_reviewers_updated(self, added, submissions, **kwargs):
        reviewers_text = ' '.join([
            f'{str(user)} as {role.name},'
            for role, user in added
            if user
        ])

        return (
            'Batch reviewers added: ' +
            reviewers_text +
            ' to ' +
            ', '.join(['"{}"'.format(submission.title) for submission in submissions])
        )

    def batch_transition(self, submissions, transitions, **kwargs):
        base_message = 'Successfully updated:'
        transition = '{submission} [{old_display} → {new_display}].'
        transition_messages = [
            transition.format(
                submission=submission.title,
                old_display=transitions[submission.id],
                new_display=submission.phase,
            ) for submission in submissions
        ]
        messages = [base_message, *transition_messages]
        return ' '.join(messages)

    def batch_determinations(self, submissions, determinations, **kwargs):
        outcome = determinations[submissions[0].id].clean_outcome

        base_message = f'Successfully determined as {outcome}: '
        submissions_text = [
            str(submission.title) for submission in submissions
        ]
        return base_message + ', '.join(submissions_text)

    def recipients(self, *args, **kwargs):
        return [None]

    def batch_recipients(self, message_type, submissions, *args, **kwargs):
        return [{
            'recipients': [None],
            'submissions': submissions,
        }]

    def send_message(self, message, request, **kwargs):
        messages.add_message(request, messages.INFO, message)


class MessengerBackend:
    def __init__(self, *adpaters):
        self.adapters = adpaters

    def __call__(self, *args, related=None, **kwargs):
        return self.send(*args, related=related, **kwargs)

    def send(self, message_type, request, user, related, submission=None, submissions=list(), **kwargs):
        from .models import Event
        if submission:
            event = Event.objects.create(type=message_type.name, by=user, submission=submission)
            for adapter in self.adapters:
                adapter.process(message_type, event, request=request, user=user, submission=submission, related=related, **kwargs)

        elif submissions:
            events = Event.objects.bulk_create(
                Event(type=message_type.name, by=user, submission=submission)
                for submission in submissions
            )
            for adapter in self.adapters:
                adapter.process_batch(message_type, events, request=request, user=user, submissions=submissions, related=related, **kwargs)


adapters = [
    ActivityAdapter(),
    SlackAdapter(),
    EmailAdapter(),
    DjangoMessagesAdapter(),
]


messenger = MessengerBackend(*adapters)<|MERGE_RESOLUTION|>--- conflicted
+++ resolved
@@ -215,17 +215,14 @@
 
     def extra_kwargs(self, message_type, submission, submissions, **kwargs):
         from .models import INTERNAL
-<<<<<<< HEAD
         if message_type in [
                 MESSAGES.OPENED_SEALED,
                 MESSAGES.REVIEWERS_UPDATED,
                 MESSAGES.SCREENING,
                 MESSAGES.REVIEW_OPINION,
                 MESSAGES.BATCH_REVIEWERS_UPDATED,
+                MESSAGES.PARTNERS_UPDATED,
         ]:
-=======
-        if message_type in [MESSAGES.OPENED_SEALED, MESSAGES.REVIEWERS_UPDATED, MESSAGES.SCREENING, MESSAGES.PARTNERS_UPDATED]:
->>>>>>> ad2b8cfe
             return {'visibility': INTERNAL}
 
         submission = submission or submissions[0]
@@ -290,13 +287,12 @@
 
         return staff_message
 
-<<<<<<< HEAD
     def handle_batch_transition(self, transitions, submissions, **kwargs):
         kwargs.pop('submission')
         for submission in submissions:
             old_phase = transitions[submission.id]
             return self.handle_transition(old_phase=old_phase, submission=submission, **kwargs)
-=======
+
     def partners_updated(self, added, removed, **kwargs):
         message = ['Partners updated.']
         if added:
@@ -308,7 +304,6 @@
             message.append(', '.join([str(user) for user in removed]) + '.')
 
         return ' '.join(message)
->>>>>>> ad2b8cfe
 
     def send_message(self, message, user, submission, submissions, **kwargs):
         from .models import Activity, PUBLIC

from enum import Enum


class MESSAGES(Enum):
    UPDATE_LEAD = 'Update Lead'
    BATCH_UPDATE_LEAD = 'Batch Update Lead'
    EDIT = 'Edit'
    APPLICANT_EDIT = "Applicant Edit"
    NEW_SUBMISSION = 'New Submission'
    SCREENING = 'Screening'
    TRANSITION = 'Transition'
    BATCH_TRANSITION = 'Batch Transition'
    DETERMINATION_OUTCOME = 'Determination Outcome'
    BATCH_DETERMINATION_OUTCOME = 'Batch Determination Outcome'
    INVITED_TO_PROPOSAL = 'Invited To Proposal'
    REVIEWERS_UPDATED = 'Reviewers Updated'
    BATCH_REVIEWERS_UPDATED = 'Batch Reviewers Updated'
    PARTNERS_UPDATED = 'Partners Updated'
    PARTNERS_UPDATED_PARTNER = 'Partners Updated Partner'
    READY_FOR_REVIEW = 'Ready For Review'
    BATCH_READY_FOR_REVIEW = 'Batch Ready For Review'
    NEW_REVIEW = 'New Review'
    COMMENT = 'Comment'
    PROPOSAL_SUBMITTED = 'Proposal Submitted'
    OPENED_SEALED = 'Opened Sealed Submission'
    REVIEW_OPINION = 'Review Opinion'
    DELETE_SUBMISSION = 'Delete Submission'
    DELETE_REVIEW = 'Delete Review'
<<<<<<< HEAD
    CREATED_PROJECT = 'Created Project'
    UPDATE_PROJECT_LEAD = 'Update Project Lead'
=======
    EDIT_REVIEW = 'Edit Review'
>>>>>>> 767de79c

    @classmethod
    def choices(cls):
        return [
            (choice.name, choice.value)
            for choice in cls
        ]<|MERGE_RESOLUTION|>--- conflicted
+++ resolved
@@ -26,12 +26,9 @@
     REVIEW_OPINION = 'Review Opinion'
     DELETE_SUBMISSION = 'Delete Submission'
     DELETE_REVIEW = 'Delete Review'
-<<<<<<< HEAD
     CREATED_PROJECT = 'Created Project'
     UPDATE_PROJECT_LEAD = 'Update Project Lead'
-=======
     EDIT_REVIEW = 'Edit Review'
->>>>>>> 767de79c
 
     @classmethod
     def choices(cls):

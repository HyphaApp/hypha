<h4>Add communication</h4>
<form class="form form--comments" method="post" id="comment-form">
    {% csrf_token %}
    {{ comment_form }}
<<<<<<< HEAD
    <input id="comment-form-submit" name="form-submitted" form="comment-form" class="button button--primary" type="submit" value="Add message">
=======
    <button id="comment-form-submit" name="form-submitted" form="comment-form" class="button button--primary" type="submit" value="comment">Add message</button>
>>>>>>> df75cf1e
</form><|MERGE_RESOLUTION|>--- conflicted
+++ resolved
@@ -2,9 +2,5 @@
 <form class="form form--comments" method="post" id="comment-form">
     {% csrf_token %}
     {{ comment_form }}
-<<<<<<< HEAD
-    <input id="comment-form-submit" name="form-submitted" form="comment-form" class="button button--primary" type="submit" value="Add message">
-=======
     <button id="comment-form-submit" name="form-submitted" form="comment-form" class="button button--primary" type="submit" value="comment">Add message</button>
->>>>>>> df75cf1e
 </form>
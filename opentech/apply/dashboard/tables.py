--- conflicted
+++ resolved
@@ -1,8 +1,5 @@
-<<<<<<< HEAD
+from django.contrib.auth import get_user_model
 from django.utils.text import mark_safe
-=======
-from django.contrib.auth import get_user_model
->>>>>>> c0435bc3
 
 import django_filters as filters
 import django_tables2 as tables
@@ -21,11 +18,8 @@
     status_name = tables.Column(verbose_name="Status")
     stage = tables.Column(verbose_name="Type")
     page = tables.Column(verbose_name="Fund")
-<<<<<<< HEAD
     status_name = tables.Column(verbose_name="Status", empty_values=[])
-=======
     lead = tables.Column(accessor='round.specific.lead', verbose_name='Lead')
->>>>>>> c0435bc3
 
     class Meta:
         model = ApplicationSubmission

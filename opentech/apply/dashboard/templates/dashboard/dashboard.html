--- conflicted
+++ resolved
@@ -2,24 +2,16 @@
 {% load render_table from django_tables2 %}
 {% block title %}OTF Dashboard{% endblock %}
 {% block content %}
-<<<<<<< HEAD
-    <div class="wrapper wrapper--breakout wrapper--admin">
+
+<div class="wrapper wrapper--breakout wrapper--admin">
+    {% block page_header %}
         <div class="wrapper wrapper--large">
-            <h3>Received submissions</h3>
+            <h3>Received Content</h3>
             <h5>Track and explore recent submissions</h5>
         </div>
-    </div>
-=======
-<div class="wrapper wrapper--breakout wrapper--admin">
-    {% block page_header %}
-    <div class="wrapper wrapper--medium">
-        <h3>Received Content</h3>
-        <h5>Track and explore recent submissions</h5>
-    </div>
-    {% include "dashboard/includes/search.html" %}
+        {% include "dashboard/includes/search.html" %}
     {% endblock %}
 </div>
->>>>>>> 68ac25c4
 
 <div class="wrapper wrapper--large wrapper--top-bottom-inner-space">
     {% if filter %}

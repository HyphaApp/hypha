--- conflicted
+++ resolved
@@ -9,12 +9,7 @@
         </div>
     </div>
 
-<<<<<<< HEAD
-    <div class="wrapper wrapper--large wrapper--top-bottom-inner-space">
-        {% render_table object_list %}
-    </div>
-=======
-<div class="wrapper wrapper--medium wrapper--top-bottom-inner-space">
+<div class="wrapper wrapper--large wrapper--top-bottom-inner-space">
     {% if filter %}
         <form action="" method="get" class="form form-inline">
             {{ filter.form.as_p }}
@@ -27,5 +22,4 @@
 
 {% block extra_js %}
     {{ filter.form.media }}
->>>>>>> 47a629ee
 {% endblock %}
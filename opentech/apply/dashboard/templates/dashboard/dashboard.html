{% extends "base-apply.html" %}
{% load render_table from django_tables2 %}
{% block title %}OTF Dashboard{% endblock %}
{% block content %}
    <div class="wrapper wrapper--breakout wrapper--admin">
        <div class="wrapper wrapper--large">
            <h3>Received submissions</h3>
            <h5>Track and explore recent submissions</h5>
        </div>
    </div>

<<<<<<< HEAD
    <div class="wrapper wrapper--large wrapper--top-bottom-inner-space">
        {% render_table object_list %}
    </div>
=======
<div class="wrapper wrapper--medium wrapper--top-bottom-inner-space">
    {% if filter %}
        <form action="" method="get" class="form form-inline">
            {{ filter.form.as_p }}
            <button type="submit" value="Filter">Filter</button>
        </form>
    {% endif %}
    {% render_table table %}
</div>
{% endblock %}

{% block extra_js %}
    {{ filter.form.media }}
>>>>>>> dc2bb827
{% endblock %}<|MERGE_RESOLUTION|>--- conflicted
+++ resolved
@@ -9,11 +9,6 @@
         </div>
     </div>
 
-<<<<<<< HEAD
-    <div class="wrapper wrapper--large wrapper--top-bottom-inner-space">
-        {% render_table object_list %}
-    </div>
-=======
 <div class="wrapper wrapper--medium wrapper--top-bottom-inner-space">
     {% if filter %}
         <form action="" method="get" class="form form-inline">
@@ -23,9 +18,9 @@
     {% endif %}
     {% render_table table %}
 </div>
+
 {% endblock %}
 
 {% block extra_js %}
     {{ filter.form.media }}
->>>>>>> dc2bb827
 {% endblock %}
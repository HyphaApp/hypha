--- conflicted
+++ resolved
@@ -2,17 +2,7 @@
 {% load render_table from django_tables2 %}
 {% block title %}OTF Dashboard{% endblock %}
 {% block content %}
-
 <div class="wrapper wrapper--breakout wrapper--admin">
-<<<<<<< HEAD
-    {% block page_header %}
-        <div class="wrapper wrapper--large">
-            <h3>Received Content</h3>
-            <h5>Track and explore recent submissions</h5>
-        </div>
-        {% include "dashboard/includes/search.html" %}
-    {% endblock %}
-=======
     <div class="wrapper wrapper--large">
         {% block page_header %}
             <h3>Received Submissions</h3>
@@ -20,10 +10,9 @@
         {% endblock %}
     </div>
     {% include "dashboard/includes/search.html" %}
->>>>>>> c20d00bf
 </div>
 
-<div class="wrapper wrapper--large wrapper--top-bottom-inner-space">
+<div class="wrapper wrapper--medium wrapper--top-bottom-inner-space">
     {% if filter %}
         <form action="" method="get" class="form form-inline">
             {{ filter.form.as_p }}
@@ -32,7 +21,6 @@
     {% endif %}
     {% render_table table %}
 </div>
-
 {% endblock %}
 
 {% block extra_js %}

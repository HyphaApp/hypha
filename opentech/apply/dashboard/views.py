--- conflicted
+++ resolved
@@ -123,18 +123,11 @@
 
     def get_my_flagged(self, request, qs):
         qs = qs.flagged_by(request.user).order_by('-submit_time')
-<<<<<<< HEAD
-
-        limit = 5
-        return {
-            'table': SummarySubmissionsTable(qs[:limit], prefix='my-flagged-'),
-=======
         row_attrs = dict({'data-flag-type': 'user'}, **SummarySubmissionsTable._meta.row_attrs)
 
         limit = 5
         return {
             'table': SummarySubmissionsTable(qs[:limit], prefix='my-flagged-', attrs={'class': 'all-submissions-table flagged-table'}, row_attrs=row_attrs),
->>>>>>> a0f9e688
             'display_more': qs.count() > limit,
         }
 

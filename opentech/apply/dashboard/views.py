--- conflicted
+++ resolved
@@ -328,11 +328,7 @@
         return context
 
     def get_active_project_data(self, user):
-<<<<<<< HEAD
-        return Project.objects.filter(user=user).in_progress()
-=======
         return Project.objects.filter(user=user).in_progress().for_table()
->>>>>>> 907639a5
 
     def get_active_submissions(self, user):
         active_subs = ApplicationSubmission.objects.filter(
@@ -343,11 +339,7 @@
             yield submission.from_draft()
 
     def get_historical_project_data(self, user):
-<<<<<<< HEAD
-        return Project.objects.filter(user=user).complete()
-=======
         return Project.objects.filter(user=user).complete().for_table()
->>>>>>> 907639a5
 
     def get_historical_submission_data(self, user):
         return ApplicationSubmission.objects.filter(

--- conflicted
+++ resolved
@@ -1,20 +1,5 @@
 from django.contrib.auth.decorators import login_required
 from django.utils.decorators import method_decorator
-<<<<<<< HEAD
-from django.views.generic import TemplateView
-
-from django_tables2.views import SingleTableView
-
-from opentech.apply.funds.models import ApplicationSubmission
-from opentech.apply.funds.tables import SubmissionsTable
-
-
-class DashboardView(TemplateView):
-    template_name = 'dashboard/dashboard.html'
-
-
-@method_decorator(login_required, name='dispatch')
-=======
 from django.views.generic import TemplateView, View
 
 from django_tables2.views import SingleTableView
@@ -28,31 +13,20 @@
     template_name = 'dashboard/dashboard.html'
 
 
->>>>>>> 09a11beb
 class ApplicantDashboardView(SingleTableView):
     template_name = 'dashboard/applicant_dashboard.html'
     model = ApplicationSubmission
     table_class = SubmissionsTable
 
     def get_queryset(self):
-<<<<<<< HEAD
-        return self.model.objects.filter(user=self.request.user)
-
-    def get_context_data(self, **kwargs):
-        my_active_submissions = self.object_list.active()
-=======
         return self.model.objects.filter(user=self.request.user).inactive()
 
     def get_context_data(self, **kwargs):
         my_active_submissions = self.model.objects.filter(user=self.request.user).active()
->>>>>>> 09a11beb
 
         return super().get_context_data(
             my_active_submissions=my_active_submissions,
             **kwargs,
-<<<<<<< HEAD
-        )
-=======
         )
 
 
@@ -64,5 +38,4 @@
         else:
             view = ApplicantDashboardView
 
-        return view.as_view()(request)
->>>>>>> 09a11beb
+        return view.as_view()(request)
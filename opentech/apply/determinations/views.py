--- conflicted
+++ resolved
@@ -242,13 +242,10 @@
     def form_valid(self, form):
         super().form_valid(form)
 
-<<<<<<< HEAD
         if self.object.is_draft:
             return HttpResponseRedirect(self.submission.get_absolute_url())
 
         with transaction.atomic():
-=======
-        if not self.object.is_draft:
             messenger(
                 MESSAGES.DETERMINATION_OUTCOME,
                 request=self.request,
@@ -257,7 +254,7 @@
                 related=self.object,
             )
             proposal_form = form.cleaned_data.get('proposal_form')
->>>>>>> a3639216
+
             transition = transition_from_outcome(form.cleaned_data.get('outcome'), self.submission)
 
             if self.object.outcome == NEEDS_MORE_INFO:
@@ -271,11 +268,11 @@
                 )
 
             self.submission.perform_transition(
-<<<<<<< HEAD
                 transition,
                 self.request.user,
                 request=self.request,
                 notify=False,
+                proposal_form=proposal_form,
             )
 
             if self.submission.accepted_for_funding:
@@ -296,9 +293,6 @@
             source=self.object.submission,
             related=self.object,
         )
-=======
-                transition, self.request.user, request=self.request, notify=False, proposal_form=proposal_form)
->>>>>>> a3639216
 
         return HttpResponseRedirect(self.submission.get_absolute_url())
 

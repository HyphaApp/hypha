from wagtail.contrib.modeladmin.helpers import PermissionHelper
from wagtail.contrib.modeladmin.options import ModelAdmin, ModelAdminGroup

from opentech.apply.funds.models import ReviewerRole, ScreeningStatus
from opentech.apply.review.admin import ReviewFormAdmin
from opentech.apply.utils.admin import ListRelatedMixin
from .admin_helpers import (
    ButtonsWithPreview,
    FormsFundRoundListFilter,
    RoundFundChooserView,
)
from .models import ApplicationForm, FundType, LabType, RequestForPartners, Round, SealedRound
from opentech.apply.categories.admin import CategoryAdmin, MetaCategoryAdmin


class BaseRoundAdmin(ModelAdmin):
    choose_parent_view_class = RoundFundChooserView
    choose_parent_template_name = 'funds/admin/parent_chooser.html'
    list_display = ('title', 'fund', 'start_date', 'end_date')
    button_helper_class = ButtonsWithPreview

    def fund(self, obj):
        return obj.get_parent()


class RoundAdmin(BaseRoundAdmin):
    model = Round
    menu_icon = 'repeat'


class ScreeningStatusPermissionHelper(PermissionHelper):
    def user_can_edit_obj(self, user, obj):
        """
        Return a boolean to indicate whether `user` is permitted to 'change'
        a specific `self.model` instance.
        """
        return user.is_superuser

    def user_can_delete_obj(self, user, obj):
        """
        Return a boolean to indicate whether `user` is permitted to 'delete'
        a specific `self.model` instance.
        """
        return user.is_superuser


class ScreeningStatusAdmin(ModelAdmin):
    model = ScreeningStatus
    menu_icon = 'tag'
    permission_helper_class = ScreeningStatusPermissionHelper


class SealedRoundAdmin(BaseRoundAdmin):
    model = SealedRound
    menu_icon = 'locked'
    menu_label = 'Sealed Rounds'


class FundAdmin(ModelAdmin):
    model = FundType
    menu_icon = 'doc-empty'
    menu_label = 'Funds'


class RFPAdmin(ModelAdmin):
    model = RequestForPartners
    menu_icon = 'group'
    menu_label = 'Request For Partners'


class LabAdmin(ModelAdmin):
    model = LabType
    menu_icon = 'doc-empty'
    menu_label = 'Labs'


class ReviewerRoleAdmin(ModelAdmin):
    model = ReviewerRole
    menu_icon = 'group'
    menu_label = 'Reviewer Roles'


class NoDeletePermission(PermissionHelper):
    def user_can_delete_obj(self, user, obj):
        return False


class ApplicationFormAdmin(ListRelatedMixin, ModelAdmin):
    model = ApplicationForm
    menu_icon = 'form'
    list_display = ('name', 'used_by')
    list_filter = (FormsFundRoundListFilter,)
    permission_helper_class = NoDeletePermission

    related_models = [
        ('applicationbaseform', 'application'),
        ('roundbaseform', 'round'),
        ('labbaseform', 'lab'),
    ]


class ApplyAdminGroup(ModelAdminGroup):
    menu_label = 'Apply'
    menu_icon = 'folder-open-inverse'
    items = (
        RoundAdmin,
        SealedRoundAdmin,
        FundAdmin,
        LabAdmin,
        RFPAdmin,
        ApplicationFormAdmin,
        ReviewFormAdmin,
        CategoryAdmin,
        ScreeningStatusAdmin,
<<<<<<< HEAD
        ReviewerRoleAdmin,
=======
        MetaCategoryAdmin,
>>>>>>> ad2b8cfe
    )<|MERGE_RESOLUTION|>--- conflicted
+++ resolved
@@ -112,9 +112,6 @@
         ReviewFormAdmin,
         CategoryAdmin,
         ScreeningStatusAdmin,
-<<<<<<< HEAD
         ReviewerRoleAdmin,
-=======
         MetaCategoryAdmin,
->>>>>>> ad2b8cfe
     )
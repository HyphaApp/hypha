--- conflicted
+++ resolved
@@ -1,13 +1,8 @@
 from django.core.exceptions import PermissionDenied as DjangoPermissionDenied
-<<<<<<< HEAD
+from django.db import transaction
 from django.db.models import Q, Prefetch
-from rest_framework import generics, permissions
-=======
-from django.db import transaction
-from django.db.models import Q
 from django.utils import timezone
 from rest_framework import generics, mixins, permissions
->>>>>>> df8c3209
 from rest_framework.response import Response
 from rest_framework.exceptions import (NotFound, PermissionDenied,
                                        ValidationError)

--- conflicted
+++ resolved
@@ -637,10 +637,6 @@
                 self.form_data[field.id] = self.handle_files(file)
 
         creating = not self.id
-<<<<<<< HEAD
-
-=======
->>>>>>> 74072049
         if creating:
             # We are creating the object default to first stage
             self.workflow_name = self.get_from_parent('workflow_name')

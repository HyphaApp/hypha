--- conflicted
+++ resolved
@@ -667,15 +667,7 @@
             submission_in_db.save()
 
     @property
-    def phase_reviewers(self):
-        return self.reviewers.reviewers() if self.phase.name == 'AC Review' else self.reviewers.staff()
-
-    @property
-<<<<<<< HEAD
     def staff_not_reviewed(self):
-=======
-    def missing_staff_reviews(self):
->>>>>>> 5a54aeee
         return self.reviewers.staff().exclude(id__in=self.reviews.values('author'))
 
     @property

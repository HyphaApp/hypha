--- conflicted
+++ resolved
@@ -665,23 +665,11 @@
         return self.reviewers.exclude(id__in=self.reviews.submitted().values('author'))
 
     def staff_not_reviewed(self):
-<<<<<<< HEAD
         return self.missing_reviewers.staff()
 
     @property
     def reviewers_not_reviewed(self):
         return self.missing_reviewers.reviewers().exclude(id__in=self.staff_not_reviewed)
-=======
-        return self.reviewers.staff().exclude(id__in=self.reviews.submitted().values('author'))
-
-    @property
-    def reviewers_not_reviewed(self):
-        return self.reviewers.reviewers().exclude(
-            id__in=self.reviews.submitted().values('author')
-        ).exclude(
-            id__in=self.staff_not_reviewed,
-        )
->>>>>>> e57bb8ce
 
     def reviewed_by(self, user):
         return self.reviews.submitted().filter(author=user).exists()

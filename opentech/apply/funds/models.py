--- conflicted
+++ resolved
@@ -439,13 +439,9 @@
         return super().order_by(*field_ordering)
 
 
-<<<<<<< HEAD
-class ApplicationSubmission(AbstractFormSubmission):
+class ApplicationSubmission(WorkflowHelpers, AbstractFormSubmission):
     field_template = 'funds/includes/submission_field.html'
 
-=======
-class ApplicationSubmission(WorkflowHelpers, AbstractFormSubmission):
->>>>>>> 217927bb
     form_data = JSONField(encoder=DjangoJSONEncoder)
     form_fields = StreamField(CustomFormFieldsBlock())
     page = models.ForeignKey('wagtailcore.Page', on_delete=models.PROTECT)
@@ -457,7 +453,6 @@
 
     objects = JSONOrderable.as_manager()
 
-<<<<<<< HEAD
     def render_answers(self):
         context = {'fields': []}
         for field in self.form_fields:
@@ -483,7 +478,7 @@
                     'value': data,
                 })
         return render_to_string(self.field_template, context)
-=======
+
     @property
     def status_name(self):
         return self.phase.name
@@ -507,7 +502,6 @@
             self.status = str(self.workflow.first())
 
         return super().save(*args, **kwargs)
->>>>>>> 217927bb
 
     def get_data(self):
         # Updated for JSONField

from datetime import date
import os

from django.conf import settings
from django.contrib.auth import get_user_model
from django.contrib.postgres.fields import JSONField
from django.core.exceptions import ValidationError
from django.core.files.storage import default_storage
from django.core.serializers.json import DjangoJSONEncoder
from django.db import models
from django.db.models import Q
from django.db.models.expressions import RawSQL, OrderBy
from django.http import Http404
from django.template.loader import render_to_string
from django.urls import reverse
from django.utils.text import mark_safe
from django.utils.translation import ugettext_lazy as _

from modelcluster.fields import ParentalKey, ParentalManyToManyField
from wagtail.admin.edit_handlers import (
    FieldPanel,
    FieldRowPanel,
    InlinePanel,
    MultiFieldPanel,
    ObjectList,
    StreamFieldPanel,
    TabbedInterface
)

from wagtail.admin.utils import send_mail
from wagtail.core.fields import StreamField
from wagtail.core.models import Orderable
from wagtail.contrib.forms.models import AbstractEmailForm, AbstractFormSubmission

from opentech.apply.stream_forms.blocks import UploadableMediaBlock
from opentech.apply.stream_forms.models import AbstractStreamForm, BaseStreamForm
from opentech.apply.users.groups import REVIEWER_GROUP_NAME, STAFF_GROUP_NAME

from .admin_forms import WorkflowFormAdminForm
from .blocks import CustomFormFieldsBlock, MustIncludeFieldBlock, REQUIRED_BLOCK_NAMES
from .edit_handlers import FilteredFieldPanel, ReadOnlyPanel, ReadOnlyInlinePanel
from .workflow import SingleStage, DoubleStage, active_statuses, review_statuses


WORKFLOW_CLASS = {
    SingleStage.name: SingleStage,
    DoubleStage.name: DoubleStage,
}


LIMIT_TO_STAFF = {'groups__name': STAFF_GROUP_NAME}
LIMIT_TO_REVIEWERS = {'groups__name': REVIEWER_GROUP_NAME}
LIMIT_TO_STAFF_AND_REVIEWERS = {'groups__name__in': [STAFF_GROUP_NAME, REVIEWER_GROUP_NAME]}


def admin_url(page):
    return reverse('wagtailadmin_pages:edit', args=(page.id,))


class SubmittableStreamForm(AbstractStreamForm):
    """
    Controls how stream forms are submitted. Any Page allowing submissions should inherit from here.
    """
    class Meta:
        abstract = True

    def get_submission_class(self):
        return ApplicationSubmission

    def process_form_submission(self, form):
        if not form.user.is_authenticated:
            form.user = None
        return self.get_submission_class().objects.create(
            form_data=form.cleaned_data,
            form_fields=self.get_defined_fields(),
            **self.get_submit_meta_data(user=form.user),
        )

    def get_submit_meta_data(self, **kwargs):
        return kwargs


class WorkflowHelpers(models.Model):
    """
    Defines the common methods and fields for working with Workflows within Django models
    """
    class Meta:
        abstract = True

    WORKFLOWS = {
        'single': SingleStage.name,
        'double': DoubleStage.name,
    }

    workflow_name = models.CharField(choices=WORKFLOWS.items(), max_length=100, default='single', verbose_name="Workflow")

    @property
    def workflow(self):
        return self.workflow_class()

    @property
    def workflow_class(self):
        return WORKFLOW_CLASS[self.get_workflow_name_display()]

    @classmethod
    def workflow_class_from_name(cls, name):
        return WORKFLOW_CLASS[cls.WORKFLOWS[name]]


class WorkflowStreamForm(WorkflowHelpers, AbstractStreamForm):  # type: ignore
    """
    Defines the common methods and fields for working with Workflows within Wagtail pages
    """
    class Meta:
        abstract = True

    def get_defined_fields(self, stage=None):
        if not stage:
            form_index = 0
        else:
            form_index = self.workflow.stages.index(stage)
        return self.forms.all()[form_index].fields

    content_panels = AbstractStreamForm.content_panels + [
        FieldPanel('workflow_name'),
        InlinePanel('forms', label="Forms"),
    ]


class EmailForm(AbstractEmailForm):
    """
    Defines the behaviour for pages that hold information about emailing applicants

    Email Confirmation Panel should be included to allow admins to make changes.
    """
    class Meta:
        abstract = True

    confirmation_text_extra = models.TextField(blank=True, help_text="Additional text for the application confirmation message.")

    def process_form_submission(self, form):
        submission = super().process_form_submission(form)
        self.send_mail(submission)
        return submission

    def send_mail(self, submission):
        user = submission.user
        context = {
            'name': user.get_full_name(),
            'email': user.email,
            'project_name': submission.form_data.get('title'),
            'extra_text': self.confirmation_text_extra,
            'fund_type': self.title,
        }

        subject = self.subject if self.subject else 'Thank you for your submission to Open Technology Fund'
        send_mail(subject, render_to_string('funds/email/confirmation.txt', context), (user.email,), self.from_address, )

    email_confirmation_panels = [
        MultiFieldPanel(
            [
                FieldRowPanel([
                    FieldPanel('from_address', classname="col6"),
                    FieldPanel('to_address', classname="col6"),
                ]),
                FieldPanel('subject'),
                FieldPanel('confirmation_text_extra'),
            ],
            heading="Confirmation email",
        )
    ]

    email_tab = ObjectList(email_confirmation_panels, heading='Confirmation email')


class FundType(EmailForm, WorkflowStreamForm):  # type: ignore
    class Meta:
        verbose_name = _("Fund")

    # Adds validation around forms & workflows. Isn't on Workflow class due to not displaying workflow field on Round
    base_form_class = WorkflowFormAdminForm

    reviewers = ParentalManyToManyField(
        settings.AUTH_USER_MODEL,
        related_name='fund_reviewers',
        limit_choices_to=LIMIT_TO_REVIEWERS,
        blank=True,
    )

    parent_page_types = ['apply_home.ApplyHomePage']
    subpage_types = ['funds.Round']

    def detail(self):
        # The location to find out more information
        return self.fund_public.first()

    @property
    def open_round(self):
        rounds = Round.objects.child_of(self).live().public().specific()
        return rounds.filter(
            Q(start_date__lte=date.today()) &
            Q(Q(end_date__isnull=True) | Q(end_date__gte=date.today()))
        ).first()

    def next_deadline(self):
        try:
            return self.open_round.end_date
        except AttributeError:
            # There isn't an open round
            return None

    def serve(self, request):
        if hasattr(request, 'is_preview') or not self.open_round:
            return super().serve(request)

        # delegate to the open_round to use the latest form instances
        request.show_round = True
        return self.open_round.serve(request)

    content_panels = WorkflowStreamForm.content_panels + [
        FieldPanel('reviewers'),
    ]

    edit_handler = TabbedInterface([
        ObjectList(content_panels, heading='Content'),
        EmailForm.email_tab,
        ObjectList(WorkflowStreamForm.promote_panels, heading='Promote'),
    ])


class AbstractRelatedForm(Orderable):
    form = models.ForeignKey('ApplicationForm', on_delete=models.PROTECT)

    panels = [
        FilteredFieldPanel('form', filter_query={'roundform__isnull': True})
    ]

    @property
    def fields(self):
        return self.form.form_fields

    class Meta(Orderable.Meta):
        abstract = True

    def __eq__(self, other):
        try:
            return self.fields == other.fields
        except AttributeError:
            return False

    def __str__(self):
        return self.form.name


class FundForm(AbstractRelatedForm):
    fund = ParentalKey('FundType', related_name='forms')


class RoundForm(AbstractRelatedForm):
    round = ParentalKey('Round', related_name='forms')


class ApplicationForm(models.Model):
    name = models.CharField(max_length=255)
    form_fields = StreamField(CustomFormFieldsBlock())

    panels = [
        FieldPanel('name'),
        StreamFieldPanel('form_fields'),
    ]

    def __str__(self):
        return self.name


class Round(WorkflowStreamForm, SubmittableStreamForm):  # type: ignore
    parent_page_types = ['funds.FundType']
    subpage_types = []  # type: ignore

    lead = models.ForeignKey(
        settings.AUTH_USER_MODEL,
        limit_choices_to=LIMIT_TO_STAFF,
        related_name='round_lead',
        on_delete=models.PROTECT,
    )
    reviewers = ParentalManyToManyField(
        settings.AUTH_USER_MODEL,
        related_name='rounds_reviewer',
        limit_choices_to=LIMIT_TO_REVIEWERS,
        blank=True,
    )
    start_date = models.DateField(default=date.today)
    end_date = models.DateField(
        blank=True,
        null=True,
        default=date.today,
        help_text='When no end date is provided the round will remain open indefinitely.'
    )

    content_panels = SubmittableStreamForm.content_panels + [
        FieldPanel('lead'),
        MultiFieldPanel([
            FieldRowPanel([
                FieldPanel('start_date'),
                FieldPanel('end_date'),
            ]),
        ], heading="Dates"),
        FieldPanel('reviewers'),
        ReadOnlyPanel('get_workflow_name_display', heading="Workflow"),
        ReadOnlyInlinePanel('forms', help_text="Are copied from the parent fund."),
    ]

    edit_handler = TabbedInterface([
        ObjectList(content_panels, heading='Content'),
        ObjectList(SubmittableStreamForm.promote_panels, heading='Promote'),
    ])

    def __init__(self, *args, **kwargs):
        super().__init__(*args, **kwargs)
        # We attached the parent page as part of the before_create_hook
        if hasattr(self, 'parent_page'):
            self.workflow_name = self.parent_page.workflow_name
            self.reviewers = self.parent_page.reviewers.all()

    def save(self, *args, **kwargs):
        is_new = not self.id
        if is_new and hasattr(self, 'parent_page'):
            # Ensure that the workflow hasn't changed
            self.workflow_name = self.parent_page.workflow_name

        super().save(*args, **kwargs)

        if is_new and hasattr(self, 'parent_page'):
            # Would be nice to do this using model clusters as part of the __init__
            for form in self.parent_page.forms.all():
                # Create a copy of the existing form object
                new_form = form.form
                new_form.id = None
                new_form.name = '{} for {} ({})'.format(new_form.name, self.title, self.get_parent().title)
                new_form.save()
                RoundForm.objects.create(round=self, form=new_form)

    def get_submit_meta_data(self, **kwargs):
        return super().get_submit_meta_data(
            page=self.get_parent(),
            round=self,
            **kwargs,
        )

    def process_form_submission(self, form):
        submission = super().process_form_submission(form)
        self.get_parent().specific.send_mail(submission)
        return submission

    def clean(self):
        super().clean()

        if self.end_date and self.start_date > self.end_date:
            raise ValidationError({
                'end_date': 'End date must come after the start date',
            })

        if self.end_date:
            conflict_query = (
                Q(start_date__range=[self.start_date, self.end_date]) |
                Q(end_date__range=[self.start_date, self.end_date]) |
                Q(start_date__lte=self.start_date, end_date__gte=self.end_date)
            )
        else:
            conflict_query = (
                Q(start_date__lte=self.start_date, end_date__isnull=True) |
                Q(end_date__gte=self.start_date)
            )

        if hasattr(self, 'parent_page'):
            # Check if the create hook has added the parent page, we aren't an object yet.
            # Ensures we can access related objects during the clean phase instead of save.
            base_query = Round.objects.child_of(self.parent_page)
        else:
            # don't need parent page, we are an actual object now.
            base_query = Round.objects.sibling_of(self)

        conflicting_rounds = base_query.filter(
            conflict_query
        ).exclude(id=self.id)

        if conflicting_rounds.exists():
            error_message = mark_safe('Overlaps with the following rounds:<br> {}'.format(
                '<br>'.join([
                    f'<a href="{admin_url(round)}">{round.title}</a>: {round.start_date} - {round.end_date}'
                    for round in conflicting_rounds]
                )
            ))
            error = {
                'start_date': error_message,
            }
            if self.end_date:
                error['end_date'] = error_message

            raise ValidationError(error)

    def serve(self, request):
        if hasattr(request, 'is_preview') or hasattr(request, 'show_round'):
            return super().serve(request)

        # We hide the round as only the open round is used which is displayed through the
        # fund page
        raise Http404()


class LabType(EmailForm, WorkflowStreamForm, SubmittableStreamForm):  # type: ignore
    class Meta:
        verbose_name = _("Lab")

    lead = models.ForeignKey(
        settings.AUTH_USER_MODEL,
        limit_choices_to=LIMIT_TO_STAFF,
        related_name='lab_lead',
        on_delete=models.PROTECT,
    )
    reviewers = ParentalManyToManyField(
        settings.AUTH_USER_MODEL,
        related_name='labs_reviewer',
        limit_choices_to=LIMIT_TO_REVIEWERS,
        blank=True,
    )

    parent_page_types = ['apply_home.ApplyHomePage']
    subpage_types = []  # type: ignore

    content_panels = WorkflowStreamForm.content_panels + [
        FieldPanel('lead'),
        FieldPanel('reviewers'),
    ]

    edit_handler = TabbedInterface([
        ObjectList(content_panels, heading='Content'),
        EmailForm.email_tab,
        ObjectList(WorkflowStreamForm.promote_panels, heading='Promote'),
    ])

    def detail(self):
        # The location to find out more information
        return self.lab_public.first()

    def get_submit_meta_data(self, **kwargs):
        return super().get_submit_meta_data(
            page=self,
            round=None,
            **kwargs,
        )

    def open_round(self):
        return self.live


class LabForm(AbstractRelatedForm):
    lab = ParentalKey('LabType', related_name='forms')


class JSONOrderable(models.QuerySet):
    json_field = ''

    def order_by(self, *field_names):
        if not self.json_field:
            raise ValueError(
                'json_field cannot be blank, please provide a field on which to perform the ordering'
            )

        def build_json_order_by(field):
            if field.replace('-', '') not in REQUIRED_BLOCK_NAMES:
                return field

            if field[0] == '-':
                descending = True
                field = field[1:]
            else:
                descending = False
            return OrderBy(RawSQL(f'LOWER({self.json_field}->>%s)', (field,)), descending=descending)

        field_ordering = [build_json_order_by(field) for field in field_names]
        return super().order_by(*field_ordering)


class ApplicationSubmissionQueryset(JSONOrderable):
    json_field = 'form_data'

    def step_order(self, desc=False):
        # Use the last value of the status to order by status
        qs = self.extra(select={'step': 'substr(reverse(status), 1)'})
        order = '-' if desc else ''
        order += 'step'
        return qs.order_by(order, 'status')

    def active(self):
        return self.filter(status__in=active_statuses)

    def inactive(self):
        return self.exclude(status__in=active_statuses)

    def in_review(self):
        return self.filter(status__in=review_statuses)

    def current(self):
        # Applications which have the current stage active (have not been progressed)
        return self.exclude(next__isnull=False)


class ApplicationSubmission(WorkflowHelpers, BaseStreamForm, AbstractFormSubmission):
    field_template = 'funds/includes/submission_field.html'

    form_data = JSONField(encoder=DjangoJSONEncoder)
    form_fields = StreamField(CustomFormFieldsBlock())
    page = models.ForeignKey('wagtailcore.Page', on_delete=models.PROTECT)
    round = models.ForeignKey('wagtailcore.Page', on_delete=models.PROTECT, related_name='submissions', null=True)
    lead = models.ForeignKey(
        settings.AUTH_USER_MODEL,
        limit_choices_to=LIMIT_TO_STAFF,
        related_name='submission_lead',
        on_delete=models.PROTECT,
    )
    reviewers = models.ManyToManyField(
        settings.AUTH_USER_MODEL,
        related_name='submissions_reviewer',
        limit_choices_to=LIMIT_TO_STAFF_AND_REVIEWERS,
    )
    next = models.OneToOneField('self', on_delete=models.CASCADE, related_name='previous', null=True)
    reviewers = models.ManyToManyField(
        settings.AUTH_USER_MODEL,
        related_name='submissions_reviewer',
        limit_choices_to=LIMIT_TO_STAFF_AND_REVIEWERS,
        blank=True,
    )
    user = models.ForeignKey(settings.AUTH_USER_MODEL, on_delete=models.SET_NULL, null=True)
    search_data = models.TextField()

    # Workflow inherited from WorkflowHelpers
    status = models.CharField(max_length=254)

    # Meta: used for migration purposes only
    drupal_id = models.IntegerField(null=True, blank=True, editable=False)

    objects = ApplicationSubmissionQueryset.as_manager()

    @property
    def status_name(self):
        return self.phase.name

    @property
    def stage(self):
        return self.phase.stage

    @property
    def phase(self):
        return self.workflow.current(self.status)

    @property
    def active(self):
        return self.phase.active

    def ensure_user_has_account(self):
        if self.user and self.user.is_authenticated:
            self.form_data['email'] = self.user.email
            self.form_data['full_name'] = self.user.get_full_name()
        else:
            # Rely on the form having the following must include fields (see blocks.py)
            email = self.form_data.get('email')
            full_name = self.form_data.get('full_name')

            User = get_user_model()
            if 'skip_account_creation_notification' in self.form_data:
                self.form_data.pop('skip_account_creation_notification', None)
                self.user, _ = User.objects.get_or_create(
                    email=email,
                    defaults={'full_name': full_name}
                )
            else:
                self.user, _ = User.objects.get_or_create_and_notify(
                    email=email,
                    site=self.page.get_site(),
                    defaults={'full_name': full_name}
                )

    def save_path(self, file_name):
        file_path = os.path.join('submissions', 'user', str(self.user.id), file_name)
        return default_storage.generate_filename(file_path)

    def handle_file(self, file):
        # File is potentially optional
        if file:
            try:
                filename = self.save_path(file.name)
            except AttributeError:
                # file is not changed, it is still the dictionary
                return file

            saved_name = default_storage.save(filename, file)
            return {
                'name': file.name,
                'path': saved_name,
                'url': default_storage.url(saved_name)
            }

    def handle_files(self, files):
        if isinstance(files, list):
            return [self.handle_file(file) for file in files]

        return self.handle_file(files)

    def get_from_parent(self, attribute):
        try:
            return getattr(self.round.specific, attribute)
        except AttributeError:
            # We are a lab submission
            return getattr(self.page.specific, attribute)

    def save(self, *args, **kwargs):
        for field in self.form_fields:
            # Update the ids which are unique to use the unique name
            if isinstance(field.block, MustIncludeFieldBlock):
                response = self.form_data.pop(field.id, None)
                if response:
                    self.form_data[field.block.name] = response

        self.ensure_user_has_account()

        for field in self.form_fields:
            if isinstance(field.block, UploadableMediaBlock):
                file = self.form_data.get(field.id, {})
                self.form_data[field.id] = self.handle_files(file)

        creating = not self.id

        if creating:
            # We are creating the object default to first stage
            self.workflow_name = self.get_from_parent('workflow_name')
            self.status = str(self.workflow.first())
            # Copy extra relevant information to the child
            self.lead = self.get_from_parent('lead')

        # add a denormed version of the answer for searching
        self.search_data = ' '.join(self.prepare_search_values())

        super().save(*args, **kwargs)

        if creating:
            self.reviewers.set(self.get_from_parent('reviewers').all())

        # Check to see if we should progress to the next stage
        if self.phase.can_proceed and not self.next:
            submission_in_db = ApplicationSubmission.objects.get(id=self.id)

            self.id = None
            self.status = str(self.workflow.next(self.status))
            self.form_fields = self.get_from_parent('get_defined_fields')(self.stage)

            super().save(*args, **kwargs)

            submission_in_db.next = self
            submission_in_db.save()

    @property
<<<<<<< HEAD
    def phase_reviewers(self):
        return self.reviewers.reviewers() if self.phase.name == 'AC Review' else self.reviewers.staff()

=======
>>>>>>> b93a963b
    def staff_not_reviewed(self):
        return self.reviewers.staff().exclude(id__in=self.reviews.values('author'))

    @property
    def reviewers_not_reviewed(self):
        return self.reviewers.reviewers().exclude(
            id__in=self.reviews.values('author')
        ).exclude(
            id__in=self.staff_not_reviewed,
        )

    def reviewed_by(self, user):
        return self.reviews.filter(author=user).exists()

    def has_permission_to_review(self, user):
        if user.is_apply_staff:
            return True

        if user in self.reviewers_not_reviewed:
            return True

        return False

    def can_review(self, user):
        if self.reviewed_by(user):
            return False

        return self.has_permission_to_review(user)

    def data_and_fields(self):
        for stream_value in self.form_fields:
            try:
                data = self.form_data[stream_value.id]
            except KeyError:
                pass  # It was a named field or a paragraph
            else:
                yield data, stream_value

    def render_answers(self):
        fields = [
            field.render(context={'data': data})
            for data, field in self.data_and_fields()
        ]
        return mark_safe(''.join(fields))

    def prepare_search_values(self):
        for data, stream in self.data_and_fields():
            value = stream.block.get_searchable_content(stream.value, data)
            if value:
                if isinstance(value, list):
                    yield ', '.join(value)
                else:
                    yield value

        # Add named fields into the search index
        for field in ['email', 'title']:
            yield getattr(self, field)

    def get_data(self):
        # Updated for JSONField
        form_data = self.form_data.copy()
        form_data.update({
            'submit_time': self.submit_time,
        })

        return form_data

    def get_absolute_url(self):
        return reverse('funds:submission', args=(self.id,))

    def __getattribute__(self, item):
        # __getattribute__ allows correct error handling from django compared to __getattr__
        # fall back to values defined on the data
        if item in REQUIRED_BLOCK_NAMES:
            return self.get_data()[item]
        return super().__getattribute__(item)

    def __str__(self):
        return f'{self.title} from {self.full_name} for {self.page.title}'

    def __repr__(self):
        return f'<{self.__class__.__name__}: {str(self.form_data)}>'<|MERGE_RESOLUTION|>--- conflicted
+++ resolved
@@ -660,12 +660,10 @@
             submission_in_db.save()
 
     @property
-<<<<<<< HEAD
     def phase_reviewers(self):
         return self.reviewers.reviewers() if self.phase.name == 'AC Review' else self.reviewers.staff()
 
-=======
->>>>>>> b93a963b
+    @property
     def staff_not_reviewed(self):
         return self.reviewers.staff().exclude(id__in=self.reviews.values('author'))
 

from datetime import date
import os

from django.conf import settings
from django.contrib.auth import get_user_model
from django.contrib.postgres.fields import JSONField
from django.core.exceptions import ValidationError
from django.core.files.storage import default_storage
from django.core.serializers.json import DjangoJSONEncoder
from django.db import models
from django.db.models import Q
from django.db.models.expressions import RawSQL, OrderBy
from django.http import Http404
from django.template.loader import render_to_string
from django.urls import reverse
from django.utils.text import mark_safe
from django.utils.translation import ugettext_lazy as _

from modelcluster.fields import ParentalKey, ParentalManyToManyField
from wagtail.admin.edit_handlers import (
    FieldPanel,
    FieldRowPanel,
    InlinePanel,
    MultiFieldPanel,
    ObjectList,
    StreamFieldPanel,
    TabbedInterface
)

from wagtail.admin.utils import send_mail
from wagtail.core.fields import StreamField
from wagtail.core.models import Orderable
from wagtail.contrib.forms.models import AbstractEmailForm, AbstractFormSubmission

from opentech.apply.stream_forms.blocks import UploadableMediaBlock
from opentech.apply.stream_forms.models import AbstractStreamForm, BaseStreamForm
from opentech.apply.users.groups import REVIEWER_GROUP_NAME, STAFF_GROUP_NAME

from .admin_forms import WorkflowFormAdminForm
from .blocks import CustomFormFieldsBlock, MustIncludeFieldBlock, REQUIRED_BLOCK_NAMES
from .edit_handlers import FilteredFieldPanel, ReadOnlyPanel, ReadOnlyInlinePanel
from .workflow import SingleStage, DoubleStage, active_statuses


WORKFLOW_CLASS = {
    SingleStage.name: SingleStage,
    DoubleStage.name: DoubleStage,
}


LIMIT_TO_STAFF = {'groups__name': STAFF_GROUP_NAME}
LIMIT_TO_REVIEWERS = {'groups__name': REVIEWER_GROUP_NAME}
LIMIT_TO_STAFF_AND_REVIEWERS = {'groups__name__in': [STAFF_GROUP_NAME, REVIEWER_GROUP_NAME]}


def admin_url(page):
    return reverse('wagtailadmin_pages:edit', args=(page.id,))


class SubmittableStreamForm(AbstractStreamForm):
    """
    Controls how stream forms are submitted. Any Page allowing submissions should inherit from here.
    """
    class Meta:
        abstract = True

    def get_submission_class(self):
        return ApplicationSubmission

    def process_form_submission(self, form):
        if not form.user.is_authenticated:
            form.user = None
        return self.get_submission_class().objects.create(
            form_data=form.cleaned_data,
            form_fields=self.get_defined_fields(),
            **self.get_submit_meta_data(user=form.user),
        )

    def get_submit_meta_data(self, **kwargs):
        return kwargs


class WorkflowHelpers(models.Model):
    """
    Defines the common methods and fields for working with Workflows within Django models
    """
    class Meta:
        abstract = True

    WORKFLOWS = {
        'single': SingleStage.name,
        'double': DoubleStage.name,
    }

    workflow_name = models.CharField(choices=WORKFLOWS.items(), max_length=100, default='single', verbose_name="Workflow")

    @property
    def workflow(self):
        return self.workflow_class()

    @property
    def workflow_class(self):
        return WORKFLOW_CLASS[self.get_workflow_name_display()]

    @classmethod
    def workflow_class_from_name(cls, name):
        return WORKFLOW_CLASS[cls.WORKFLOWS[name]]


class WorkflowStreamForm(WorkflowHelpers, AbstractStreamForm):  # type: ignore
    """
    Defines the common methods and fields for working with Workflows within Wagtail pages
    """
    class Meta:
        abstract = True

    def get_defined_fields(self, stage=None):
        if not stage:
            form_index = 0
        else:
            form_index = self.workflow.stages.index(stage)
        return self.forms.all()[form_index].fields

    content_panels = AbstractStreamForm.content_panels + [
        FieldPanel('workflow_name'),
        InlinePanel('forms', label="Forms"),
    ]


class EmailForm(AbstractEmailForm):
    """
    Defines the behaviour for pages that hold information about emailing applicants

    Email Confirmation Panel should be included to allow admins to make changes.
    """
    class Meta:
        abstract = True

    confirmation_text_extra = models.TextField(blank=True, help_text="Additional text for the application confirmation message.")

    def process_form_submission(self, form):
        submission = super().process_form_submission(form)
        self.send_mail(submission)
        return submission

    def send_mail(self, submission):
        user = submission.user
        context = {
            'name': user.get_full_name(),
            'email': user.email,
            'project_name': submission.form_data.get('title'),
            'extra_text': self.confirmation_text_extra,
            'fund_type': self.title,
        }

        subject = self.subject if self.subject else 'Thank you for your submission to Open Technology Fund'
        send_mail(subject, render_to_string('funds/email/confirmation.txt', context), (user.email,), self.from_address, )

    email_confirmation_panels = [
        MultiFieldPanel(
            [
                FieldRowPanel([
                    FieldPanel('from_address', classname="col6"),
                    FieldPanel('to_address', classname="col6"),
                ]),
                FieldPanel('subject'),
                FieldPanel('confirmation_text_extra'),
            ],
            heading="Confirmation email",
        )
    ]

    email_tab = ObjectList(email_confirmation_panels, heading='Confirmation email')


class FundType(EmailForm, WorkflowStreamForm):  # type: ignore
    class Meta:
        verbose_name = _("Fund")

    # Adds validation around forms & workflows. Isn't on Workflow class due to not displaying workflow field on Round
    base_form_class = WorkflowFormAdminForm

    reviewers = ParentalManyToManyField(
        settings.AUTH_USER_MODEL,
        related_name='fund_reviewers',
        limit_choices_to=LIMIT_TO_REVIEWERS,
        blank=True,
    )

    parent_page_types = ['apply_home.ApplyHomePage']
    subpage_types = ['funds.Round']

    def detail(self):
        # The location to find out more information
        return self.fund_public.first()

    @property
    def open_round(self):
        rounds = Round.objects.child_of(self).live().public().specific()
        return rounds.filter(
            Q(start_date__lte=date.today()) &
            Q(Q(end_date__isnull=True) | Q(end_date__gte=date.today()))
        ).first()

    def next_deadline(self):
        try:
            return self.open_round.end_date
        except AttributeError:
            # There isn't an open round
            return None

    def serve(self, request):
        if hasattr(request, 'is_preview') or not self.open_round:
            return super().serve(request)

        # delegate to the open_round to use the latest form instances
        request.show_round = True
        return self.open_round.serve(request)

    content_panels = WorkflowStreamForm.content_panels + [
        FieldPanel('reviewers'),
    ]

    edit_handler = TabbedInterface([
        ObjectList(content_panels, heading='Content'),
        EmailForm.email_tab,
        ObjectList(WorkflowStreamForm.promote_panels, heading='Promote'),
    ])


class AbstractRelatedForm(Orderable):
    form = models.ForeignKey('ApplicationForm', on_delete=models.PROTECT)

    panels = [
        FilteredFieldPanel('form', filter_query={'roundform__isnull': True})
    ]

    @property
    def fields(self):
        return self.form.form_fields

    class Meta(Orderable.Meta):
        abstract = True

    def __eq__(self, other):
        try:
            return self.fields == other.fields
        except AttributeError:
            return False

    def __str__(self):
        return self.form.name


class FundForm(AbstractRelatedForm):
    fund = ParentalKey('FundType', related_name='forms')


class RoundForm(AbstractRelatedForm):
    round = ParentalKey('Round', related_name='forms')


class ApplicationForm(models.Model):
    name = models.CharField(max_length=255)
    form_fields = StreamField(CustomFormFieldsBlock())

    panels = [
        FieldPanel('name'),
        StreamFieldPanel('form_fields'),
    ]

    def __str__(self):
        return self.name


class Round(WorkflowStreamForm, SubmittableStreamForm):  # type: ignore
    parent_page_types = ['funds.FundType']
    subpage_types = []  # type: ignore

    lead = models.ForeignKey(
        settings.AUTH_USER_MODEL,
        limit_choices_to=LIMIT_TO_STAFF,
        related_name='round_lead',
        on_delete=models.PROTECT,
    )
    reviewers = ParentalManyToManyField(
        settings.AUTH_USER_MODEL,
        related_name='rounds_reviewer',
        limit_choices_to=LIMIT_TO_REVIEWERS,
        blank=True,
    )
    start_date = models.DateField(default=date.today)
    end_date = models.DateField(
        blank=True,
        null=True,
        default=date.today,
        help_text='When no end date is provided the round will remain open indefinitely.'
    )

    content_panels = SubmittableStreamForm.content_panels + [
        FieldPanel('lead'),
        MultiFieldPanel([
            FieldRowPanel([
                FieldPanel('start_date'),
                FieldPanel('end_date'),
            ]),
        ], heading="Dates"),
        FieldPanel('reviewers'),
        ReadOnlyPanel('get_workflow_name_display', heading="Workflow"),
        ReadOnlyInlinePanel('forms', help_text="Are copied from the parent fund."),
    ]

    edit_handler = TabbedInterface([
        ObjectList(content_panels, heading='Content'),
        ObjectList(SubmittableStreamForm.promote_panels, heading='Promote'),
    ])

    def __init__(self, *args, **kwargs):
        super().__init__(*args, **kwargs)
        # We attached the parent page as part of the before_create_hook
        if hasattr(self, 'parent_page'):
            self.workflow_name = self.parent_page.workflow_name
            self.reviewers = self.parent_page.reviewers.all()

    def save(self, *args, **kwargs):
        is_new = not self.id
        if is_new and hasattr(self, 'parent_page'):
            # Ensure that the workflow hasn't changed
            self.workflow_name = self.parent_page.workflow_name

        super().save(*args, **kwargs)

        if is_new and hasattr(self, 'parent_page'):
            # Would be nice to do this using model clusters as part of the __init__
            for form in self.parent_page.forms.all():
                # Create a copy of the existing form object
                new_form = form.form
                new_form.id = None
                new_form.name = '{} for {} ({})'.format(new_form.name, self.title, self.get_parent().title)
                new_form.save()
                RoundForm.objects.create(round=self, form=new_form)

    def get_submit_meta_data(self, **kwargs):
        return super().get_submit_meta_data(
            page=self.get_parent(),
            round=self,
            **kwargs,
        )

    def process_form_submission(self, form):
        submission = super().process_form_submission(form)
        self.get_parent().specific.send_mail(submission)
        return submission

    def clean(self):
        super().clean()

        if self.end_date and self.start_date > self.end_date:
            raise ValidationError({
                'end_date': 'End date must come after the start date',
            })

        if self.end_date:
            conflict_query = (
                Q(start_date__range=[self.start_date, self.end_date]) |
                Q(end_date__range=[self.start_date, self.end_date]) |
                Q(start_date__lte=self.start_date, end_date__gte=self.end_date)
            )
        else:
            conflict_query = (
                Q(start_date__lte=self.start_date, end_date__isnull=True) |
                Q(end_date__gte=self.start_date)
            )

        if hasattr(self, 'parent_page'):
            # Check if the create hook has added the parent page, we aren't an object yet.
            # Ensures we can access related objects during the clean phase instead of save.
            base_query = Round.objects.child_of(self.parent_page)
        else:
            # don't need parent page, we are an actual object now.
            base_query = Round.objects.sibling_of(self)

        conflicting_rounds = base_query.filter(
            conflict_query
        ).exclude(id=self.id)

        if conflicting_rounds.exists():
            error_message = mark_safe('Overlaps with the following rounds:<br> {}'.format(
                '<br>'.join([
                    f'<a href="{admin_url(round)}">{round.title}</a>: {round.start_date} - {round.end_date}'
                    for round in conflicting_rounds]
                )
            ))
            error = {
                'start_date': error_message,
            }
            if self.end_date:
                error['end_date'] = error_message

            raise ValidationError(error)

    def serve(self, request):
        if hasattr(request, 'is_preview') or hasattr(request, 'show_round'):
            return super().serve(request)

        # We hide the round as only the open round is used which is displayed through the
        # fund page
        raise Http404()


class LabType(EmailForm, WorkflowStreamForm, SubmittableStreamForm):  # type: ignore
    class Meta:
        verbose_name = _("Lab")

    lead = models.ForeignKey(
        settings.AUTH_USER_MODEL,
        limit_choices_to=LIMIT_TO_STAFF,
        related_name='lab_lead',
        on_delete=models.PROTECT,
    )
    reviewers = ParentalManyToManyField(
        settings.AUTH_USER_MODEL,
        related_name='labs_reviewer',
        limit_choices_to=LIMIT_TO_REVIEWERS,
        blank=True,
    )

    parent_page_types = ['apply_home.ApplyHomePage']
    subpage_types = []  # type: ignore

    content_panels = WorkflowStreamForm.content_panels + [
        FieldPanel('lead'),
        FieldPanel('reviewers'),
    ]

    edit_handler = TabbedInterface([
        ObjectList(content_panels, heading='Content'),
        EmailForm.email_tab,
        ObjectList(WorkflowStreamForm.promote_panels, heading='Promote'),
    ])

    def detail(self):
        # The location to find out more information
        return self.lab_public.first()

    def get_submit_meta_data(self, **kwargs):
        return super().get_submit_meta_data(
            page=self,
            round=None,
            **kwargs,
        )

    def open_round(self):
        return self.live


class LabForm(AbstractRelatedForm):
    lab = ParentalKey('LabType', related_name='forms')


class JSONOrderable(models.QuerySet):
    json_field = ''

    def order_by(self, *field_names):
        if not self.json_field:
            raise ValueError(
                'json_field cannot be blank, please provide a field on which to perform the ordering'
            )

        def build_json_order_by(field):
            if field.replace('-', '') not in REQUIRED_BLOCK_NAMES:
                return field

            if field[0] == '-':
                descending = True
                field = field[1:]
            else:
                descending = False
            return OrderBy(RawSQL(f'LOWER({self.json_field}->>%s)', (field,)), descending=descending)

        field_ordering = [build_json_order_by(field) for field in field_names]
        return super().order_by(*field_ordering)


class ApplicationSubmissionQueryset(JSONOrderable):
    json_field = 'form_data'

    def step_order(self, desc=False):
        # Use the last value of the status to order by status
        qs = self.extra(select={'step': 'substr(reverse(status), 1)'})
        order = '-' if desc else ''
        order += 'step'
        return qs.order_by(order, 'status')

    def active(self):
        return self.filter(status__in=active_statuses)

    def inactive(self):
        return self.exclude(status__in=active_statuses)

    def current(self):
        # Applications which have the current stage active (have not been progressed)
        return self.exclude(next__isnull=False)


class ApplicationSubmission(WorkflowHelpers, BaseStreamForm, AbstractFormSubmission):
    field_template = 'funds/includes/submission_field.html'

    form_data = JSONField(encoder=DjangoJSONEncoder)
    form_fields = StreamField(CustomFormFieldsBlock())
    page = models.ForeignKey('wagtailcore.Page', on_delete=models.PROTECT)
    round = models.ForeignKey('wagtailcore.Page', on_delete=models.PROTECT, related_name='submissions', null=True)
    lead = models.ForeignKey(
        settings.AUTH_USER_MODEL,
        limit_choices_to=LIMIT_TO_STAFF,
        related_name='submission_lead',
        on_delete=models.PROTECT,
    )
    reviewers = models.ManyToManyField(
        settings.AUTH_USER_MODEL,
        related_name='submissions_reviewer',
        limit_choices_to=LIMIT_TO_STAFF_AND_REVIEWERS,
    )
    next = models.OneToOneField('self', on_delete=models.CASCADE, related_name='previous', null=True)
    reviewers = models.ManyToManyField(
        settings.AUTH_USER_MODEL,
        related_name='submissions_reviewer',
        limit_choices_to=LIMIT_TO_STAFF_AND_REVIEWERS,
        blank=True,
    )
    user = models.ForeignKey(settings.AUTH_USER_MODEL, on_delete=models.SET_NULL, null=True)
    search_data = models.TextField()

    # Workflow inherited from WorkflowHelpers
    status = models.CharField(max_length=254)

    # Meta: used for migration purposes only
    drupal_id = models.IntegerField(null=True, blank=True, editable=False)

    objects = ApplicationSubmissionQueryset.as_manager()

    @property
    def status_name(self):
        return self.phase.name

    @property
    def stage(self):
        return self.phase.stage

    @property
    def phase(self):
        return self.workflow.current(self.status)

    @property
    def active(self):
        return self.phase.active

    def ensure_user_has_account(self):
        if self.user and self.user.is_authenticated:
            self.form_data['email'] = self.user.email
            self.form_data['full_name'] = self.user.get_full_name()
        else:
            # Rely on the form having the following must include fields (see blocks.py)
            email = self.form_data.get('email')
            full_name = self.form_data.get('full_name')

            User = get_user_model()
            if 'skip_account_creation_notification' in self.form_data:
                self.form_data.pop('skip_account_creation_notification', None)
                self.user, _ = User.objects.get_or_create(
                    email=email,
                    defaults={'full_name': full_name}
                )
            else:
                self.user, _ = User.objects.get_or_create_and_notify(
                    email=email,
                    site=self.page.get_site(),
                    defaults={'full_name': full_name}
                )

    def save_path(self, file_name):
        file_path = os.path.join('submissions', 'user', str(self.user.id), file_name)
        return default_storage.generate_filename(file_path)

    def handle_file(self, file):
        # File is potentially optional
        if file:
            try:
                filename = self.save_path(file.name)
            except AttributeError:
                # file is not changed, it is still the dictionary
                return file

            saved_name = default_storage.save(filename, file)
            return {
                'name': file.name,
                'path': saved_name,
                'url': default_storage.url(saved_name)
            }

    def handle_files(self, files):
        if isinstance(files, list):
            return [self.handle_file(file) for file in files]

        return self.handle_file(files)

    def get_from_parent(self, attribute):
        try:
            return getattr(self.round.specific, attribute)
        except AttributeError:
            # We are a lab submission
            return getattr(self.page.specific, attribute)

    def save(self, *args, **kwargs):
        for field in self.form_fields:
            # Update the ids which are unique to use the unique name
            if isinstance(field.block, MustIncludeFieldBlock):
                response = self.form_data.pop(field.id, None)
                if response:
                    self.form_data[field.block.name] = response

        self.ensure_user_has_account()

        for field in self.form_fields:
            if isinstance(field.block, UploadableMediaBlock):
                file = self.form_data.get(field.id, {})
                self.form_data[field.id] = self.handle_files(file)

        if not self.id:
            # We are creating the object default to first stage
            self.workflow_name = self.get_from_parent('workflow_name')
            self.status = str(self.workflow.first())
            # Copy extra relevant information to the child
            self.lead = self.get_from_parent('lead')

        # add a denormed version of the answer for searching
        self.search_data = ' '.join(self.prepare_search_values())

        super().save(*args, **kwargs)

        self.reviewers.set(self.get_from_parent('reviewers').all())

        # Check to see if we should progress to the next stage
        if self.phase.can_proceed and not self.next:
            submission_in_db = ApplicationSubmission.objects.get(id=self.id)

            self.id = None
            self.status = str(self.workflow.next(self.status))
            self.form_fields = self.get_from_parent('get_defined_fields')(self.stage)

            super().save(*args, **kwargs)

            submission_in_db.next = self
            submission_in_db.save()

<<<<<<< HEAD
    def missing_staff_reviews(self):
        return self.reviewers.staff().exclude(id__in=self.reviews.values('author'))

    def missing_reviewer_reviews(self):
        return self.reviewers.reviewers().exclude(id__in=self.reviews.values('author'))
=======
    @property
    def missing_staff_reviews(self):
        return self.reviewers.staff().exclude(id__in=self.reviews.values('author'))

    @property
    def missing_reviewer_reviews(self):
        return self.reviewers.reviewers().exclude(
            id__in=self.reviews.values('author')
        ).exclude(
            id__in=self.missing_staff_reviews,
        )
>>>>>>> 2f99cff1

    def data_and_fields(self):
        for stream_value in self.form_fields:
            try:
                data = self.form_data[stream_value.id]
            except KeyError:
                pass  # It was a named field or a paragraph
            else:
                yield data, stream_value

    def render_answers(self):
        fields = [
            field.render(context={'data': data})
            for data, field in self.data_and_fields()
        ]
        return mark_safe(''.join(fields))

    def prepare_search_values(self):
        for data, stream in self.data_and_fields():
            value = stream.block.get_searchable_content(stream.value, data)
            if value:
                if isinstance(value, list):
                    yield ', '.join(value)
                else:
                    yield value

        # Add named fields into the search index
        for field in ['email', 'title']:
            yield getattr(self, field)

    def get_data(self):
        # Updated for JSONField
        form_data = self.form_data.copy()
        form_data.update({
            'submit_time': self.submit_time,
        })

        return form_data

    def get_absolute_url(self):
        return reverse('funds:submission', args=(self.id,))

    def __getattribute__(self, item):
        # __getattribute__ allows correct error handling from django compared to __getattr__
        # fall back to values defined on the data
        if item in REQUIRED_BLOCK_NAMES:
            return self.get_data()[item]
        return super().__getattribute__(item)

    def __str__(self):
        return f'{self.title} from {self.full_name} for {self.page.title}'

    def __repr__(self):
        return f'<{self.__class__.__name__}: {str(self.form_data)}>'<|MERGE_RESOLUTION|>--- conflicted
+++ resolved
@@ -653,13 +653,6 @@
             submission_in_db.next = self
             submission_in_db.save()
 
-<<<<<<< HEAD
-    def missing_staff_reviews(self):
-        return self.reviewers.staff().exclude(id__in=self.reviews.values('author'))
-
-    def missing_reviewer_reviews(self):
-        return self.reviewers.reviewers().exclude(id__in=self.reviews.values('author'))
-=======
     @property
     def missing_staff_reviews(self):
         return self.reviewers.staff().exclude(id__in=self.reviews.values('author'))
@@ -671,7 +664,6 @@
         ).exclude(
             id__in=self.missing_staff_reviews,
         )
->>>>>>> 2f99cff1
 
     def data_and_fields(self):
         for stream_value in self.form_fields:

--- conflicted
+++ resolved
@@ -34,12 +34,7 @@
         return value.get_full_name()
 
     def render_status_name(self, value, record):
-<<<<<<< HEAD
-        state = 'class="not-active"' if not record.active else ''
-        return mark_safe(f'<span { state }>{ value }</span>')
-=======
         return mark_safe(f'<span>{ value }</span>')
->>>>>>> 09a11beb
 
 
 class AdminSubmissionsTable(SubmissionsTable):

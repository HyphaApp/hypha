--- conflicted
+++ resolved
@@ -18,27 +18,13 @@
 
         {% include 'funds/includes/review_table.html' %}
 
-<<<<<<< HEAD
         <div class="wrapper wrapper--button-container">
-            {% if request.user|has_review_perm:object %}
-                {% if request.user|has_draft:object %}
-                    <a href="{% url 'apply:reviews:form' submission_pk=object.id %}" class="button button--primary button--half-width">Update draft</a>
-                {% elif request.user|can_review:object %}
-                    <a href="{% url 'apply:reviews:form' submission_pk=object.id %}" class="button button--primary button--half-width">Create review</a>
-                {% endif %}
-            {% endif %}
+            {% include 'reviews/includes/review_button.html' submission=object %}
 
-            {% if request.user.is_apply_staff %}
-                <a href="{% url 'apply:reviews:list' submission_pk=object.id %}" class="button button--white button--half-width">View all</a>
+            {% if request.user.is_apply_staff and object.reviews.exists %}
+                <a href="{% url 'apply:reviews:list' submission_pk=object.id %}" class="button button--primary">View all</a>
             {% endif %}
         </div>
-=======
-        {% include 'reviews/includes/review_button.html' submission=object %}
-
-        {% if request.user.is_apply_staff and object.reviews.exists %}
-            <a href="{% url 'apply:reviews:list' submission_pk=object.id %}" class="button button--primary">View all</a>
-        {% endif %}
->>>>>>> 5e238ba0
     </div>
 {% endblock %}
 

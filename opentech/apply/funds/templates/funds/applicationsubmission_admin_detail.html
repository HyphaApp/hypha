--- conflicted
+++ resolved
@@ -54,9 +54,6 @@
     <script src="{% static 'js/apply/toggle-reviewers.js' %}"></script>
     <script src="{% static 'js/apply/toggle-sidebar.js' %}"></script>
     <script src="{% static 'js/apply/submission-text-cleanup.js' %}"></script>
-<<<<<<< HEAD
     <script src="{% static 'js/apply/edit-comment.js' %}"></script>
-=======
     <script src="{% static 'js/apply/toggle-related.js' %}"></script>
->>>>>>> f1142411
 {% endblock %}
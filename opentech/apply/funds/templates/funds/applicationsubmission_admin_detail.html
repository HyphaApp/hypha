--- conflicted
+++ resolved
@@ -1,9 +1,5 @@
 {% extends "funds/applicationsubmission_detail.html" %}
 {% load workflow_tags review_tags%}
-
-{% block admin_actions %}
-    {% include "funds/includes/actions.html" with mobile=True %}
-{% endblock %}
 
 {% block admin_actions %}
     {% include "funds/includes/actions.html" with mobile=True %}
@@ -22,20 +18,15 @@
 
         {% include 'funds/includes/review_table.html' %}
 
-<<<<<<< HEAD
         <div class="wrapper wrapper--button-container">
             {% if request.user|has_review_perm:object %}
                 {% if request.user|has_draft:object %}
-                    <a href="{% url 'apply:reviews:form' submission_pk=object.id %}" class="button button--primary">Update draft</a>
+                    <a href="{% url 'apply:reviews:form' submission_pk=object.id %}" class="button button--primary button--half-width">Update draft</a>
                 {% elif request.user|can_review:object %}
-                    <a href="{% url 'apply:reviews:form' submission_pk=object.id %}" class="button button--primary">Create review</a>
+                    <a href="{% url 'apply:reviews:form' submission_pk=object.id %}" class="button button--white button--half-width">Create review</a>
                 {% endif %}
             {% endif %}
 
-=======
-        <div class="wrapper wrapper--button-container wrapper--top-outer-space-small">
-            <a href="{% url 'apply:reviews:create' submission_pk=object.id %}" class="button button--primary button--half-width">Create review</a>
->>>>>>> c90406d8
             {% if request.user.is_apply_staff %}
                 <a href="{% url 'apply:reviews:list' submission_pk=object.id %}" class="button button--white button--half-width">View all</a>
             {% endif %}

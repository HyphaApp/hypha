{% extends "base-apply.html" %}
{% block title %}{{ object.title }}{% endblock %}
{% block body_class %}{% endblock %}
{% block content %}
<div class="wrapper wrapper--breakout wrapper--admin">
    <div class="wrapper wrapper--medium">
        <h2 class="heading heading--no-margin">{{ object.title }}</h2>
        <h5 class="heading heading--meta">
            <span>{{ object.stage }}</span>
            <span>{{ object.page }}</span>
            <span>{{ object.round }}</span>
            <span>Lead: {{ object.lead }}</span>
        </h5>
        {% include "funds/includes/status_bar.html" with workflow=object.workflow status=object.phase %}

        <div class="tabs js-tabs">
            <div class="tabs__container">
                <a class="tab__item tab__item--active" href="#submission-details" data-tab="tab-1">
                    Submission Details
                </a>

                <a class="tab__item" href="#communications" data-tab="tab-2">
                    Communications
                </a>

                <a class="tab__item" href="#activity-feed" data-tab="tab-3">
                    Activity Feed
                </a>
            </div>
        </div>
    </div>
</div>

<div class="wrapper wrapper--medium wrapper--tabs">
{# Tab 1 #}
    <div class="tabs__content tabs__content--current" id="tab-1">
        {% include "funds/includes/actions.html" with mobile=True %}
        <div class="wrapper wrapper--sidebar">
            <div>
                <h6 class="heading heading--submission-meta">
                    <span>Submitted: </span>{{ object.submit_time.date }} by {{ object.user.get_full_name }}
                </h6>

                <h3>Proposal Information</h3>
                <div class="grid grid--proposal-info">
                    <div>
                        <h5>Requested Funding</h5>
                        <p>{{ object.value }}</p>
                    </div>

                    <div>
                        <h5>Project Duration</h5>
                        <p>{{ object.value }}</p>
                    </div>

                    <div>
                        <h5>Legal Name</h5>
                        <p>{{ object.full_name }}</p>
                    </div>

                    <div>
                        <h5>Email</h5>
                        <p>{{ object.email }}</p>
                    </div>
                </div>
                <div class="rich-text rich-text--answers">
                    {{ object.render_answers }}
                </div>
            </div>
            <div class="rich-text rich-text--answers">
                {{ object.render_answers }}
            </div>
        </div>

<<<<<<< HEAD
            <aside class="sidebar">
                {% include "funds/includes/actions.html" %}
                {% include "funds/includes/progress_form.html" %}
                {% include "funds/includes/update_lead_form.html" %}
=======
        <aside class="sidebar">
            {% include "funds/includes/actions.html" %}
            {% include "funds/includes/progress_form.html" %}
            {% include "funds/includes/update_lead_form.html" %}
>>>>>>> b9c3c38a

            {% if other_submissions %}
              <div class="sidebar__inner">
              <h6 class="heading heading--light-grey heading--small heading--uppercase">Past Submissions</h6>

              {% for submission in other_submissions %}
                <h6><a class="link link--underlined link--bold" href="{% url 'funds:submission' submission.id %}">{{ submission.title }}</a></h6>
              {% endfor %}
              </div>
              {% endif %}
            </aside>
        </div>
    </div>

    {# Tab 2 #}
    <div class="tabs__content" id="tab-2">
        <div class="feed">
            {% include "activity/include/comment_form.html" %}
            {% include "activity/include/comment_list.html" %}
        </div>
    </div>

    {# Tab 3 #}
    <div class="tabs__content" id="tab-3">
        <div class="feed">
            {% include "activity/include/action_list.html" %}
        </div>
    </div>
</div>
{% endblock %}
<|MERGE_RESOLUTION|>--- conflicted
+++ resolved
@@ -67,22 +67,11 @@
                     {{ object.render_answers }}
                 </div>
             </div>
-            <div class="rich-text rich-text--answers">
-                {{ object.render_answers }}
-            </div>
-        </div>
 
-<<<<<<< HEAD
-            <aside class="sidebar">
-                {% include "funds/includes/actions.html" %}
-                {% include "funds/includes/progress_form.html" %}
-                {% include "funds/includes/update_lead_form.html" %}
-=======
         <aside class="sidebar">
             {% include "funds/includes/actions.html" %}
             {% include "funds/includes/progress_form.html" %}
             {% include "funds/includes/update_lead_form.html" %}
->>>>>>> b9c3c38a
 
             {% if other_submissions %}
               <div class="sidebar__inner">

{% extends "base-apply.html" %}
{% block title %}{{ object.title }}{% endblock %}
{% block body_class %}{% endblock %}
{% block content %}
<div class="wrapper wrapper--breakout wrapper--admin">
    <div class="wrapper wrapper--medium">
        <h2 class="heading heading--no-margin">{{ object.title }}</h2>
        <h5 class="heading heading--meta">
            <span>{{ object.stage }}</span>
            <span>{{ object.page }}</span>
            <span>{{ object.round }}</span>
            <span>Lead: {{ object.lead }}</span>
        </h5>
        {% include "funds/includes/status_bar.html" with workflow=object.workflow status=object.phase %}

        <div class="tabs js-tabs">
            <div class="tabs__container">
                <a class="tab__item tab__item--active" href="#submission-details" data-tab="tab-1">
                    Submission Details
                </a>

                <a class="tab__item" href="#communications" data-tab="tab-2">
                    Communications
                </a>

                <a class="tab__item" href="#activity-feed" data-tab="tab-3">
                    Activity Feed
                </a>
            </div>
        </div>
    </div>
</div>

<<<<<<< HEAD
<div class="wrapper wrapper--medium wrapper--inner-space-medium">
    <div class="wrapper wrapper--sidebar">
        {% include "funds/includes/actions.html" with mobile="true" %}
        <section class="section section--has-sidebar">
            <h6 class="heading heading--submission-meta">
                <span>Submitted: </span>{{ object.submit_time.date }} by {{ object.user.get_full_name }}
            </h6>
=======
<div class="wrapper wrapper--medium wrapper--tabs">
{# Tab 1 #}
    <div class="tabs__content tabs__content--current" id="tab-1">
        <div class="wrapper wrapper--sidebar">
            <div>
                <h6 class="heading heading--submission-meta">
                    <span>Submitted: </span>{{ object.submit_time.date }} by {{ object.user.get_full_name }}
                </h6>
>>>>>>> 91f5789b

                <h3>Proposal Information</h3>
                <div class="grid grid--proposal-info">
                    <div>
                        <h5>Requested Funding</h5>
                        <p>{{ object.value }}</p>
                    </div>

                    <div>
                        <h5>Project Duration</h5>
                        <p>{{ object.value }}</p>
                    </div>

                    <div>
                        <h5>Legal Name</h5>
                        <p>{{ object.full_name }}</p>
                    </div>

                    <div>
                        <h5>Email</h5>
                        <p>{{ object.email }}</p>
                    </div>
                </div>
                <div class="rich-text rich-text--answers">
                    {{ object.render_answers }}
                </div>
            </div>
<<<<<<< HEAD
            <div class="rich-text rich-text--answers">
                {{ object.render_answers }}
            </div>
        </section>

        <aside class="sidebar">
            {% include "funds/includes/progress_form.html" %}
            {% include "funds/includes/update_lead_form.html" %}
            {% include "funds/includes/actions.html" %}

            {% if other_submissions %}
                <div class="sidebar__inner">
                <h6 class="heading heading--light-grey heading--small heading--uppercase">Past Submissions</h6>
=======

            <aside class="sidebar">
                {% include "funds/includes/progress_form.html" %}
                {% include "funds/includes/update_lead_form.html" %}
>>>>>>> 91f5789b

                {% if other_submissions %}
                    <div class="sidebar__inner">
                    <h6 class="heading heading--light-grey heading--small heading--uppercase">Past Submissions</h6>

                    {% for submission in other_submissions %}
                        <h6><a class="link link--underlined link--bold" href="{% url 'funds:submission' submission.id %}">{{ submission.title }}</a></h6>
                    {% endfor %}
                    </div>
                {% endif %}
            </aside>
        </div>
    </div>

    {# Tab 2 #}
    <div class="tabs__content" id="tab-2">
        <div class="feed">
            {% include "activity/include/comment_form.html" %}
            {% include "activity/include/comment_list.html" %}
        </div>
    </div>

    {# Tab 3 #}
    <div class="tabs__content" id="tab-3">
        <div class="feed">
            {% include "activity/include/action_list.html" %}
        </div>
    </div>
</div>
{% endblock %}
<|MERGE_RESOLUTION|>--- conflicted
+++ resolved
@@ -31,24 +31,15 @@
     </div>
 </div>
 
-<<<<<<< HEAD
-<div class="wrapper wrapper--medium wrapper--inner-space-medium">
-    <div class="wrapper wrapper--sidebar">
-        {% include "funds/includes/actions.html" with mobile="true" %}
-        <section class="section section--has-sidebar">
-            <h6 class="heading heading--submission-meta">
-                <span>Submitted: </span>{{ object.submit_time.date }} by {{ object.user.get_full_name }}
-            </h6>
-=======
 <div class="wrapper wrapper--medium wrapper--tabs">
 {# Tab 1 #}
     <div class="tabs__content tabs__content--current" id="tab-1">
+        {% include "funds/includes/actions.html" with mobile=True %}
         <div class="wrapper wrapper--sidebar">
             <div>
                 <h6 class="heading heading--submission-meta">
                     <span>Submitted: </span>{{ object.submit_time.date }} by {{ object.user.get_full_name }}
                 </h6>
->>>>>>> 91f5789b
 
                 <h3>Proposal Information</h3>
                 <div class="grid grid--proposal-info">
@@ -76,36 +67,25 @@
                     {{ object.render_answers }}
                 </div>
             </div>
-<<<<<<< HEAD
             <div class="rich-text rich-text--answers">
                 {{ object.render_answers }}
             </div>
-        </section>
+        </div>
 
         <aside class="sidebar">
+            {% include "funds/includes/actions.html" %}
             {% include "funds/includes/progress_form.html" %}
             {% include "funds/includes/update_lead_form.html" %}
-            {% include "funds/includes/actions.html" %}
 
             {% if other_submissions %}
-                <div class="sidebar__inner">
-                <h6 class="heading heading--light-grey heading--small heading--uppercase">Past Submissions</h6>
-=======
+              <div class="sidebar__inner">
+              <h6 class="heading heading--light-grey heading--small heading--uppercase">Past Submissions</h6>
 
-            <aside class="sidebar">
-                {% include "funds/includes/progress_form.html" %}
-                {% include "funds/includes/update_lead_form.html" %}
->>>>>>> 91f5789b
-
-                {% if other_submissions %}
-                    <div class="sidebar__inner">
-                    <h6 class="heading heading--light-grey heading--small heading--uppercase">Past Submissions</h6>
-
-                    {% for submission in other_submissions %}
-                        <h6><a class="link link--underlined link--bold" href="{% url 'funds:submission' submission.id %}">{{ submission.title }}</a></h6>
-                    {% endfor %}
-                    </div>
-                {% endif %}
+              {% for submission in other_submissions %}
+                <h6><a class="link link--underlined link--bold" href="{% url 'funds:submission' submission.id %}">{{ submission.title }}</a></h6>
+              {% endfor %}
+              </div>
+              {% endif %}
             </aside>
         </div>
     </div>

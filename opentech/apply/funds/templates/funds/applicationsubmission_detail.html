--- conflicted
+++ resolved
@@ -31,13 +31,8 @@
     </div>
 </div>
 
-<<<<<<< HEAD
-<div class="wrapper wrapper--medium wrapper--inner-space-medium">
-    {# Tab 1 #}
-=======
 <div class="wrapper wrapper--medium wrapper--inner-space-xl">
 {# Tab 1 #}
->>>>>>> 4b4640a4
     <div class="tabs__content tabs__content--current" id="tab-1">
         <div class="wrapper wrapper--sidebar">
             {% include "funds/includes/actions.html" with mobile="true" %}

--- conflicted
+++ resolved
@@ -90,16 +90,6 @@
 
                     {% include "funds/includes/rendered_answers.html" %}
 
-<<<<<<< HEAD
-                    <div class="wrapper wrapper--outer-space-large">
-                        {% include "funds/includes/funding_block.html" %}
-                        {% include "funds/includes/payment_requests.html" %}
-                        {% include "funds/includes/invoice_block.html" %}
-                    </div>
-
-                    {# {% include "funds/includes/supporting_documents.html" %} #}
-=======
->>>>>>> 332b3a5d
                 </article>
             {% endif %}
 

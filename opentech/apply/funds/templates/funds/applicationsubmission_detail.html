--- conflicted
+++ resolved
@@ -38,7 +38,6 @@
         {% block admin_actions %}
         {% endblock %}
         <div class="wrapper wrapper--sidebar">
-<<<<<<< HEAD
             {% if request.user|has_edit_perm:object or not request.user.is_apply_staff %}
                 <div>
                     <h2>Congratulations!</h2>
@@ -75,31 +74,6 @@
                             <h5>Email</h5>
                             <p>{{ object.email }}</p>
                         </div>
-=======
-            <div>
-                <h6 class="heading heading--submission-meta">
-                    <span>Submitted: </span>{{ object.submit_time.date }} by {{ object.user.get_full_name }}
-                    {% if request.user|has_edit_perm:submission %}
-                        <a href="{% url 'funds:edit_submission' object.id %}">Edit</a>
-                    {% endif %}
-                </h6>
-
-                <h3>Proposal Information</h3>
-                <div class="grid grid--proposal-info">
-                    <div>
-                        <h5>Requested Funding</h5>
-                        <p>{{ object.value }}</p>
-                    </div>
-
-                    <div>
-                        <h5>Project Duration</h5>
-                        <p>{{ object.value }}</p>
-                    </div>
-
-                    <div>
-                        <h5>Legal Name</h5>
-                        <p>{{ object.full_name }}</p>
->>>>>>> 89deb643
                     </div>
                     <div class="rich-text rich-text--answers">
                         {{ object.render_answers }}

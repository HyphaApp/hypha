--- conflicted
+++ resolved
@@ -35,24 +35,12 @@
 {# Tab 1 #}
     <div class="tabs__content tabs__content--current" id="tab-1">
         <div class="wrapper wrapper--sidebar">
-<<<<<<< HEAD
             {% include "funds/includes/actions.html" with mobile=True %}
             <section class="section section--has-sidebar">
 
                 <h6 class="heading heading--submission-meta">
                     <span>Submitted: </span>{{ object.submit_time.date }} by {{ object.user.get_full_name }}
                 </h6>
-
-                <h3>Proposal Information</h3>
-                <div class="grid grid--proposal-info">
-                    <div>
-                        <h5>Requested Funding</h5>
-=======
-            <div>
-                <h6 class="heading heading--submission-meta">
-                    <span>Submitted: </span>{{ object.submit_time.date }} by {{ object.user.get_full_name }}
-                </h6>
-
                 <h3>Proposal Information</h3>
                 <div class="grid grid--proposal-info">
                     <div>
@@ -62,13 +50,6 @@
 
                     <div>
                         <h5>Project Duration</h5>
->>>>>>> 1a180653
-                        <p>{{ object.value }}</p>
-                    </div>
-
-                    <div>
-<<<<<<< HEAD
-                        <h5>Project Duration</h5>
                         <p>{{ object.value }}</p>
                     </div>
 
@@ -77,52 +58,18 @@
                         <p>{{ object.full_name }}</p>
                     </div>
 
-                    <div>
-                        <h5>Email</h5>
-                        <p>{{ object.email }}</p>
-                    </div>
-                </div>
-                <div class="rich-text rich-text--answers">
-                    {{ object.render_answers }}
-                </div>
-            </section>
-
             <aside class="sidebar">
                 {% include "funds/includes/actions.html" %}
                 {% include "funds/includes/progress_form.html" %}
                 {% include "funds/includes/update_lead_form.html" %}
-=======
-                        <h5>Legal Name</h5>
-                        <p>{{ object.full_name }}</p>
-                    </div>
-
-                    <div>
-                        <h5>Email</h5>
-                        <p>{{ object.email }}</p>
-                    </div>
-                </div>
-                <div class="rich-text rich-text--answers">
-                    {{ object.render_answers }}
-                </div>
-            </div>
-
-            <aside class="sidebar">
->>>>>>> 1a180653
                 {% if other_submissions %}
                     <div class="sidebar__inner">
                     <h6 class="heading heading--light-grey heading--small heading--uppercase">Past Submissions</h6>
 
-<<<<<<< HEAD
                         {% for submission in other_submissions %}
                             <h6><a class="link link--underlined link--bold" href="{% url 'funds:submission' submission.id %}">{{ submission.title }}</a></h6>
                         {% endfor %}
                         </div>
-=======
-                    {% for submission in other_submissions %}
-                        <h6><a class="link link--underlined link--bold" href="{% url 'funds:submission' submission.id %}">{{ submission.title }}</a></h6>
-                    {% endfor %}
-                    </div>
->>>>>>> 1a180653
                 {% endif %}
             </aside>
         </div>
@@ -130,31 +77,16 @@
 
     {# Tab 2 #}
     <div class="tabs__content" id="tab-2">
-<<<<<<< HEAD
-        <div class="wrapper wrapper--comments">
-            {% include "activity/include/comment_form.html" %}
-        </div>
-        <div class="feed">
-            {% include "funds/includes/feed-item.html" with type="determination" %}
-            {% include "activity/include/comment_list.html" %}
-            {% include "activity/include/action_list.html" %}
-=======
         <div class="feed">
             {% include "activity/include/comment_form.html" %}
             {% include "activity/include/comment_list.html" %}
->>>>>>> 1a180653
         </div>
     </div>
 
     {# Tab 3 #}
     <div class="tabs__content" id="tab-3">
         <div class="feed">
-<<<<<<< HEAD
-            {% include "activity/include/all_activity_list.html" %}
-            {% include "funds/includes/feed-item.html" with type="action" %}
-=======
             {% include "activity/include/action_list.html" %}
->>>>>>> 1a180653
         </div>
     </div>
 </div>

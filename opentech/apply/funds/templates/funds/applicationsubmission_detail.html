--- conflicted
+++ resolved
@@ -35,20 +35,11 @@
 {# Tab 1 #}
     <div class="tabs__content tabs__content--current" id="tab-1">
         <div class="wrapper wrapper--sidebar">
-<<<<<<< HEAD
-            {% include "funds/includes/actions.html" with mobile=True %}
-            <section class="section section--has-sidebar">
-
-                <h6 class="heading heading--submission-meta">
-                    <span>Submitted: </span>{{ object.submit_time.date }} by {{ object.user.get_full_name }}
-                </h6>
-=======
             <div>
                 <h6 class="heading heading--submission-meta">
                     <span>Submitted: </span>{{ object.submit_time.date }} by {{ object.user.get_full_name }}
                 </h6>
 
->>>>>>> 7fe52f40
                 <h3>Proposal Information</h3>
                 <div class="grid grid--proposal-info">
                     <div>
@@ -65,15 +56,6 @@
                         <h5>Legal Name</h5>
                         <p>{{ object.full_name }}</p>
                     </div>
-<<<<<<< HEAD
-                </div>
-            </section>
-
-            <aside class="sidebar">
-                {% include "funds/includes/actions.html" %}
-                {% include "funds/includes/progress_form.html" %}
-                {% include "funds/includes/update_lead_form.html" %}
-=======
 
                     <div>
                         <h5>Email</h5>
@@ -89,22 +71,14 @@
                 {% include "funds/includes/progress_form.html" %}
                 {% include "funds/includes/update_lead_form.html" %}
 
->>>>>>> 7fe52f40
                 {% if other_submissions %}
                     <div class="sidebar__inner">
                     <h6 class="heading heading--light-grey heading--small heading--uppercase">Past Submissions</h6>
 
-<<<<<<< HEAD
-                        {% for submission in other_submissions %}
-                            <h6><a class="link link--underlined link--bold" href="{% url 'funds:submission' submission.id %}">{{ submission.title }}</a></h6>
-                        {% endfor %}
-                        </div>
-=======
                     {% for submission in other_submissions %}
                         <h6><a class="link link--underlined link--bold" href="{% url 'funds:submission' submission.id %}">{{ submission.title }}</a></h6>
                     {% endfor %}
                     </div>
->>>>>>> 7fe52f40
                 {% endif %}
             </aside>
         </div>

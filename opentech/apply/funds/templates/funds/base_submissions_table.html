--- conflicted
+++ resolved
@@ -8,32 +8,6 @@
 
 {% block content %}
     {% block table %}
-<<<<<<< HEAD
-    <div class="wrapper wrapper--table-actions">
-        {% if table.data or active_filters %}
-            <button class="button button--filters button--contains-icons js-toggle-filters">Filters</button>
-        {% endif %}
-    </div>
-
-        {% if table.data or active_filters %}
-            <div class="filters">
-                <div class="filters__header">
-                    <button class="filters__button js-clear-filters">Clear</button>
-                    <div>Filter by</div>
-                    <button class="filters__button js-close-filters">Close</button>
-                </div>
-
-                <form action="" method="get" class="form form--filters">
-                    <ul class="form__filters select2">
-                        {{ filter.form.as_ul }}
-                        <li>
-                            <button class="button button--primary" type="submit" value="Filter">Filter</button>
-                        </li>
-                    </ul>
-                </form>
-            </div>
-        {% endif %}
-=======
         <div class="wrapper wrapper--table-actions">
             <button class="button button--filters button--contains-icons js-toggle-filters">Filters</button>
 
@@ -61,7 +35,6 @@
                 </ul>
             </form>
         </div>
->>>>>>> 4cb2b101
 
         {% render_table table %}
     {% endblock %}

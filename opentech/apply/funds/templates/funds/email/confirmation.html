{% extends "messages/email/base.html" %}

<<<<<<< HEAD
{% block content %}{% with email_context=source.page.specific %}We appreciate your {{ email_context.title }} application submission to the Open Technology Fund. We will review and reply to your submission as quickly as possible.
=======
{% block content %}{% with email_context=submission.page.specific %}We appreciate your {{ email_context.title }} application submission to the {{ ORG_LONG_NAME }}. We will review and reply to your submission as quickly as possible.
>>>>>>> 9c713c3f

Our reply will have the next steps for your {{ email_context.title }} application. You can find more information about our support options, review process and selection criteria on our website.

{{ email_context.confirmation_text_text }}{% endwith %}

Project name: {{ source.title }}
Contact name: {{ source.user.get_full_name }}
Contact email: {{ source.user.email }}{% endblock %}<|MERGE_RESOLUTION|>--- conflicted
+++ resolved
@@ -1,10 +1,6 @@
 {% extends "messages/email/base.html" %}
 
-<<<<<<< HEAD
-{% block content %}{% with email_context=source.page.specific %}We appreciate your {{ email_context.title }} application submission to the Open Technology Fund. We will review and reply to your submission as quickly as possible.
-=======
-{% block content %}{% with email_context=submission.page.specific %}We appreciate your {{ email_context.title }} application submission to the {{ ORG_LONG_NAME }}. We will review and reply to your submission as quickly as possible.
->>>>>>> 9c713c3f
+{% block content %}{% with email_context=source.page.specific %}We appreciate your {{ email_context.title }} application submission to the {{ ORG_LONG_NAME }}. We will review and reply to your submission as quickly as possible.
 
 Our reply will have the next steps for your {{ email_context.title }} application. You can find more information about our support options, review process and selection criteria on our website.
 

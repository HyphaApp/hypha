--- conflicted
+++ resolved
@@ -5,7 +5,6 @@
 
 {% block content %}
 
-<<<<<<< HEAD
 {% if form.errors or form.non_field_errors %}
 <div class="wrapper wrapper--medium wrapper--error">
     <svg class="icon icon--error"><use xlink:href="#error"></use></svg>
@@ -19,11 +18,9 @@
     {% endif %}
 </div>
 {% endif %}
+
 <div class="wrapper wrapper--medium wrapper--light-grey-bg wrapper--form">
-    {% if not page.open_round and not page.start_date %}
-=======
     {% if not page.open_round and not page.start_date and not request.is_preview %}
->>>>>>> 1fd7b339
         {# the fund has no open rounds and we arent on a round page #}
         <h3>{% trans "Sorry this fund is not accepting applications at the moment" %}</h3>
     {% else%}

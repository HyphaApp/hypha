--- conflicted
+++ resolved
@@ -2,7 +2,6 @@
 {% load wagtailcore_tags util_tags %}
 {% block header_modifier %}header--light-bg{% endblock %}
 {% block content %}
-<<<<<<< HEAD
 
 {% if form.errors or form.non_field_errors %}
 <div class="wrapper wrapper--medium wrapper--error">
@@ -19,14 +18,9 @@
 {% endif %}
 
 <div class="wrapper wrapper--medium wrapper--light-grey-bg wrapper--form">
-    <h1>{{ page.title }}</h1>
-
-    <form class="form" action="{% pageurl page %}" method="post">
-=======
     <h1>{% block title %}{{ page.title }}{% endblock %}</h1>
 
     <form action="" method="POST">
->>>>>>> aa06bbeb
         {% csrf_token %}
 
         {% for field in form %}

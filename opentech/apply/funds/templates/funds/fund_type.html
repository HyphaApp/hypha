{% extends "base.html" %}
<<<<<<< HEAD
{% load wagtailcore_tags util_tags static i18n %}

{% block header_modifier %}header--light-bg{% endblock %}

{% block content %}
=======

{% load wagtailcore_tags %}

{% block header_modifier %}header--light-bg{% endblock %}
>>>>>>> 08ea1d42

{% block content %}
{% if form.errors or form.non_field_errors %}
<div class="wrapper wrapper--medium wrapper--error">
    <svg class="icon icon--error"><use xlink:href="#error"></use></svg>
    <h5 class="heading heading--no-margin heading--regular">There were some errors with your form. Please amend the fields highlighted below</h5>
    {% if form.non_field_errors %}
        <ul>
            {% for error in form.non_field_errors %}
                <li class="error">{{ error }}</li>
            {% endfor %}
        </ul>
    {% endif %}
</div>
{% endif %}

<div class="wrapper wrapper--medium wrapper--light-grey-bg wrapper--form">
    {% if not page.open_round and not page.start_date and not request.is_preview %}
        {# the fund has no open rounds and we arent on a round page #}
        <h3>{% trans "Sorry this fund is not accepting applications at the moment" %}</h3>
    {% else%}
        <form class="form" action="" method="POST">
            {{ form.media }}
            {% csrf_token %}

<<<<<<< HEAD
            {% for field in form %}
                {% with widget_type=field|widget_type field_type=field|field_type %}
                    {% if widget_type == 'checkbox_input' %}
                        <div class="form__group">
                            <label for="{{ field.id_for_label }}" class="form__question form__question--{{ field_type }} {{ widget_type }}" {% if field.field.required %}required{% endif %}>
                                <span>{{ field.label }}</span>
                                {% if field.field.required %}
                                    <span class="form__required">*</span>
                                {% endif %}
                            </label>
                            {% if field.help_text %}
                                <p class="form__help">{{ field.help_text }}</p>
                            {% endif %}
                            <div class="form__item">
                                {{ field }}
                                {% if field.errors %}<h6 class="form__error-text">{{ field.errors.as_text }}</h6>{% endif %}
                                <label for="{{ field.id_for_label }}"></label>
                            </div>
                        </div>
                    {% else %}
                        <div class="form__group">
                            <label for="{{ field.id_for_label }}" class="form__question form__question--{{ field_type }} {{ widget_type}}" {% if field.field.required %}required{% endif %}>
                                <span>{{ field.label }}</span>
                                {% if field.field.required %}
                                    <span class="form__required">*</span>
                                {% endif %}
                            </label>
                            {% if field.help_text %}
                                <p class="form__help">{{ field.help_text }}</p>
                            {% endif %}
                            <div class="form__item">
                                {% if widget_type == 'date_input' or widget_type == 'date_time_input' %}
                                    <div class="{{ widget_type }}">
                                {% endif %}
                                {{ field }}
                                {% if field.errors %}<h6 class="form__error-text">{{ field.errors.as_text }}</h6>{% endif %}
                                {% if widget_type == 'date_input' or widget_type == 'date_time_input' %}
                                    </div>
                                {% endif %}
                            </div>
                        </div>
                    {% endif %}
                {% endwith %}
            {% endfor %}
            <input class="link link--button-secondary" type="submit" value="{% if page.action_text %}{{ page.action_text|safe }}{% else %}Submit{% endif %}" />
        </form>
    {% endif %}
=======
    <form class="form" action="{% pageurl page %}" method="post">
        {% csrf_token %}

        {% for field in form %}
            {% if field.field %}
                {% include "funds/includes/field.html" %}
            {% else %}
                {{ field }}
            {% endif %}
        {% endfor %}
        <input class="link link--button-secondary" type="submit" value="{% if page.action_text %}{{ page.action_text|safe }}{% else %}Submit{% endif %}" />
    </form>
>>>>>>> 08ea1d42
</div>
{% endblock %}<|MERGE_RESOLUTION|>--- conflicted
+++ resolved
@@ -1,102 +1,41 @@
 {% extends "base.html" %}
-<<<<<<< HEAD
-{% load wagtailcore_tags util_tags static i18n %}
+
+{% load wagtailcore_tags static i18n %}
 
 {% block header_modifier %}header--light-bg{% endblock %}
 
 {% block content %}
-=======
-
-{% load wagtailcore_tags %}
-
-{% block header_modifier %}header--light-bg{% endblock %}
->>>>>>> 08ea1d42
-
-{% block content %}
-{% if form.errors or form.non_field_errors %}
-<div class="wrapper wrapper--medium wrapper--error">
-    <svg class="icon icon--error"><use xlink:href="#error"></use></svg>
-    <h5 class="heading heading--no-margin heading--regular">There were some errors with your form. Please amend the fields highlighted below</h5>
-    {% if form.non_field_errors %}
-        <ul>
-            {% for error in form.non_field_errors %}
-                <li class="error">{{ error }}</li>
-            {% endfor %}
-        </ul>
+    {% if form.errors or form.non_field_errors %}
+        <div class="wrapper wrapper--medium wrapper--error">
+            <svg class="icon icon--error"><use xlink:href="#error"></use></svg>
+            <h5 class="heading heading--no-margin heading--regular">There were some errors with your form. Please amend the fields highlighted below</h5>
+            {% if form.non_field_errors %}
+                <ul>
+                    {% for error in form.non_field_errors %}
+                        <li class="error">{{ error }}</li>
+                    {% endfor %}
+                </ul>
+            {% endif %}
+        </div>
     {% endif %}
-</div>
-{% endif %}
 
 <div class="wrapper wrapper--medium wrapper--light-grey-bg wrapper--form">
     {% if not page.open_round and not page.start_date and not request.is_preview %}
         {# the fund has no open rounds and we arent on a round page #}
         <h3>{% trans "Sorry this fund is not accepting applications at the moment" %}</h3>
-    {% else%}
+    {% else %}
         <form class="form" action="" method="POST">
             {{ form.media }}
             {% csrf_token %}
 
-<<<<<<< HEAD
             {% for field in form %}
-                {% with widget_type=field|widget_type field_type=field|field_type %}
-                    {% if widget_type == 'checkbox_input' %}
-                        <div class="form__group">
-                            <label for="{{ field.id_for_label }}" class="form__question form__question--{{ field_type }} {{ widget_type }}" {% if field.field.required %}required{% endif %}>
-                                <span>{{ field.label }}</span>
-                                {% if field.field.required %}
-                                    <span class="form__required">*</span>
-                                {% endif %}
-                            </label>
-                            {% if field.help_text %}
-                                <p class="form__help">{{ field.help_text }}</p>
-                            {% endif %}
-                            <div class="form__item">
-                                {{ field }}
-                                {% if field.errors %}<h6 class="form__error-text">{{ field.errors.as_text }}</h6>{% endif %}
-                                <label for="{{ field.id_for_label }}"></label>
-                            </div>
-                        </div>
-                    {% else %}
-                        <div class="form__group">
-                            <label for="{{ field.id_for_label }}" class="form__question form__question--{{ field_type }} {{ widget_type}}" {% if field.field.required %}required{% endif %}>
-                                <span>{{ field.label }}</span>
-                                {% if field.field.required %}
-                                    <span class="form__required">*</span>
-                                {% endif %}
-                            </label>
-                            {% if field.help_text %}
-                                <p class="form__help">{{ field.help_text }}</p>
-                            {% endif %}
-                            <div class="form__item">
-                                {% if widget_type == 'date_input' or widget_type == 'date_time_input' %}
-                                    <div class="{{ widget_type }}">
-                                {% endif %}
-                                {{ field }}
-                                {% if field.errors %}<h6 class="form__error-text">{{ field.errors.as_text }}</h6>{% endif %}
-                                {% if widget_type == 'date_input' or widget_type == 'date_time_input' %}
-                                    </div>
-                                {% endif %}
-                            </div>
-                        </div>
-                    {% endif %}
-                {% endwith %}
+                {% if field.field %}
+                    {% include "funds/includes/field.html" %}
+                {% else %}
+                    {{ field }}
+                {% endif %}
             {% endfor %}
             <input class="link link--button-secondary" type="submit" value="{% if page.action_text %}{{ page.action_text|safe }}{% else %}Submit{% endif %}" />
         </form>
-    {% endif %}
-=======
-    <form class="form" action="{% pageurl page %}" method="post">
-        {% csrf_token %}
-
-        {% for field in form %}
-            {% if field.field %}
-                {% include "funds/includes/field.html" %}
-            {% else %}
-                {{ field }}
-            {% endif %}
-        {% endfor %}
-        <input class="link link--button-secondary" type="submit" value="{% if page.action_text %}{{ page.action_text|safe }}{% else %}Submit{% endif %}" />
-    </form>
->>>>>>> 08ea1d42
-</div>
+    </div>
 {% endblock %}
<h5>Actions to take</h5>


{% if PROJECTS_ENABLED %}
<a data-fancybox
    data-src="#create-project"
    class="button button--bottom-space button--primary button--full-width {% if object.accepted_for_funding and not object.project %}is-not-disabled{% else %}is-disabled{% endif %}"
    href="#">
    Create Project
</a>
{% endif %}

<<<<<<< HEAD
    {% if not object.project %}
    <a data-fancybox
       data-src="#create-project"
       class="button button--bottom-space button--primary button--full-width"
       href="#">
        Create Project
    </a>
    {% endif %}

    <a data-fancybox data-src="#screen-application" class="button button--bottom-space button--primary button--full-width {% if screening_form.should_show %}is-not-disabled{% else %}is-disabled{% endif %}" href="#">Screen application</a>
=======
<a data-fancybox data-src="#screen-application" class="button button--bottom-space button--primary button--full-width {% if screening_form.should_show %}is-not-disabled{% else %}is-disabled{% endif %}" href="#">Screen application</a>
>>>>>>> 332b3a5d

<a data-fancybox data-src="#update-status" class="button button--primary button--full-width {% if progress_form.should_show %}is-not-disabled{% else %}is-disabled{% endif %}" href="#">Update status</a>


<p class="sidebar__separator">Assign</p>

<div class="wrapper wrapper--sidebar-buttons">
    <a data-fancybox data-src="#update-reviewers" class="button button--half-width button--white" href="#">Reviewers</a>
    <a data-fancybox data-src="#update-partners" class="button button--half-width button--white" href="#">Partners</a>
    <a data-fancybox data-src="#assign-lead" class="button button--half-width button--white" href="#">Lead</a>
</div>

<a class="button button--white button--full-width button--bottom-space" href="{% url 'funds:submissions:revisions:list' submission_pk=object.id %}">Revisions</a>

<a data-fancybox data-src="#update-meta-categories" class="button button--white button--full-width button--bottom-space" href="#">Meta Categories</a><|MERGE_RESOLUTION|>--- conflicted
+++ resolved
@@ -10,20 +10,7 @@
 </a>
 {% endif %}
 
-<<<<<<< HEAD
-    {% if not object.project %}
-    <a data-fancybox
-       data-src="#create-project"
-       class="button button--bottom-space button--primary button--full-width"
-       href="#">
-        Create Project
-    </a>
-    {% endif %}
-
-    <a data-fancybox data-src="#screen-application" class="button button--bottom-space button--primary button--full-width {% if screening_form.should_show %}is-not-disabled{% else %}is-disabled{% endif %}" href="#">Screen application</a>
-=======
 <a data-fancybox data-src="#screen-application" class="button button--bottom-space button--primary button--full-width {% if screening_form.should_show %}is-not-disabled{% else %}is-disabled{% endif %}" href="#">Screen application</a>
->>>>>>> 332b3a5d
 
 <a data-fancybox data-src="#update-status" class="button button--primary button--full-width {% if progress_form.should_show %}is-not-disabled{% else %}is-disabled{% endif %}" href="#">Update status</a>
 

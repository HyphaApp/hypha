<h5>Actions to take</h5>


{% if PROJECTS_ENABLED %}
<<<<<<< HEAD
<a data-fancybox
    data-src="#create-project"
    class="button button--bottom-space button--primary button--full-width {% if object.accepted_for_funding and not object.project %}is-not-disabled{% else %}is-disabled{% endif %}"
    href="#">
    Create Project
</a>
=======
{% if object.accepted_for_funding and not object.project %}
    <a data-fancybox
        data-src="#create-project"
        class="button button--bottom-space button--primary button--full-width"
        href="#">
        Create Project
    </a>
{% endif %}
>>>>>>> d3abbb22
{% endif %}

<a data-fancybox data-src="#screen-application" class="button button--bottom-space button--primary button--full-width {% if screening_form.should_show %}is-not-disabled{% else %}is-disabled{% endif %}" href="#">Screen application</a>

<a data-fancybox data-src="#update-status" class="button button--primary button--full-width {% if progress_form.should_show %}is-not-disabled{% else %}is-disabled{% endif %}" href="#">Update status</a>


<p class="sidebar__separator">Assign</p>

<div class="wrapper wrapper--sidebar-buttons">
    <a data-fancybox data-src="#update-reviewers" class="button button--half-width button--white" href="#">Reviewers</a>
    <a data-fancybox data-src="#update-partners" class="button button--half-width button--white" href="#">Partners</a>
    <a data-fancybox data-src="#assign-lead" class="button button--half-width button--white" href="#">Lead</a>
</div>

<a class="button button--white button--full-width button--bottom-space" href="{% url 'funds:submissions:revisions:list' submission_pk=object.id %}">Revisions</a>

<a data-fancybox data-src="#update-meta-categories" class="button button--white button--full-width button--bottom-space" href="#">Meta Categories</a><|MERGE_RESOLUTION|>--- conflicted
+++ resolved
@@ -2,14 +2,6 @@
 
 
 {% if PROJECTS_ENABLED %}
-<<<<<<< HEAD
-<a data-fancybox
-    data-src="#create-project"
-    class="button button--bottom-space button--primary button--full-width {% if object.accepted_for_funding and not object.project %}is-not-disabled{% else %}is-disabled{% endif %}"
-    href="#">
-    Create Project
-</a>
-=======
 {% if object.accepted_for_funding and not object.project %}
     <a data-fancybox
         data-src="#create-project"
@@ -18,7 +10,6 @@
         Create Project
     </a>
 {% endif %}
->>>>>>> d3abbb22
 {% endif %}
 
 <a data-fancybox data-src="#screen-application" class="button button--bottom-space button--primary button--full-width {% if screening_form.should_show %}is-not-disabled{% else %}is-disabled{% endif %}" href="#">Screen application</a>

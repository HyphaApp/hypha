--- conflicted
+++ resolved
@@ -1,7 +1,3 @@
-<<<<<<< HEAD
-=======
-{% load util_tags %}
->>>>>>> 75e131ac
 <form
     class="form {{ extra_classes }}"
     method="post"
@@ -9,10 +5,6 @@
     enctype="multipart/form-data"
     {% if action %}action="{{ action }}"{% endif %}
     >
-<<<<<<< HEAD
-
-=======
->>>>>>> 75e131ac
     {% csrf_token %}
 
     {{ form.media }}

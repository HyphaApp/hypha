{% if progress_form.should_show %}
<div class="modal" id="update-status">
    <h4>Update status</h4>
    <form class="form" method="post" id="progress-form">
        {% csrf_token %}
        <div class="form__item">
            {{ progress_form }}
        </div>
<<<<<<< HEAD
        <input class="button button--primary" id="progress-form-submit" name="form-submitted" type="submit" form="progress-form" value="Progress">
=======
        <input class="button button--primary button--top-space" id="progress-form-submit" name="form-submitted" type="submit" form="progress-form" value="Progress">
>>>>>>> ec557230
    </form>
</div>
{% endif %}<|MERGE_RESOLUTION|>--- conflicted
+++ resolved
@@ -6,11 +6,7 @@
         <div class="form__item">
             {{ progress_form }}
         </div>
-<<<<<<< HEAD
-        <input class="button button--primary" id="progress-form-submit" name="form-submitted" type="submit" form="progress-form" value="Progress">
-=======
         <input class="button button--primary button--top-space" id="progress-form-submit" name="form-submitted" type="submit" form="progress-form" value="Progress">
->>>>>>> ec557230
     </form>
 </div>
 {% endif %}
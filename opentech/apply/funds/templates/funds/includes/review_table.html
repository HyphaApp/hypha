{% load review_tags %}

<<<<<<< HEAD
<table class="table table--reviews-sidebar">
    <tr class="light-grey-bg">
        <th colspan="2">OTF</th>
        <th>{{ object.reviews.staff_reccomendation|traffic_light }}</th>
=======
<table>
    <tr>
        <th>OTF</th>
        <th>{{ object.reviews.staff_recommendation|traffic_light }}</th>
>>>>>>> f7e80b20
        <th>{{ object.reviews.staff_score|floatformat|default_if_none:'-' }}</th>
    </tr>
    {% include 'funds/includes/review_table_row.html' with reviews=staff_reviews %}
    {% include 'funds/includes/review_table_row.html' with reviews=object.missing_staff_reviews missing=True %}
</table>

<<<<<<< HEAD
<table class="table table--reviews-sidebar">
    <tr class="light-grey-bg">
        <th colspan="2">Reviewers</th>
        <th>{{ object.reviews.reviewers_reccomendation|traffic_light }}</th>
=======
{% if record.stage.has_external_review %}
<table>
    <tr>
        <th>Reviewers</th>
        <th>{{ object.reviews.reviewers_recommendation|traffic_light }}</th>
>>>>>>> f7e80b20
        <th>{{ object.reviews.reviewers_score|floatformat|default_if_none:'-' }}</th>
    </tr>
    {% include 'funds/includes/review_table_row.html' with reviews=reviewer_reviews %}
    {# Add logic for showing missing reviews #}
    {% include 'funds/includes/review_table_row.html' with reviews=object.missing_reviewer_reviews missing=True %}
</table>
{% endif %}<|MERGE_RESOLUTION|>--- conflicted
+++ resolved
@@ -1,34 +1,20 @@
 {% load review_tags %}
 
-<<<<<<< HEAD
 <table class="table table--reviews-sidebar">
     <tr class="light-grey-bg">
         <th colspan="2">OTF</th>
-        <th>{{ object.reviews.staff_reccomendation|traffic_light }}</th>
-=======
-<table>
-    <tr>
-        <th>OTF</th>
         <th>{{ object.reviews.staff_recommendation|traffic_light }}</th>
->>>>>>> f7e80b20
         <th>{{ object.reviews.staff_score|floatformat|default_if_none:'-' }}</th>
     </tr>
     {% include 'funds/includes/review_table_row.html' with reviews=staff_reviews %}
     {% include 'funds/includes/review_table_row.html' with reviews=object.missing_staff_reviews missing=True %}
 </table>
 
-<<<<<<< HEAD
+{% if record.stage.has_external_review %}
 <table class="table table--reviews-sidebar">
     <tr class="light-grey-bg">
         <th colspan="2">Reviewers</th>
-        <th>{{ object.reviews.reviewers_reccomendation|traffic_light }}</th>
-=======
-{% if record.stage.has_external_review %}
-<table>
-    <tr>
-        <th>Reviewers</th>
         <th>{{ object.reviews.reviewers_recommendation|traffic_light }}</th>
->>>>>>> f7e80b20
         <th>{{ object.reviews.reviewers_score|floatformat|default_if_none:'-' }}</th>
     </tr>
     {% include 'funds/includes/review_table_row.html' with reviews=reviewer_reviews %}

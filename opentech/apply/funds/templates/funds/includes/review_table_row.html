--- conflicted
+++ resolved
@@ -5,12 +5,7 @@
             <td>-</td>
             <td>-</td>
         {% else %}
-<<<<<<< HEAD
             <td class="td td--author" colspan="2">
-                {# TODO: leads can view the reviews too #}
-=======
-            <td>
->>>>>>> bd8892ac
                 {% if request.user.is_apply_staff %}
                     <a href="{% url 'apply:reviews:review' submission_pk=review.submission.id pk=review.id %}">{{ review.author }}</a></td>
                 {% else %}

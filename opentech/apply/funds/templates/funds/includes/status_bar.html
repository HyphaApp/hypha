--- conflicted
+++ resolved
@@ -1,8 +1,4 @@
-<<<<<<< HEAD
 <div class="status-bar {{ class }}">
-=======
-<div class="status-bar">
->>>>>>> 7fe52f40
     {% for phase in status.stage %}
         <div class="status-bar__item
                     {% if phase == status %}
@@ -12,10 +8,7 @@
                     {% endif %}">
             <span class="status-bar__tooltip"
                 {% if phase == status %}
-<<<<<<< HEAD
-=======
                     {# We want to display the status explicitly in case phase is a MultiStep (displays "Outcome" for name) #}
->>>>>>> 7fe52f40
                     data-title="{{ status.name }}" aria-label="{{ status.name }}"
                 {% else %}
                     data-title="{{ phase.name }}" aria-label="{{ phase.name }}"

--- conflicted
+++ resolved
@@ -5,10 +5,6 @@
         <div class="form__item">
             {{ lead_form }}
         </div>
-<<<<<<< HEAD
-        <input class="button button--primary" id="update-form-submit" name="form-submitted" type="submit" form="update-lead-form" value="Update">
-=======
         <input class="button button--primary button--top-space" id="update-form-submit" name="form-submitted" type="submit" form="update-lead-form" value="Update">
->>>>>>> ec557230
     </form>
 </div>
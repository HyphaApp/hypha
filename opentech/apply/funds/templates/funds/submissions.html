{% extends "base-apply.html" %}
{% load render_table from django_tables2 %}
{% block title %}Submissions{% endblock %}

{% block content %}
<div class="wrapper wrapper--breakout wrapper--admin">
    <div class="wrapper wrapper--large wrapper--search">
        {% block page_header %}
            <div>
                <h3 class="heading heading--no-margin">Received Submissions</h3>
                <h5>Track and explore recent submissions</h5>
            </div>
        {% endblock %}
        {% include "funds/includes/search.html" %}
    </div>
</div>

<div class="wrapper wrapper--large wrapper--inner-space-medium">

    {% if object_list|length > 0 or active_filters %}
        <div class="button button--filters button--contains-icons js-open-filters">Filter By</div>

        <div class="wrapper wrapper--filters js-filter-wrapper">
            <div class="wrapper wrapper--filters-header">
                <div class="js-clear-filters">Clear</div>
                <div>Filter by</div>
                <div class="js-close-filters">Close</div>
            </div>

            <form action="" method="get" class="form form--filters">
                <ul class="form__filters select2 js-filter-list">
                    {{ filter.form.as_ul }}
                    <button class="button button--primary" type="submit" value="Filter">Filter</button>
                </ul>
            </form>
        </div>
    {% endif %}

    {% render_table table %}
</div>

<<<<<<< HEAD
<a href="#" class="js-open-feed link link--open-feed">
    <h4 class="heading heading--no-margin heading--activity-feed">Activity Feed</h4>
</a>
{% include "funds/includes/activity-feed.html" %}
=======
{% include "activity/include/comment_list.html" %}
{% include "activity/include/action_list.html" %}
{% include "activity/include/all_activity_list.html" %}

>>>>>>> cc35412f
{% endblock %}

{% block extra_js %}
    {{ filter.form.media }}
{% endblock %}<|MERGE_RESOLUTION|>--- conflicted
+++ resolved
@@ -39,17 +39,14 @@
     {% render_table table %}
 </div>
 
-<<<<<<< HEAD
 <a href="#" class="js-open-feed link link--open-feed">
     <h4 class="heading heading--no-margin heading--activity-feed">Activity Feed</h4>
 </a>
 {% include "funds/includes/activity-feed.html" %}
-=======
 {% include "activity/include/comment_list.html" %}
 {% include "activity/include/action_list.html" %}
 {% include "activity/include/all_activity_list.html" %}
 
->>>>>>> cc35412f
 {% endblock %}
 
 {% block extra_js %}

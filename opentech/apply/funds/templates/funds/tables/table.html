--- conflicted
+++ resolved
@@ -30,15 +30,9 @@
                         </td>
                         <td>&mdash;</td>
                         <td>
-<<<<<<< HEAD
-                            <dl class="dl dl--no-margin">
+                            <ul class="list list--no-margin">
                             {% for review in row.record.reviews.all %}
-                                <dt class="dt dt--reviewer"><strong>{{ review.author }}</strong> <span>{{ review.get_recommendation_display }}</span></dt>
-=======
-                            <ul class="list lsit--no-margin">
-                            {% for review in row.cells.reviews %}
                                 <li class="list__item list__item--reviewer"><strong>{{ review.author }}</strong> <span>{{ review.get_recommendation_display }}</span></li>
->>>>>>> b339686c
                             {% endfor %}
                             </ul>
                         </td>

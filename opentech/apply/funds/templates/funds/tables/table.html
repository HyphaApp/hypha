{% extends 'django_tables2/table.html' %}
{% load django_tables2 table_tags review_tags %}

{% block table.tbody.row %}
    {{ block.super }}

    {% with submission=row.record %}
<<<<<<< HEAD
        {# placeholder for example data row #}
        <tr class="tr tr--child" data-parent-id="{{ row.record.id }}">
=======
        <tr class="child" data-parent-id="{{ row.record.id }}">
>>>>>>> 2e3695a0
            <td colspan="{{ table.columns|length }}">
                <table class="table table--transparent">
                    <tr class="tr tr--subchild">
                        <th><h6 class="heading heading--normal heading--no-margin">Applicant</h6></th>
                        <th><h6 class="heading heading--normal heading--no-margin">Last updated</h6></th>
                        <th><h6 class="heading heading--normal heading--no-margin">Reviewers / Outcomes</h6></th>
                    </tr>
                    <tr class="tr tr--subchild tr--black">
                        <td><strong>{{ submission.full_name }}</strong></td>
                        <td>
                            {% with row.record.activities.last as last_update %}
                                {% if last_update %}
                                    <strong>by {{ last_update.user }}</strong><br/>
                                    {{ last_update.timestamp|date:"Y-m-d \a\t H:i" }}
                                {% else %}
                                    &mdash;
                                {% endif %}
                            {% endwith %}
                        </td>
                        <td>
<<<<<<< HEAD
                            <ul class="list list--no-margin">
                            {% for review in row.cells.reviews %}
                                <li class="list__item list__item--reviewer"><strong>{{ review.author }}</strong> <span>{{ review.get_recommendation_display }}</span></li>
=======
                            <dl>
                            {% for review in row.record.reviews.all %}
                                <dt>{{ review.author }}</dt>
                                <dd>{{ review.get_recommendation_display }}</dd>
>>>>>>> 2e3695a0
                            {% endfor %}
                            </ul>
                        </td>
                    </tr>
                </table>
            </td>
        </tr>
    {% endwith %}

    {% if row.record.previous %}
        {# we have a linked application #}
        {# re-render the header row #}
        <tr class="tr tr--child" data-parent-id="{{ row.record.id }}">
            <td colspan="{{ table.columns|length }}">
                <table class="table table--transparent">
                    <tr class="tr tr--subchild">
                    {% for column in row.table.columns %}
                        {% if forloop.first %}
                            <th>Linked {{ row.record.previous.stage }}</th>
                        {% else %}
                            <th class="th th--{{ column.header|lower }}">{{ column.header }}</th>
                        {% endif %}
                    {% endfor %}
                    </tr>

                    {# mutate the row to render the data for the child row #}
                    {% with row=row|row_from_record:row.record.previous %}
                        {{ block.super }}
                    {% endwith %}
                </table>
            </td>
        </tr>
    {% endif %}

{% endblock %}<|MERGE_RESOLUTION|>--- conflicted
+++ resolved
@@ -5,12 +5,9 @@
     {{ block.super }}
 
     {% with submission=row.record %}
-<<<<<<< HEAD
+
         {# placeholder for example data row #}
         <tr class="tr tr--child" data-parent-id="{{ row.record.id }}">
-=======
-        <tr class="child" data-parent-id="{{ row.record.id }}">
->>>>>>> 2e3695a0
             <td colspan="{{ table.columns|length }}">
                 <table class="table table--transparent">
                     <tr class="tr tr--subchild">
@@ -31,16 +28,9 @@
                             {% endwith %}
                         </td>
                         <td>
-<<<<<<< HEAD
                             <ul class="list list--no-margin">
-                            {% for review in row.cells.reviews %}
+                            {% for review in row.record.reviews.all %}
                                 <li class="list__item list__item--reviewer"><strong>{{ review.author }}</strong> <span>{{ review.get_recommendation_display }}</span></li>
-=======
-                            <dl>
-                            {% for review in row.record.reviews.all %}
-                                <dt>{{ review.author }}</dt>
-                                <dd>{{ review.get_recommendation_display }}</dd>
->>>>>>> 2e3695a0
                             {% endfor %}
                             </ul>
                         </td>

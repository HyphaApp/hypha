from datetime import date, timedelta

from django.contrib.auth import get_user_model
from django.contrib.auth.models import AnonymousUser
from django.core import mail
from django.core.exceptions import ValidationError
from django.test import RequestFactory, TestCase

from wagtail.wagtailcore.models import Site

from opentech.apply.funds.models import ApplicationSubmission
from opentech.apply.funds.workflow import SingleStage

from .factories import (
    ApplicationFormFactory,
    FundFormFactory,
    FundTypeFactory,
    LabFactory,
    LabFormFactory,
    RoundFactory,
)


def days_from_today(days):
    return date.today() + timedelta(days=days)


class TestFundModel(TestCase):
    def setUp(self):
        self.fund = FundTypeFactory(parent=None)

    def test_can_access_workflow_class(self):
        self.assertEqual(self.fund.workflow, 'single')
        self.assertEqual(self.fund.workflow_class, SingleStage)

    def test_no_open_rounds(self):
        self.assertIsNone(self.fund.open_round)

    def test_open_ended_round(self):
        open_round = RoundFactory(end_date=None, parent=self.fund)
        self.assertEqual(self.fund.open_round, open_round)

    def test_normal_round(self):
        open_round = RoundFactory(parent=self.fund)
        self.assertEqual(self.fund.open_round, open_round)

    def test_closed_round(self):
        yesterday = days_from_today(-1)
        last_week = days_from_today(-7)
        RoundFactory(start_date=last_week, end_date=yesterday, parent=self.fund)
        self.assertIsNone(self.fund.open_round)

    def test_round_not_open(self):
        tomorrow = days_from_today(1)
        RoundFactory(start_date=tomorrow, parent=self.fund)
        self.assertIsNone(self.fund.open_round)

    def test_multiple_open_rounds(self):
        open_round = RoundFactory(parent=self.fund)
        next_round_start = open_round.end_date + timedelta(days=1)
        RoundFactory(start_date=next_round_start, end_date=None, parent=self.fund)
        self.assertEqual(self.fund.open_round, open_round)

    def test_can_not_be_open_with_draft_round(self):
        new_round = RoundFactory(parent=self.fund)
        new_round.live = False
        new_round.save()
        self.assertEqual(self.fund.open_round, None)


class TestRoundModel(TestCase):
    def setUp(self):
        self.fund = FundTypeFactory(parent=None)

    def make_round(self, **kwargs):
        data = {'parent': self.fund}
        data.update(kwargs)
        return RoundFactory(**data)

    def test_normal_start_end_doesnt_error(self):
        self.make_round()

    def test_end_before_start(self):
        yesterday = date.today() - timedelta(days=1)
        with self.assertRaises(ValidationError):
            self.make_round(end_date=yesterday)

    def test_end_overlaps(self):
        existing_round = self.make_round()
        overlapping_end = existing_round.end_date - timedelta(1)
        start = existing_round.start_date - timedelta(1)
        with self.assertRaises(ValidationError):
            self.make_round(start_date=start, end_date=overlapping_end)

    def test_start_overlaps(self):
        existing_round = self.make_round()
        overlapping_start = existing_round.start_date + timedelta(1)
        end = existing_round.end_date + timedelta(1)
        with self.assertRaises(ValidationError):
            self.make_round(start_date=overlapping_start, end_date=end)

    def test_inside_overlaps(self):
        existing_round = self.make_round()
        overlapping_start = existing_round.start_date + timedelta(1)
        overlapping_end = existing_round.end_date - timedelta(1)
        with self.assertRaises(ValidationError):
            self.make_round(start_date=overlapping_start, end_date=overlapping_end)

    def test_other_fund_not_impacting(self):
        self.make_round()
        new_fund = FundTypeFactory(parent=None)
        # Will share the same start and end dates
        self.make_round(parent=new_fund)

    def test_can_create_without_end_date(self):
        self.make_round(end_date=None)

    def test_can_not_create_with_other_open_end_date(self):
        existing_round = self.make_round(end_date=None)
        start = existing_round.start_date + timedelta(1)
        with self.assertRaises(ValidationError):
            self.make_round(start_date=start, end_date=None)

    def test_can_not_overlap_with_normal_round(self):
        existing_round = self.make_round()
        overlapping_start = existing_round.end_date - timedelta(1)
        with self.assertRaises(ValidationError):
            self.make_round(start_date=overlapping_start, end_date=None)

    def test_can_not_overlap_clean(self):
        existing_round = self.make_round()
        overlapping_start = existing_round.end_date - timedelta(1)
        new_round = RoundFactory.build(start_date=overlapping_start, end_date=None)

        # we add on the parent page which gets included from a pre_create_hook
        new_round.parent_page = self.fund

        with self.assertRaises(ValidationError):
            new_round.clean()


class TestFormSubmission(TestCase):
    def setUp(self):
        self.site = Site.objects.first()
        self.User = get_user_model()

        self.email = 'test@test.com'
        self.name = 'My Name'

        self.request_factory = RequestFactory()
        # set up application form with minimal requirement for creating user
        application_form = {
            'form_fields__0__email__': '',
            'form_fields__1__full_name__': '',
        }
        form = ApplicationFormFactory(**application_form)
        fund = FundTypeFactory()
        FundFormFactory(fund=fund, form=form)
        self.round_page = RoundFactory(parent=fund)
        self.lab_page = LabFactory()
        LabFormFactory(lab=self.lab_page, form=form)

    def submit_form(self, page=None, email=None, name=None, user=AnonymousUser()):
        if email is None:
            email = self.email
        if name is None:
            name = self.name

        page = page or self.round_page
        fields = page.get_form_fields()
        data = {k: v for k, v in zip(fields, [email, name])}

        request = self.request_factory.post('', data)
        request.user = user
        request.site = self.site

        try:
            return page.get_parent().serve(request)
        except AttributeError:
            return page.serve(request)

    def test_can_submit_if_new(self):
        self.submit_form()

        self.assertEqual(self.User.objects.count(), 1)
        new_user = self.User.objects.get(email=self.email)
        self.assertEqual(new_user.get_full_name(), self.name)

        self.assertEqual(ApplicationSubmission.objects.count(), 1)
        self.assertEqual(ApplicationSubmission.objects.first().user, new_user)

    def test_associated_if_not_new(self):
        self.submit_form()
        self.submit_form()

        self.assertEqual(self.User.objects.count(), 1)

        user = self.User.objects.get(email=self.email)
        self.assertEqual(ApplicationSubmission.objects.count(), 2)
        self.assertEqual(ApplicationSubmission.objects.first().user, user)

<<<<<<< HEAD
=======
    def test_associated_if_another_user_exists(self):
        self.submit_form()
        # Someone else submits a form
        self.submit_form(email='another@email.com')

        self.assertEqual(self.User.objects.count(), 2)

        first_user, second_user = self.User.objects.all()
        self.assertEqual(ApplicationSubmission.objects.count(), 2)
        self.assertEqual(ApplicationSubmission.objects.first().user, first_user)
        self.assertEqual(ApplicationSubmission.objects.last().user, second_user)

>>>>>>> a6e5029e
    def test_associated_if_logged_in(self):
        user, _ = self.User.objects.get_or_create(email=self.email, defaults={'full_name': self.name})

        self.assertEqual(self.User.objects.count(), 1)

        self.submit_form(email=self.email, name=self.name, user=user)

        self.assertEqual(self.User.objects.count(), 1)

        self.assertEqual(ApplicationSubmission.objects.count(), 1)
        self.assertEqual(ApplicationSubmission.objects.first().user, user)

    # This will need to be updated when we hide user information contextually
    def test_errors_if_blank_user_data_even_if_logged_in(self):
        user, _ = self.User.objects.get_or_create(email=self.email, defaults={'full_name': self.name})

        self.assertEqual(self.User.objects.count(), 1)

        response = self.submit_form(email='', name='', user=user)
        self.assertContains(response, 'This field is required')

        self.assertEqual(self.User.objects.count(), 1)

        self.assertEqual(ApplicationSubmission.objects.count(), 0)

    def test_email_sent_to_user_on_submission_fund(self):
        self.submit_form()
        # "Thank you for your submission" and "Account Creation"
        self.assertEqual(len(mail.outbox), 2)
        self.assertEqual(mail.outbox[0].to[0], self.email)

    def test_email_sent_to_user_on_submission_lab(self):
        self.submit_form(page=self.lab_page)
        # "Thank you for your submission" and "Account Creation"
        self.assertEqual(len(mail.outbox), 2)
        self.assertEqual(mail.outbox[0].to[0], self.email)<|MERGE_RESOLUTION|>--- conflicted
+++ resolved
@@ -199,8 +199,6 @@
         self.assertEqual(ApplicationSubmission.objects.count(), 2)
         self.assertEqual(ApplicationSubmission.objects.first().user, user)
 
-<<<<<<< HEAD
-=======
     def test_associated_if_another_user_exists(self):
         self.submit_form()
         # Someone else submits a form
@@ -213,7 +211,6 @@
         self.assertEqual(ApplicationSubmission.objects.first().user, first_user)
         self.assertEqual(ApplicationSubmission.objects.last().user, second_user)
 
->>>>>>> a6e5029e
     def test_associated_if_logged_in(self):
         user, _ = self.User.objects.get_or_create(email=self.email, defaults={'full_name': self.name})
 

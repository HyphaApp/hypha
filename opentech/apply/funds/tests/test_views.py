--- conflicted
+++ resolved
@@ -190,21 +190,10 @@
         self.assertEqual(submission.screening_status, screening_outcome)
 
     def test_cant_screen_submission(self):
-<<<<<<< HEAD
-        submission = ApplicationSubmissionFactory(lead=self.user)
-        DeterminationFactory(submission=submission, rejected=True, submitted=True)
-        self.post_page(submission, {'form-submitted-progress_form': '', 'action': 'rejected'})
-        submission = self.refresh(submission)
-        self.assertEqual(submission.status, 'rejected')
-
-        # Now that the submission has been rejected (final determination),
-        # we cannot screen it as staff
-=======
         """
         Now that the submission has been rejected, we cannot screen it as staff
         """
         submission = ApplicationSubmissionFactory(rejected=True)
->>>>>>> ec32a7ad
         screening_outcome = ScreeningStatusFactory()
         response = self.post_page(submission, {'form-submitted-screening_form': '', 'screening_status': screening_outcome.id})
         self.assertEqual(response.context_data['screening_form'].should_show, False)
@@ -389,10 +378,6 @@
         self.assertEqual(response.status_code, 403)
 
     def test_cant_screen_submission(self):
-<<<<<<< HEAD
-        response = self.post_page(self.submission)
-        self.assertNotIn('screening_form', response.context_data)
-=======
         """
         Test that an applicant cannot set the screening status
         and that they don't see the screening status form.
@@ -402,7 +387,6 @@
         self.assertNotIn('screening_form', response.context_data)
         submission = self.refresh(self.submission)
         self.assertNotEqual(submission.screening_status, screening_outcome)
->>>>>>> ec32a7ad
 
 
 class TestRevisionsView(BaseSubmissionViewTestCase):
@@ -670,24 +654,12 @@
         submission = self.refresh(self.submission)
         self.assertEqual(submission.screening_status, screening_outcome)
 
-<<<<<<< HEAD
-    def test_cant_screen_submission(self):
-        submission = ApplicationSubmissionFactory(lead=self.user)
-        DeterminationFactory(submission=submission, rejected=True, submitted=True)
-        self.post_page(submission, {'form-submitted-progress_form': '', 'action': 'rejected'})
-        submission = self.refresh(submission)
-        self.assertEqual(submission.status, 'rejected')
-
-        # Now that the submission has been rejected (final determination),
-        # we can still screen it because we are super user
-=======
     def test_can_screen_applications_in_final_status(self):
         """
         Now that the submission has been rejected (final determination),
         we can still screen it because we are super user
         """
         submission = ApplicationSubmissionFactory(rejected=True)
->>>>>>> ec32a7ad
         screening_outcome = ScreeningStatusFactory()
         response = self.post_page(submission, {'form-submitted-screening_form': '', 'screening_status': screening_outcome.id})
         submission = self.refresh(submission)

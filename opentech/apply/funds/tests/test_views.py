from datetime import timedelta
import json

from django.contrib.auth.models import AnonymousUser
from django.urls import reverse
from django.utils import timezone
from django.utils.text import slugify

<<<<<<< HEAD
from opentech.apply.activity.models import Activity, INTERNAL
from opentech.apply.projects.models import Project
=======
from opentech.apply.activity.models import Activity, TEAM
>>>>>>> a3639216
from opentech.apply.determinations.tests.factories import DeterminationFactory
from opentech.apply.funds.tests.factories import (
    ApplicationSubmissionFactory,
    ApplicationRevisionFactory,
    AssignedWithRoleReviewersFactory,
    AssignedReviewersFactory,
    InvitedToProposalFactory,
    LabSubmissionFactory,
    ReviewerRoleFactory,
    ScreeningStatusFactory,
    SealedRoundFactory,
    SealedSubmissionFactory,
)
from opentech.apply.review.tests.factories import ReviewFactory
from opentech.apply.stream_forms.testing.factories import flatten_for_form
from opentech.apply.users.tests.factories import (
    ReviewerFactory,
    StaffFactory,
    SuperUserFactory,
    ApplicantFactory,
)
from opentech.apply.utils.testing import make_request
from opentech.apply.utils.testing.tests import BaseViewTestCase

from ..models import ApplicationRevision, ApplicationSubmission


def prepare_form_data(submission, **kwargs):
    data = submission.raw_data

    for field, value in kwargs.items():
        # convert named fields into  id
        field_id = submission.field(field).id
        data[field_id] = value

    address_field = submission.named_blocks['address']
    address = data.pop(address_field)
    data.update(**prepare_address(address, address_field))

    return data


def prepare_address(address, field):
    address = json.loads(address)
    address['locality'] = {
        'localityname': address.pop('localityname'),
        'administrativearea': address.pop('administrativearea'),
        'postalcode': address.pop('postalcode'),
    }
    address = flatten_for_form(address, field, number=True)
    return address


class BaseSubmissionViewTestCase(BaseViewTestCase):
    url_name = 'funds:submissions:{}'
    base_view_name = 'detail'

    def get_kwargs(self, instance):
        return {'pk': instance.id}


class TestStaffSubmissionView(BaseSubmissionViewTestCase):
    user_factory = StaffFactory

    @classmethod
    def setUpTestData(cls):
        cls.submission = ApplicationSubmissionFactory()
        super().setUpTestData()

    def __setUp__(self):
        self.refresh(self.submission)

    def test_can_view_a_submission(self):
        response = self.get_page(self.submission)
        self.assertContains(response, self.submission.title)

    def test_can_view_a_lab_submission(self):
        submission = LabSubmissionFactory()
        response = self.get_page(submission)
        self.assertContains(response, submission.title)

    def test_can_progress_phase(self):
        next_status = 'internal_review'
        self.post_page(self.submission, {'form-submitted-progress_form': '', 'action': next_status})

        submission = self.refresh(self.submission)
        self.assertEqual(submission.status, next_status)

    def test_redirected_to_determination(self):
        submission = ApplicationSubmissionFactory(status='concept_review_discussion', workflow_stages=2, lead=self.user)
        response = self.post_page(submission, {'form-submitted-progress_form': '', 'action': 'invited_to_proposal'})

        # Invited for proposal is a a determination, so this will redirect to the determination form.
        url = self.url_from_pattern('funds:submissions:determinations:form', kwargs={'submission_pk': submission.id})
        self.assertRedirects(response, f"{url}?action=invited_to_proposal")

    def test_new_form_after_progress(self):
        submission = ApplicationSubmissionFactory(status='invited_to_proposal', workflow_stages=2, lead=self.user)
        stage = submission.stage
        DeterminationFactory(submission=submission, accepted=True)

        request = make_request(self.user, method='get', site=submission.page.get_site())
        submission.progress_stage_when_possible(self.user, request)

        submission = self.refresh(submission)
        new_stage = submission.stage

        self.assertNotEqual(stage, new_stage)

        get_forms = submission.get_from_parent('get_defined_fields')
        self.assertEqual(submission.form_fields, get_forms(new_stage))
        self.assertNotEqual(submission.form_fields, get_forms(stage))

    def test_cant_progress_stage_if_not_lead(self):
        submission = ApplicationSubmissionFactory(status='concept_review_discussion', workflow_stages=2)
        self.post_page(submission, {'form-submitted-progress_form': '', 'action': 'invited_to_proposal'})

        submission = self.refresh(submission)

        self.assertEqual(submission.status, 'concept_review_discussion')
        self.assertIsNone(submission.next)

    def test_not_redirected_if_determination_submitted(self):
        submission = ApplicationSubmissionFactory(lead=self.user)
        DeterminationFactory(submission=submission, rejected=True, submitted=True)

        self.post_page(submission, {'form-submitted-progress_form': '', 'action': 'rejected'})

        submission = self.refresh(submission)
        self.assertEqual(submission.status, 'rejected')

    def test_not_redirected_if_wrong_determination_selected(self):
        submission = ApplicationSubmissionFactory(lead=self.user)
        DeterminationFactory(submission=submission, accepted=True, submitted=True)

        response = self.post_page(submission, {'form-submitted-progress_form': '', 'action': 'rejected'})
        self.assertContains(response, 'you tried to progress')

        submission = self.refresh(submission)
        self.assertNotEqual(submission.status, 'accepted')
        self.assertNotEqual(submission.status, 'rejected')

    def test_cant_access_edit_button_when_applicant_editing(self):
        submission = ApplicationSubmissionFactory(status='more_info')
        response = self.get_page(submission)
        self.assertNotContains(response, self.url(submission, 'edit', absolute=False))

    def test_can_access_edit_button(self):
        response = self.get_page(self.submission)
        self.assertContains(response, self.url(self.submission, 'edit', absolute=False))

    def test_can_access_edit(self):
        response = self.get_page(self.submission, 'edit')
        self.assertContains(response, self.submission.title)

    def test_previous_and_next_appears_on_page(self):
        proposal = InvitedToProposalFactory()
        response = self.get_page(proposal)
        self.assertContains(response, self.url(proposal.previous, absolute=False))

        response = self.get_page(proposal.previous)
        self.assertContains(response, self.url(proposal, absolute=False))

    def test_can_edit_submission(self):
        old_status = self.submission.status
        new_title = 'A new Title'
        data = prepare_form_data(self.submission, title=new_title)
        response = self.post_page(self.submission, {'submit': True, **data}, 'edit')

        url = self.url(self.submission)

        self.assertRedirects(response, url)
        submission = self.refresh(self.submission)

        # Staff edits don't affect the status
        self.assertEqual(old_status, submission.status)
        self.assertEqual(new_title, submission.title)

    def test_not_included_fields_render(self):
        submission = ApplicationSubmissionFactory(form_fields__exclude__value=True)
        response = self.get_page(submission)
        self.assertNotContains(response, 'Value')

    def test_can_screen_submission(self):
        screening_outcome = ScreeningStatusFactory()
        self.post_page(self.submission, {'form-submitted-screening_form': '', 'screening_status': screening_outcome.id})
        submission = self.refresh(self.submission)
        self.assertEqual(submission.screening_status, screening_outcome)

    def test_can_view_submission_screening_block(self):
        response = self.get_page(self.submission)
        self.assertContains(response, 'Screening Status')

    def test_can_create_project(self):
        # check submission doesn't already have a Project
        with self.assertRaisesMessage(Project.DoesNotExist, 'ApplicationSubmission has no project.'):
            self.submission.project

        self.post_page(self.submission, {
            'form-submitted-project_form': '',
            'submission': self.submission.id,
        })

        project = Project.objects.order_by('-pk').first()
        submission = ApplicationSubmission.objects.get(pk=self.submission.pk)

        self.assertTrue(hasattr(submission, 'project'))
        self.assertEquals(submission.project.id, project.id)


class TestReviewersUpdateView(BaseSubmissionViewTestCase):
    user_factory = StaffFactory

    @classmethod
    def setUpTestData(cls):
        super().setUpTestData()
        cls.staff = StaffFactory.create_batch(4)
        cls.reviewers = ReviewerFactory.create_batch(4)
        cls.roles = ReviewerRoleFactory.create_batch(2)

    def post_form(self, submission, reviewer_roles=list(), reviewers=list()):
        data = {
            'form-submitted-reviewer_form': '',
            'reviewer_reviewers': [r.id for r in reviewers]
        }
        data.update(
            **{
                f'role_reviewer_{slugify(str(role))}': reviewer.id
                for role, reviewer in zip(self.roles, reviewer_roles)
            }
        )
        return self.post_page(submission, data)

    def test_lead_can_add_staff_single(self):
        submission = ApplicationSubmissionFactory(lead=self.user)

        self.post_form(submission, reviewer_roles=[self.staff[0]])

        self.assertCountEqual(submission.reviewers.all(), [self.staff[0]])

    def test_lead_can_change_staff_single(self):
        submission = ApplicationSubmissionFactory(lead=self.user)
        AssignedWithRoleReviewersFactory(role=self.roles[0], submission=submission, reviewer=self.staff[0])
        self.assertCountEqual(submission.reviewers.all(), [self.staff[0]])

        self.post_form(submission, reviewer_roles=[self.staff[1]])

        self.assertCountEqual(submission.reviewers.all(), [self.staff[1]])
        self.assertEqual(submission.assigned.with_roles().first().reviewer, self.staff[1])

    def test_lead_cant_add_reviewers_single(self):
        submission = ApplicationSubmissionFactory(lead=self.user)

        self.post_form(submission, reviewers=self.reviewers)

        self.assertCountEqual(submission.reviewers.all(), [])

    def test_lead_can_add_reviewers_for_proposal(self):
        submission = InvitedToProposalFactory(lead=self.user)

        self.post_form(submission, reviewers=self.reviewers)

        self.assertCountEqual(submission.reviewers.all(), self.reviewers)

    def test_lead_can_remove_reviewers_for_proposal(self):
        submission = InvitedToProposalFactory(lead=self.user, reviewers=self.reviewers)
        self.assertCountEqual(submission.reviewers.all(), self.reviewers)

        self.post_form(submission)

        self.assertCountEqual(submission.reviewers.all(), [])

    def test_lead_can_remove_some_reviewers_for_proposal(self):
        submission = InvitedToProposalFactory(lead=self.user, reviewers=self.reviewers)
        self.assertCountEqual(submission.reviewers.all(), self.reviewers)

        self.post_form(submission, reviewers=self.reviewers[0:2])

        self.assertCountEqual(submission.reviewers.all(), self.reviewers[0:2])

    def test_staff_cant_add_reviewers_proposal(self):
        submission = ApplicationSubmissionFactory()

        self.post_form(submission, reviewers=self.reviewers)

        self.assertCountEqual(submission.reviewers.all(), [])

    def test_staff_cant_remove_reviewers_proposal(self):
        submission = ApplicationSubmissionFactory(reviewers=self.reviewers)
        self.assertCountEqual(submission.reviewers.all(), self.reviewers)

        self.post_form(submission, reviewers=[])

        self.assertCountEqual(submission.reviewers.all(), self.reviewers)

    def test_lead_can_change_role_reviewer_and_review_remains(self):
        submission = ApplicationSubmissionFactory()
        AssignedWithRoleReviewersFactory(role=self.roles[0], submission=submission, reviewer=self.staff[0])

        # Add a review from that staff reviewer
        ReviewFactory(submission=submission, author__reviewer=self.staff[0], author__staff=True)

        # Assign a different reviewer to the same role
        self.post_form(submission, reviewer_roles=[self.staff[1]])

        # Make sure that the ex-role-reviewer is still assigned record
        self.assertCountEqual(submission.reviewers.all(), self.staff[0:2])

    def test_can_be_made_role_and_not_duplciated(self):
        submission = ApplicationSubmissionFactory()

        ReviewFactory(submission=submission, author__reviewer=self.staff[0], author__staff=True)

        self.post_form(submission, reviewer_roles=[self.staff[0]])
        self.assertCountEqual(submission.reviewers.all(), [self.staff[0]])

    def test_can_remove_external_reviewer_and_review_remains(self):
        submission = InvitedToProposalFactory(lead=self.user)
        reviewer = self.reviewers[0]
        AssignedReviewersFactory(submission=submission, reviewer=reviewer)
        ReviewFactory(submission=submission, author__reviewer=reviewer)

        self.post_form(submission, reviewers=[])

        self.assertCountEqual(submission.reviewers.all(), [reviewer])

    def test_can_add_external_reviewer_and_review_remains(self):
        submission = InvitedToProposalFactory(lead=self.user)
        reviewer = self.reviewers[0]
        AssignedReviewersFactory(submission=submission, reviewer=reviewer)
        ReviewFactory(submission=submission, author__reviewer=reviewer)

        self.post_form(submission, reviewers=[self.reviewers[1]])

        self.assertCountEqual(submission.reviewers.all(), [reviewer, self.reviewers[1]])


class TestApplicantSubmissionView(BaseSubmissionViewTestCase):
    user_factory = ApplicantFactory

    @classmethod
    def setUpTestData(cls):
        super().setUpTestData()
        cls.submission = ApplicationSubmissionFactory(user=cls.user)
        cls.draft_proposal_submission = InvitedToProposalFactory(user=cls.user, draft=True)

    def __setUp__(self):
        self.refresh(self.submission)
        self.refresh(self.draft_proposal_submission)

    def test_can_view_own_submission(self):
        response = self.get_page(self.submission)
        self.assertContains(response, self.submission.title)

    def test_sees_latest_draft_if_it_exists(self):
        draft_revision = ApplicationRevisionFactory(submission=self.submission)
        self.submission.draft_revision = draft_revision
        self.submission.save()

        draft_submission = self.submission.from_draft()
        response = self.get_page(self.submission)

        self.assertContains(response, draft_submission.title)

    def test_cant_view_others_submission(self):
        submission = ApplicationSubmissionFactory()
        response = self.get_page(submission)
        self.assertEqual(response.status_code, 403)

    def test_get_edit_link_when_editable(self):
        submission = ApplicationSubmissionFactory(user=self.user, status='more_info')
        response = self.get_page(submission)
        self.assertContains(response, 'Edit')
        self.assertContains(response, self.url(submission, 'edit', absolute=False))
        self.assertNotContains(response, 'Congratulations')

    def test_get_congratulations_draft_proposal(self):
        response = self.get_page(self.draft_proposal_submission)
        self.assertContains(response, 'Congratulations')

    def test_can_edit_own_submission(self):
        response = self.get_page(self.draft_proposal_submission, 'edit')
        self.assertContains(response, self.draft_proposal_submission.title)

    def test_can_submit_submission(self):
        old_status = self.draft_proposal_submission.status

        data = prepare_form_data(self.draft_proposal_submission, title='This is different')

        response = self.post_page(self.draft_proposal_submission, {'submit': True, **data}, 'edit')

        url = self.url_from_pattern('funds:submissions:detail', kwargs={'pk': self.draft_proposal_submission.id})

        self.assertRedirects(response, url)
        submission = self.refresh(self.draft_proposal_submission)
        self.assertNotEqual(old_status, submission.status)

    def test_gets_draft_on_edit_submission(self):
        draft_revision = ApplicationRevisionFactory(submission=self.draft_proposal_submission)
        self.draft_proposal_submission.draft_revision = draft_revision
        self.draft_proposal_submission.save()

        response = self.get_page(self.draft_proposal_submission, 'edit')
        self.assertDictEqual(response.context['object'].form_data, draft_revision.form_data)

    def test_cant_edit_submission_incorrect_state(self):
        submission = InvitedToProposalFactory(user=self.user)
        response = self.get_page(submission, 'edit')
        self.assertEqual(response.status_code, 403)

    def test_cant_edit_other_submission(self):
        submission = InvitedToProposalFactory(draft=True)
        response = self.get_page(submission, 'edit')
        self.assertEqual(response.status_code, 403)

    def test_cant_screen_submission(self):
        """
        Test that an applicant cannot set the screening status
        and that they don't see the screening status form.
        """
        screening_outcome = ScreeningStatusFactory()
        response = self.post_page(self.submission, {'form-submitted-screening_form': '', 'screening_status': screening_outcome.id})
        self.assertNotIn('screening_form', response.context_data)
        submission = self.refresh(self.submission)
        self.assertNotEqual(submission.screening_status, screening_outcome)

    def test_cant_see_screening_status_block(self):
        response = self.get_page(self.submission)
        self.assertNotContains(response, 'Screening Status')


class TestRevisionsView(BaseSubmissionViewTestCase):
    user_factory = ApplicantFactory

    def test_create_revisions_on_submit(self):
        submission = ApplicationSubmissionFactory(status='draft_proposal', workflow_stages=2, user=self.user)
        old_data = submission.form_data.copy()

        new_title = 'New title'
        new_data = prepare_form_data(submission, title=new_title)

        self.post_page(submission, {'submit': True, **new_data}, 'edit')

        submission = self.refresh(submission)

        self.assertEqual(submission.status, 'proposal_discussion')
        self.assertEqual(submission.revisions.count(), 2)
        self.assertDictEqual(submission.revisions.last().form_data, old_data)
        self.assertDictEqual(submission.live_revision.form_data, submission.form_data)
        self.assertEqual(submission.live_revision.author, self.user)
        self.assertEqual(submission.title, new_title)

    def test_dont_update_live_revision_on_save(self):
        submission = ApplicationSubmissionFactory(status='draft_proposal', workflow_stages=2, user=self.user)
        old_data = submission.form_data.copy()

        new_data = prepare_form_data(submission, title='New title')

        self.post_page(submission, {'save': True, **new_data}, 'edit')

        submission = self.refresh(submission)

        self.assertEqual(submission.status, 'draft_proposal')
        self.assertEqual(submission.revisions.count(), 2)
        self.assertDictEqual(submission.draft_revision.form_data, submission.from_draft().form_data)
        self.assertEqual(submission.draft_revision.author, self.user)
        self.assertDictEqual(submission.live_revision.form_data, old_data)

    def test_existing_draft_edit_and_submit(self):
        submission = ApplicationSubmissionFactory(status='draft_proposal', workflow_stages=2, user=self.user)
        draft_data = prepare_form_data(submission, title='A new title')

        self.post_page(submission, {'save': True, **draft_data}, 'edit')

        submission = self.refresh(submission)

        newer_title = 'Newer title'
        draft_data = prepare_form_data(submission, title=newer_title)
        self.post_page(submission, {'submit': True, **draft_data}, 'edit')

        submission = self.refresh(submission)

        self.maxDiff = None
        self.assertEqual(submission.revisions.count(), 2)
        self.assertDictEqual(submission.draft_revision.form_data, submission.from_draft().form_data)
        self.assertDictEqual(submission.live_revision.form_data, submission.form_data)

        self.assertEqual(submission.title, newer_title)


class TestRevisionCompare(BaseSubmissionViewTestCase):
    base_view_name = 'revisions:compare'
    user_factory = StaffFactory

    def get_kwargs(self, instance):
        return {
            'submission_pk': instance.pk,
            'to': instance.live_revision.id,
            'from': instance.revisions.last().id,
        }

    def test_renders_with_all_the_diffs(self):
        submission = ApplicationSubmissionFactory()
        new_data = ApplicationSubmissionFactory(round=submission.round, form_fields=submission.form_fields).form_data

        submission.form_data = new_data

        submission.create_revision()

        response = self.get_page(submission)
        self.assertEqual(response.status_code, 200)


class TestRevisionList(BaseSubmissionViewTestCase):
    base_view_name = 'revisions:list'
    user_factory = StaffFactory

    def get_kwargs(self, instance):
        return {'submission_pk': instance.pk}

    def test_list_doesnt_include_draft(self):
        submission = ApplicationSubmissionFactory()
        draft_revision = ApplicationRevisionFactory(submission=submission)
        submission.draft_revision = draft_revision
        submission.save()

        response = self.get_page(submission)

        self.assertNotIn(draft_revision, response.context['object_list'])

    def test_get_in_correct_order(self):
        submission = ApplicationSubmissionFactory()

        revision = ApplicationRevisionFactory(submission=submission)
        ApplicationRevision.objects.filter(id=revision.id).update(timestamp=timezone.now() - timedelta(days=1))

        revision_older = ApplicationRevisionFactory(submission=submission)
        ApplicationRevision.objects.filter(id=revision_older.id).update(timestamp=timezone.now() - timedelta(days=2))

        response = self.get_page(submission)

        self.assertSequenceEqual(
            response.context['object_list'],
            [submission.live_revision, revision, revision_older],
        )


class TestStaffSealedView(BaseSubmissionViewTestCase):
    user_factory = StaffFactory

    def test_redirected_to_sealed(self):
        submission = SealedSubmissionFactory()
        response = self.get_page(submission)
        url = self.url_from_pattern('funds:submissions:sealed', kwargs={'pk': submission.id})
        self.assertRedirects(response, url)

    def test_cant_post_to_sealed(self):
        submission = SealedSubmissionFactory()
        response = self.post_page(submission, {'some': 'data'}, 'sealed')
        # Because of the redirect chain the url returned is not absolute
        url = self.url_from_pattern('funds:submissions:sealed', kwargs={'pk': submission.id}, absolute=False)
        self.assertRedirects(response, url)

    def test_non_sealed_unaffected(self):
        submission = ApplicationSubmissionFactory()
        response = self.get_page(submission)
        self.assertEqual(response.status_code, 200)

    def test_non_sealed_redirected_away(self):
        submission = ApplicationSubmissionFactory()
        response = self.get_page(submission, 'sealed')
        url = self.url_from_pattern('funds:submissions:detail', kwargs={'pk': submission.id})
        self.assertRedirects(response, url)


class TestSuperUserSealedView(BaseSubmissionViewTestCase):
    user_factory = SuperUserFactory

    def test_redirected_to_sealed(self):
        submission = SealedSubmissionFactory()
        response = self.get_page(submission)
        url = self.url_from_pattern('funds:submissions:sealed', kwargs={'pk': submission.id})
        self.assertRedirects(response, url)

    def test_can_post_to_sealed(self):
        submission = SealedSubmissionFactory()
        response = self.post_page(submission, {}, 'sealed')
        url = self.url_from_pattern('funds:submissions:detail', kwargs={'pk': submission.id})
        self.assertRedirects(response, url)

    def test_peeking_is_logged(self):
        submission = SealedSubmissionFactory()
        self.post_page(submission, {}, 'sealed')

        self.assertTrue('peeked' in self.client.session)
        self.assertTrue(str(submission.id) in self.client.session['peeked'])
        self.assertEqual(Activity.objects.count(), 1)
        self.assertTrue('sealed' in Activity.objects.first().message)

    def test_not_asked_again(self):
        submission = SealedSubmissionFactory()

        self.post_page(submission, {}, 'sealed')

        # Now request the page again
        response = self.get_page(submission)
        self.assertEqual(response.status_code, 200)

    def test_can_view_multiple_sealed(self):
        sealed_round = SealedRoundFactory()
        first, second = SealedSubmissionFactory.create_batch(2, round=sealed_round)

        self.post_page(first, {}, 'sealed')
        self.post_page(second, {}, 'sealed')

        self.assertTrue('peeked' in self.client.session)
        self.assertTrue(str(first.id) in self.client.session['peeked'])
        self.assertTrue(str(second.id) in self.client.session['peeked'])


class TestSuperUserSubmissionView(BaseSubmissionViewTestCase):
    user_factory = SuperUserFactory

    @classmethod
    def setUpTestData(cls):
        cls.submission = ApplicationSubmissionFactory()
        super().setUpTestData()

    def __setUp__(self):
        self.refresh(self.submission)

    def test_can_screen_submission(self):
        screening_outcome = ScreeningStatusFactory()
        self.post_page(self.submission, {'form-submitted-screening_form': '', 'screening_status': screening_outcome.id})
        submission = self.refresh(self.submission)
        self.assertEqual(submission.screening_status, screening_outcome)

    def test_can_screen_applications_in_final_status(self):
        """
        Now that the submission has been rejected (final determination),
        we can still screen it because we are super user
        """
        submission = ApplicationSubmissionFactory(rejected=True)
        screening_outcome = ScreeningStatusFactory()
        response = self.post_page(submission, {'form-submitted-screening_form': '', 'screening_status': screening_outcome.id})
        submission = self.refresh(submission)
        self.assertEqual(response.context_data['screening_form'].should_show, True)
        self.assertEqual(submission.screening_status, screening_outcome)

        # Check that an activity was created that should only be viewable internally
        activity = Activity.objects.filter(message__contains='Screening status').first()
<<<<<<< HEAD
        self.assertEqual(activity.visibility, INTERNAL)


class BaseSubmissionFileViewTestCase(BaseViewTestCase):
    url_name = 'funds:submissions:{}'
    base_view_name = 'serve_private_media'

    def get_kwargs(self, instance):
        document_fields = list(instance.file_field_ids)
        field_id = document_fields[0]
        document = instance.data(field_id)
        return {
            'pk': instance.pk,
            'field_id': field_id,
            'file_name': document.basename,
        }


class TestStaffSubmissionFileView(BaseSubmissionFileViewTestCase):
    user_factory = StaffFactory

    def test_staff_can_access(self):
        submission = ApplicationSubmissionFactory()
        response = self.get_page(submission)
        self.assertEqual(response.status_code, 200)
        self.assertEqual(response.redirect_chain, [])


class TestUserSubmissionFileView(BaseSubmissionFileViewTestCase):
    user_factory = ApplicantFactory

    def test_owner_can_access(self):
        submission = ApplicationSubmissionFactory(user=self.user)
        response = self.get_page(submission)
        self.assertEqual(response.status_code, 200)
        self.assertEqual(response.redirect_chain, [])

    def test_user_can_not_access(self):
        submission = ApplicationSubmissionFactory()
        response = self.get_page(submission)
        self.assertEqual(response.status_code, 403)
        self.assertEqual(response.redirect_chain, [])


class TestAnonSubmissionFileView(BaseSubmissionFileViewTestCase):
    user_factory = AnonymousUser

    def test_anonymous_can_not_access(self):
        submission = ApplicationSubmissionFactory()
        response = self.get_page(submission)
        self.assertEqual(response.status_code, 200)
        self.assertEqual(len(response.redirect_chain), 2)
        for path, _ in response.redirect_chain:
            self.assertIn(reverse('users_public:login'), path)
=======
        self.assertEqual(activity.visibility, TEAM)
>>>>>>> a3639216
<|MERGE_RESOLUTION|>--- conflicted
+++ resolved
@@ -6,12 +6,8 @@
 from django.utils import timezone
 from django.utils.text import slugify
 
-<<<<<<< HEAD
-from opentech.apply.activity.models import Activity, INTERNAL
+from opentech.apply.activity.models import Activity, TEAM
 from opentech.apply.projects.models import Project
-=======
-from opentech.apply.activity.models import Activity, TEAM
->>>>>>> a3639216
 from opentech.apply.determinations.tests.factories import DeterminationFactory
 from opentech.apply.funds.tests.factories import (
     ApplicationSubmissionFactory,
@@ -663,8 +659,7 @@
 
         # Check that an activity was created that should only be viewable internally
         activity = Activity.objects.filter(message__contains='Screening status').first()
-<<<<<<< HEAD
-        self.assertEqual(activity.visibility, INTERNAL)
+        self.assertEqual(activity.visibility, TEAM)
 
 
 class BaseSubmissionFileViewTestCase(BaseViewTestCase):
@@ -717,7 +712,4 @@
         self.assertEqual(response.status_code, 200)
         self.assertEqual(len(response.redirect_chain), 2)
         for path, _ in response.redirect_chain:
-            self.assertIn(reverse('users_public:login'), path)
-=======
-        self.assertEqual(activity.visibility, TEAM)
->>>>>>> a3639216
+            self.assertIn(reverse('users_public:login'), path)
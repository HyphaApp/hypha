--- conflicted
+++ resolved
@@ -15,14 +15,10 @@
     SubmissionSealedView,
     SubmissionDeleteView,
     SubmissionPrivateMediaView,
-<<<<<<< HEAD
     SubmissionDetailPDFView,
-    SubmissionDetailSimplifiedView,
-=======
     SubmissionDetailSimplifiedView,
     SubmissionUserFlaggedView,
     SubmissionStaffFlaggedView
->>>>>>> 94f09cd4
 )
 from .api_views import (
     CommentEdit,

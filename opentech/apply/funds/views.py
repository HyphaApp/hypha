--- conflicted
+++ resolved
@@ -53,10 +53,7 @@
     RoundBase,
     LabBase
 )
-<<<<<<< HEAD
-=======
 from .paginators import LazyPaginator
->>>>>>> d3abbb22
 from .permissions import is_user_has_access_to_view_submission
 from .tables import (
     AdminSubmissionsTable,

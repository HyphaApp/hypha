--- conflicted
+++ resolved
@@ -539,11 +539,8 @@
         UpdateLeadView,
         UpdateReviewersView,
         UpdatePartnersView,
-<<<<<<< HEAD
         CreateProjectView,
-=======
         UpdateMetaCategoriesView,
->>>>>>> 767de79c
     ]
 
     def dispatch(self, request, *args, **kwargs):

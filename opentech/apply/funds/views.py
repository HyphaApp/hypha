from django import forms
from django.contrib.auth.decorators import login_required
from django.core.exceptions import PermissionDenied
from django.http import HttpResponseRedirect
from django.template.response import TemplateResponse
from django.utils.decorators import method_decorator
from django.views.generic import UpdateView

from django_filters.views import FilterView
from django_tables2.views import SingleTableMixin

from opentech.apply.activity.views import (
    AllActivityContextMixin,
    ActivityContextMixin,
    CommentFormView,
    DelegatedViewMixin,
)
from opentech.apply.activity.models import Activity
from opentech.apply.review.views import ReviewContextMixin
from opentech.apply.users.decorators import staff_required
from opentech.apply.utils.views import DelegateableView, ViewDispatcher

from .blocks import MustIncludeFieldBlock
from .forms import ProgressSubmissionForm, UpdateReviewersForm, UpdateSubmissionLeadForm
from .models import ApplicationSubmission
from .tables import AdminSubmissionsTable, SubmissionFilter, SubmissionFilterAndSearch
from .workflow import SingleStage, DoubleStage


@method_decorator(staff_required, name='dispatch')
class SubmissionListView(AllActivityContextMixin, SingleTableMixin, FilterView):
    template_name = 'funds/submissions.html'
    table_class = AdminSubmissionsTable

    filterset_class = SubmissionFilter

    def get_queryset(self):
        return self.filterset_class._meta.model.objects.current()

    def get_context_data(self, **kwargs):
        active_filters = self.filterset.data
        return super().get_context_data(active_filters=active_filters, **kwargs)


@method_decorator(staff_required, name='dispatch')
class SubmissionSearchView(SingleTableMixin, FilterView):
    template_name = 'funds/submissions_search.html'
    table_class = AdminSubmissionsTable

    filterset_class = SubmissionFilterAndSearch

    def get_queryset(self):
        return self.filterset_class._meta.model.objects.current()

    def get_context_data(self, **kwargs):
        search_term = self.request.GET.get('query')

        # We have more data than just 'query'
        active_filters = len(self.filterset.data) > 1

        return super().get_context_data(
            search_term=search_term,
            active_filters=active_filters,
            **kwargs,
        )


@method_decorator(staff_required, name='dispatch')
class ProgressSubmissionView(DelegatedViewMixin, UpdateView):
    model = ApplicationSubmission
    form_class = ProgressSubmissionForm
    context_name = 'progress_form'

    def form_valid(self, form):
        old_phase = form.instance.phase.name
        response = super().form_valid(form)
        new_phase = form.instance.phase.name
        Activity.actions.create(
            user=self.request.user,
            submission=self.kwargs['submission'],
            message=f'Progressed from {old_phase} to {new_phase}'
        )
        return response


@method_decorator(staff_required, name='dispatch')
class UpdateLeadView(DelegatedViewMixin, UpdateView):
    model = ApplicationSubmission
    form_class = UpdateSubmissionLeadForm
    context_name = 'lead_form'

    def form_valid(self, form):
        # Fetch the old lead from the database
        old_lead = self.get_object().lead
        response = super().form_valid(form)
        new_lead = form.instance.lead
        Activity.actions.create(
            user=self.request.user,
            submission=self.kwargs['submission'],
            message=f'Lead changed from {old_lead} to {new_lead}'
        )
        return response


@method_decorator(staff_required, name='dispatch')
class UpdateReviewersView(DelegatedViewMixin, UpdateView):
    model = ApplicationSubmission
    form_class = UpdateReviewersForm
    context_name = 'reviewer_form'

    def form_valid(self, form):
<<<<<<< HEAD
        old_reviewers = self.get_object().reviewers.all()
        response = super().form_valid(form)
        new_reviewers = form.instance.reviewers.all()

        message = ['Reviewers updated.']
        added = set(new_reviewers) - set(old_reviewers)
        if added:
            message.append('Added:')
            message.append(', '.join(added))

        removed = set(old_reviewers) - set(new_reviewers)
        if removed:
            message.append('Removed:')
            message.append(', '.join(removed))
=======
        old_reviewers = set(self.get_object().reviewers.all())
        response = super().form_valid(form)
        new_reviewers = set(form.instance.reviewers.all())

        message = ['Reviewers updated.']
        added = new_reviewers - old_reviewers
        if added:
            message.append('Added:')
            message.append(', '.join([str(user) for user in added]) + '.')

        removed = old_reviewers - new_reviewers
        if removed:
            message.append('Removed:')
            message.append(', '.join([str(user) for user in removed]) + '.')
>>>>>>> 92df3e92

        Activity.actions.create(
            user=self.request.user,
            submission=self.kwargs['submission'],
            message=' '.join(message),
        )
        return response


class AdminSubmissionDetailView(ReviewContextMixin, ActivityContextMixin, DelegateableView):
    template_name_suffix = '_admin_detail'
    model = ApplicationSubmission
    form_views = [
        ProgressSubmissionView,
        CommentFormView,
        UpdateLeadView,
        UpdateReviewersView,
    ]

    def get_context_data(self, **kwargs):
        other_submissions = self.model.objects.filter(user=self.object.user).current().exclude(id=self.object.id)
        if self.object.next:
            other_submissions = other_submissions.exclude(id=self.object.next.id)

        return super().get_context_data(
            other_submissions=other_submissions,
            **kwargs,
        )


class ApplicantSubmissionDetailView(ActivityContextMixin, DelegateableView):
    model = ApplicationSubmission
    form_views = {
        'comment': CommentFormView,
    }

    def dispatch(self, request, *args, **kwargs):
        if self.get_object().user != request.user:
            raise PermissionDenied
        return super().dispatch(request, *args, **kwargs)


class SubmissionDetailView(ViewDispatcher):
    admin_view = AdminSubmissionDetailView
    applicant_view = ApplicantSubmissionDetailView


@method_decorator(login_required, name='dispatch')
class SubmissionEditView(UpdateView):
    """
    Converts the data held on the submission into an editable format and knows how to save
    that back to the object. Shortcuts the normal update view save approach
    """
    model = ApplicationSubmission

    def dispatch(self, request, *args, **kwargs):
        if request.user != self.get_object().user:
            raise PermissionDenied
        if not self.get_object().phase.has_perm(request.user, 'edit'):
            raise PermissionDenied
        return super().dispatch(request, *args, **kwargs)

    def get_form_kwargs(self):
        kwargs = super().get_form_kwargs()
        instance = kwargs.pop('instance')
        form_data = instance.form_data

        for field in self.object.form_fields:
            if isinstance(field.block, MustIncludeFieldBlock):
                # convert certain data to the correct field id
                try:
                    response = form_data[field.block.name]
                except KeyError:
                    pass
                else:
                    form_data[field.id] = response

        kwargs['initial'] = form_data
        return kwargs

    def get_form_class(self):
        return self.object.get_form_class()

    def form_valid(self, form):
        self.object.form_data = form.cleaned_data
        self.object.save()
        return HttpResponseRedirect(self.get_success_url())


workflows = [SingleStage, DoubleStage]


# Workflow Demo Views

class BasicSubmissionForm(forms.Form):
    who_are_you = forms.CharField()


def demo_workflow(request, wf_id):
    logs = request.session.get('logs', list())
    submission = request.session.get('submission', dict())

    wf = int(wf_id)
    workflow_class = workflows[wf - 1]
    workflow = workflow_class()
    forms = [BasicSubmissionForm] * wf

    current_phase = request.POST.get('current')
    current = workflow.current(current_phase)

    if request.POST:
        if current.stage.name not in submission:
            form = forms[workflow.stages.index(current.stage)]
            submitted_form = form(request.POST)
            if submitted_form.is_valid():
                submission[current.stage.name] = submitted_form.cleaned_data
                phase = current
                logs.append(
                    f'{phase.stage}: Form was submitted'
                )
                form = None
            else:
                form = submitted_form
        else:
            phase = workflow.process(current_phase, request.POST['action'])
            logs.append(
                f'{current.stage}: {current.name} was updated to {phase.stage}: {phase.name}'
            )
    else:
        phase = current
        logs.clear()
        submission.clear()

    if phase.stage.name not in submission:
        form = forms[workflow.stages.index(phase.stage)]
    else:
        form = None

    request.session['logs'] = logs
    request.session['submission'] = submission

    context = {
        'workflow': workflow,
        'phase': phase,
        'logs': logs,
        'data': submission,
        'form': form,
    }
    return TemplateResponse(request, 'funds/demo_workflow.html', context)<|MERGE_RESOLUTION|>--- conflicted
+++ resolved
@@ -109,28 +109,13 @@
     context_name = 'reviewer_form'
 
     def form_valid(self, form):
-<<<<<<< HEAD
-        old_reviewers = self.get_object().reviewers.all()
-        response = super().form_valid(form)
-        new_reviewers = form.instance.reviewers.all()
-
-        message = ['Reviewers updated.']
-        added = set(new_reviewers) - set(old_reviewers)
-        if added:
-            message.append('Added:')
-            message.append(', '.join(added))
-
-        removed = set(old_reviewers) - set(new_reviewers)
-        if removed:
-            message.append('Removed:')
-            message.append(', '.join(removed))
-=======
         old_reviewers = set(self.get_object().reviewers.all())
         response = super().form_valid(form)
         new_reviewers = set(form.instance.reviewers.all())
 
         message = ['Reviewers updated.']
         added = new_reviewers - old_reviewers
+
         if added:
             message.append('Added:')
             message.append(', '.join([str(user) for user in added]) + '.')
@@ -139,7 +124,6 @@
         if removed:
             message.append('Removed:')
             message.append(', '.join([str(user) for user in removed]) + '.')
->>>>>>> 92df3e92
 
         Activity.actions.create(
             user=self.request.user,

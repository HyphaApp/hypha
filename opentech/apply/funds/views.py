from django import forms
from django.core.exceptions import PermissionDenied
from django.template.response import TemplateResponse
from django.utils.decorators import method_decorator
from django.views.generic import UpdateView

from django_filters.views import FilterView
from django_tables2.views import SingleTableMixin

from opentech.apply.activity.views import (
    AllActivityContextMixin,
    ActivityContextMixin,
    CommentFormView,
    DelegatedViewMixin,
)
from opentech.apply.activity.models import Activity
from opentech.apply.users.decorators import staff_required
from opentech.apply.utils.views import DelegateableView, ViewDispatcher

from .forms import ProgressSubmissionForm, UpdateSubmissionLeadForm
from .models import ApplicationSubmission
from .tables import AdminSubmissionsTable, SubmissionFilter, SubmissionFilterAndSearch
from .workflow import SingleStage, DoubleStage


@method_decorator(staff_required, name='dispatch')
class SubmissionListView(AllActivityContextMixin, SingleTableMixin, FilterView):
    template_name = 'funds/submissions.html'
    table_class = AdminSubmissionsTable

    filterset_class = SubmissionFilter

    def get_context_data(self, **kwargs):
        active_filters = self.filterset.data
        return super().get_context_data(active_filters=active_filters, **kwargs)


@method_decorator(staff_required, name='dispatch')
class SubmissionSearchView(SingleTableMixin, FilterView):
    template_name = 'funds/submissions_search.html'
    table_class = AdminSubmissionsTable

    filterset_class = SubmissionFilterAndSearch

    def get_context_data(self, **kwargs):
        search_term = self.request.GET.get('query')

        # We have more data than just 'query'
        active_filters = len(self.filterset.data) > 1

        return super().get_context_data(
            search_term=search_term,
            active_filters=active_filters,
            **kwargs,
        )


@method_decorator(staff_required, name='dispatch')
class ProgressSubmissionView(DelegatedViewMixin, UpdateView):
    model = ApplicationSubmission
    form_class = ProgressSubmissionForm
    context_name = 'progress_form'

    def form_valid(self, form):
        old_phase = form.instance.phase.name
        response = super().form_valid(form)
        new_phase = form.instance.phase.name
        Activity.actions.create(
            user=self.request.user,
            submission=self.kwargs['submission'],
            message=f'Progressed from {old_phase} to {new_phase}'
        )
        return response


@method_decorator(staff_required, name='dispatch')
class UpdateLeadView(DelegatedViewMixin, UpdateView):
    model = ApplicationSubmission
    form_class = UpdateSubmissionLeadForm
    context_name = 'lead_form'

    def form_valid(self, form):
        # Fetch the old lead from the database
        old_lead = self.get_object().lead
        response = super().form_valid(form)
        new_lead = form.instance.lead
        Activity.actions.create(
            user=self.request.user,
            submission=self.kwargs['submission'],
            message=f'Lead changed from {old_lead} to {new_lead}'
        )
        return response


class AdminSubmissionDetailView(ActivityContextMixin, DelegateableView):
<<<<<<< HEAD
=======
    template_name_suffix = '_admin_detail'
>>>>>>> a28324bc
    model = ApplicationSubmission
    form_views = {
        'progress': ProgressSubmissionView,
        'comment': CommentFormView,
        'update': UpdateLeadView,
    }

    def get_context_data(self, **kwargs):
        return super().get_context_data(
            other_submissions=self.model.objects.filter(user=self.object.user).exclude(id=self.object.id),
            **kwargs,
        )


class ApplicantSubmissionDetailView(ActivityContextMixin, DelegateableView):
    model = ApplicationSubmission
    form_views = {
        'comment': CommentFormView,
    }

    def dispatch(self, request, *args, **kwargs):
        if self.get_object().user != request.user:
            raise PermissionDenied
        return super().dispatch(request, *args, **kwargs)


class SubmissionDetailView(ViewDispatcher):
    admin_view = AdminSubmissionDetailView
    applicant_view = ApplicantSubmissionDetailView


workflows = [SingleStage, DoubleStage]


# Workflow Demo Views

class BasicSubmissionForm(forms.Form):
    who_are_you = forms.CharField()


def demo_workflow(request, wf_id):
    logs = request.session.get('logs', list())
    submission = request.session.get('submission', dict())

    wf = int(wf_id)
    workflow_class = workflows[wf - 1]
    workflow = workflow_class([BasicSubmissionForm] * wf)

    current_phase = request.POST.get('current')
    current = workflow.current(current_phase)

    if request.POST:
        if current.stage.name not in submission:
            submitted_form = current.stage.form(request.POST)
            if submitted_form.is_valid():
                submission[current.stage.name] = submitted_form.cleaned_data
                phase = current
                logs.append(
                    f'{phase.stage}: Form was submitted'
                )
                form = None
            else:
                form = submitted_form
        else:
            phase = workflow.process(current_phase, request.POST['action'])
            logs.append(
                f'{current.stage}: {current.name} was updated to {phase.stage}: {phase.name}'
            )
    else:
        phase = current
        logs.clear()
        submission.clear()

    if phase.stage.name not in submission:
        form = phase.stage.form
    else:
        form = None

    request.session['logs'] = logs
    request.session['submission'] = submission

    context = {
        'workflow': workflow,
        'phase': phase,
        'logs': logs,
        'data': submission,
        'form': form,
    }
    return TemplateResponse(request, 'funds/demo_workflow.html', context)<|MERGE_RESOLUTION|>--- conflicted
+++ resolved
@@ -93,10 +93,7 @@
 
 
 class AdminSubmissionDetailView(ActivityContextMixin, DelegateableView):
-<<<<<<< HEAD
-=======
     template_name_suffix = '_admin_detail'
->>>>>>> a28324bc
     model = ApplicationSubmission
     form_views = {
         'progress': ProgressSubmissionView,

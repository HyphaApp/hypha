from collections import defaultdict
import copy
import itertools

from typing import Dict, Iterable, Iterator, List, Sequence, Set, Type, Union

from django.forms import Form
from django.utils.text import slugify

"""
This file defines classes which allow you to compose workflows based on the following structure:

Workflow -> Stage -> Phase -> Action

These classes are designed such that they can be mapped to a wagtail streamfield to allow admins
to build/adjust workflows as required.

Current limitations:
* Changing the name of a phase will mean that any object which references it cannot progress. [will
be fixed when streamfield, may require intermediate fix prior to launch]
* Outcomes are a special case of phase and perhaps should be handled separately. [will look at when
progressing stages]
"""


def phase_name(stage: 'Stage', phase: Union['Phase', str], step: int) -> str:
    # Build the identifiable name for a phase
    if not isinstance(phase, str):
        phase_name = phase._internal
    else:
        phase_name = phase

    return '__'.join([stage.name, phase_name, str(step)])


class Workflow(Iterable):
    """
    A Workflow is a collection of Stages an application goes through. When a Stage is complete,
    it will return the next Stage in the list or `None` if no such Stage exists.
    """
    name: str = ''
    stage_classes: Sequence[Type['Stage']] = list()

    def __init__(self, forms: Sequence[Form]) -> None:
        if len(self.stage_classes) != len(forms):
            raise ValueError('Number of forms does not equal the number of stages')

        self.stages = [stage(form) for stage, form in zip(self.stage_classes, forms)]

    def __iter__(self) -> Iterator['Phase']:
        for stage in self.stages:
            yield from stage

    def current(self, current_phase: Union[str, 'Phase']) -> Union['Phase', None]:
        if isinstance(current_phase, Phase):
            return current_phase

        if not current_phase:
            return self.first()

        for stage in self.stages:
            phase = stage.get_phase(current_phase)
            if phase:
                return phase

        return None

    def first(self) -> 'Phase':
        return self.stages[0].next()

    def process(self, current_phase: str, action: str) -> Union['Phase', None]:
        phase = self.current(current_phase)
        new_phase = phase.process(action)
        if not new_phase:
            new_stage = self.next_stage(phase.stage)
            if new_stage:
                return new_stage.first()
        return new_phase

    def next_stage(self, current_stage: 'Stage') -> 'Stage':
        for i, stage in enumerate(self.stages):
            if stage == current_stage:
                try:
                    return self.stages[i + 1]
                except IndexError:
                    pass

        return None

    def next(self, current_phase: Union[str, 'Phase']=None) -> Union['Phase', None]:
        if not current_phase:
            return self.first()

        phase = self.current(current_phase)

        for stage in self.stages:
            if stage == phase.stage:
                next_phase = stage.next(phase)
                if not next_phase:
                    continue
                return next_phase

        next_stage = self.next_stage(phase.stage)
        if next_stage:
            return stage.next()
        return None

    def __str__(self) -> str:
        return self.name


class Stage(Iterable):
    """
    Holds the Phases that are progressed through as part of the workflow process
    """
    name: str = 'Stage'
    phases: list = list()

    def __init__(self, form: Form, name: str='') -> None:
        if name:
            self.name = name
        # For OTF each stage is associated with a form submission
        # So each time they start a stage they should submit new information
        # TODO: consider removing form from stage as the stage is generic and
        # shouldn't care about forms.
        self.form = form
        self.steps = len(self.phases)
        # Make the phases new instances to prevent errors with mutability
        self.phases = self.copy_phases(self.phases)

    def copy_phases(self, phases: List['Phase']) -> List['Phase']:
        new_phases = list()
        for step, phase in enumerate(self.phases):
            try:
                new_phases.append(self.copy_phase(phase, step))
            except AttributeError:
                # We have a step with multiple equivalent phases
                for sub_phase in phase:
                    new_phases.append(self.copy_phase(sub_phase, step))
        return new_phases

    def copy_phase(self, phase: 'Phase', step: int) -> 'Phase':
        phase.stage = self
        phase.step = step
        return copy.copy(phase)

    def __iter__(self) -> 'PhaseIterator':
        return PhaseIterator(self.phases, self.steps)

    def __str__(self) -> str:
        return self.name

    def get_phase(self, phase_name: str) -> 'Phase':
        for phase in self.phases:
            if phase == phase_name:
                return phase

        # We don't have the exact name
        for phase in self.phases:
            if phase._internal == phase_name:
                # Grab the first phase to match the name
                return phase

        return None

    def first(self) -> 'Phase':
        return self.phases[0]

    def next(self, current_phase: 'Phase'=None) -> 'Phase':
        if not current_phase:
            return self.first()

        for i, phase in enumerate(self.phases):
            if phase == current_phase:
                try:
                    return self.phases[i + 1]
                except IndexError:
                    pass
        return None


class PhaseIterator(Iterator):
    class Step:
        """Allow handling phases which are equivalent e.g. outcomes (accepted/rejected)
        Delegates to the underlying phases except where naming is concerned
        """
        def __init__(self, phases: List['Phase']) -> None:
            self.phases = phases

        @property
        def step(self) -> int:
            return self.phases[0].step

        @property
        def name(self) -> str:
            # Hardcode a name for multi-phased step - always outcome at the moment
            if len(self.phases) > 1:
                return 'Outcome'
            return self.phases[0].name

        def __eq__(self, other: object) -> bool:
            return any(phase == other for phase in self.phases)

    def __init__(self, phases: List['Phase'], steps: int) -> None:
        self.current = 0
        self.phases: Dict[int, List['Phase']] = defaultdict(list)
        for phase in phases:
            self.phases[phase.step].append(phase)
        self.steps = steps

    def __iter__(self) -> 'PhaseIterator':
        return self

    def __next__(self) -> 'Step':
        self.current += 1
        if self.current > self.steps:
            raise StopIteration
        return self.Step(self.phases[self.current - 1])


class Phase:
    """
    Holds the Actions which a user can perform at each stage. A Phase with no actions is
    essentially locked
    """
    actions: Sequence['Action'] = list()
    name: str = ''
    public_name: str = ''

    def __init__(self, name: str='', public_name: str ='', active: bool=True) -> None:
        if name:
            self.name = name

        self.active = active

        if public_name:
            self.public_name = public_name
        elif not self.public_name:
            self.public_name = self.name

        self._internal = slugify(self.name)
        self.stage: Union['Stage', None] = None
        self._actions = {action.name: action for action in self.actions}
        self.step: int = 0

    def __eq__(self, other: Union[object, str]) -> bool:
        if isinstance(other, str):
            return str(self) == other
        to_match = ['name', 'step']
        return all(getattr(self, attr) == getattr(other, attr) for attr in to_match)

    @property
    def action_names(self) -> List[str]:
        return list(self._actions.keys())

    def __str__(self) -> str:
        return phase_name(self.stage, self, self.step)

    def __getitem__(self, value: str) -> 'Action':
        return self._actions[value]

    def process(self, action: str) -> Union['Phase', None]:
        return self[action].process(self)


class Action:
    """
    Base Action class.

    Actions return the Phase within the current Stage which the workflow should progress to next.
    A value of `None` will allow the Stage to progress.
    """
    def __init__(self, name: str) -> None:
        self.name = name

    def process(self, phase: 'Phase') -> Union['Phase', None]:
        # Use this to define the behaviour of the action
        raise NotImplementedError


class ChangePhaseAction(Action):
    # Change to a specific Phase
    def __init__(self, phase: Union['Phase', str], *args: str, **kwargs: str) -> None:
        self.target_phase = phase
        super().__init__(*args, **kwargs)

    def process(self, phase: 'Phase') -> Union['Phase', None]:
        if isinstance(self.target_phase, str):
            return phase.stage.get_phase(self.target_phase)
        return self.target_phase


class NextPhaseAction(Action):
    # Change to the next action in the current Stage
    def process(self, phase: 'Phase') -> Union['Phase', None]:
        return phase.stage.next(phase)


# --- OTF Workflow ---


reject_action = ChangePhaseAction('rejected', 'Reject')

accept_action = ChangePhaseAction('accepted', 'Accept')

progress_stage = ChangePhaseAction(None, 'Invite to Proposal')

next_phase = NextPhaseAction('Progress')


class ReviewPhase(Phase):
    name = 'Internal Review'
    public_name = 'In review'
    actions = [NextPhaseAction('Close Review')]


class DiscussionWithProgressionPhase(Phase):
    name = 'Under Discussion'
    public_name = 'In review'
    actions = [progress_stage, reject_action]


class DiscussionPhase(Phase):
    name = 'Under Discussion'
    public_name = 'In review'
    actions = [accept_action, reject_action]


class DiscussionWithNextPhase(Phase):
    name = 'Under Discussion'
    public_name = 'In review'
    actions = [NextPhaseAction('Open Review'), reject_action]


rejected = Phase(name='Rejected', active=False)

accepted = Phase(name='Accepted', active=False)


class RequestStage(Stage):
    name = 'Request'
    phases = [
        DiscussionWithNextPhase(),
        ReviewPhase(),
        DiscussionPhase(),
        [accepted, rejected]
    ]


class ConceptStage(Stage):
    name = 'Concept'
    phases = [
        DiscussionWithNextPhase(),
        ReviewPhase(),
        [DiscussionWithProgressionPhase(), rejected]
    ]


class ProposalStage(Stage):
    name = 'Proposal'
    phases = [
        DiscussionWithNextPhase(),
        ReviewPhase(),
        DiscussionWithNextPhase(),
        ReviewPhase('AC Review', public_name='In AC review'),
        DiscussionPhase(public_name='In AC review'),
        [accepted, rejected]
    ]


class SingleStage(Workflow):
    name = 'Single Stage'
    stage_classes = [RequestStage]


class DoubleStage(Workflow):
    name = 'Two Stage'
    stage_classes = [ConceptStage, ProposalStage]


statuses = set(phase.name for phase in Phase.__subclasses__())
status_options = [(slugify(opt), opt) for opt in statuses]


<<<<<<< HEAD
def get_active_statuses():
    active = set()

    def add_if_active(phase):
=======
def get_active_statuses() -> Set[str]:
    active = set()

    def add_if_active(phase: 'Phase') -> None:
>>>>>>> 09a11beb
        if phase.active:
            active.add(str(phase))

    for phase in itertools.chain(SingleStage([None]), DoubleStage([None, None])):
        try:
            add_if_active(phase)
        except AttributeError:
            # it is actually a step
            step = phase
            for phase in step.phases:
                add_if_active(phase)
    return active


active_statuses = get_active_statuses()<|MERGE_RESOLUTION|>--- conflicted
+++ resolved
@@ -382,17 +382,10 @@
 status_options = [(slugify(opt), opt) for opt in statuses]
 
 
-<<<<<<< HEAD
-def get_active_statuses():
-    active = set()
-
-    def add_if_active(phase):
-=======
 def get_active_statuses() -> Set[str]:
     active = set()
 
     def add_if_active(phase: 'Phase') -> None:
->>>>>>> 09a11beb
         if phase.active:
             active.add(str(phase))
 

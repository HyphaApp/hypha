from collections import defaultdict
import copy
import itertools

from typing import Dict, Iterable, Iterator, List, Sequence, Type, Union

from django.forms import Form
from django.utils.text import slugify

"""
This file defines classes which allow you to compose workflows based on the following structure:

Workflow -> Stage -> Phase -> Action

These classes are designed such that they can be mapped to a wagtail streamfield to allow admins
to build/adjust workflows as required.

Current limitations:
* Changing the name of a phase will mean that any object which references it cannot progress. [will
be fixed when streamfield, may require intermediate fix prior to launch]
* Outcomes are a special case of phase and perhaps should be handled separately. [will look at when
progressing stages]
"""


def phase_name(stage: 'Stage', phase: Union['Phase', str], step: int) -> str:
    # Build the identifiable name for a phase
    if not isinstance(phase, str):
        phase_name = phase._internal
    else:
        phase_name = phase

    return '__'.join([stage.name, phase_name, str(step)])


class Workflow(Iterable):
    """
    A Workflow is a collection of Stages an application goes through. When a Stage is complete,
    it will return the next Stage in the list or `None` if no such Stage exists.
    """
    name: str = ''
    stage_classes: Sequence[Type['Stage']] = list()

    def __init__(self, forms: Sequence[Form]) -> None:
        if len(self.stage_classes) != len(forms):
            raise ValueError('Number of forms does not equal the number of stages')

        self.stages = [stage(form) for stage, form in zip(self.stage_classes, forms)]

    def __iter__(self) -> Iterator['Phase']:
        for stage in self.stages:
            yield from stage

    def current(self, current_phase: Union[str, 'Phase']) -> Union['Phase', None]:
        if isinstance(current_phase, Phase):
            return current_phase

        if not current_phase:
            return self.first()

        for stage in self.stages:
            phase = stage.get_phase(current_phase)
            if phase:
                return phase

        return None

    def first(self) -> 'Phase':
        return self.stages[0].next()

    def process(self, current_phase: str, action: str) -> Union['Phase', None]:
        phase = self.current(current_phase)
        new_phase = phase.process(action)
        if not new_phase:
            new_stage = self.next_stage(phase.stage)
            if new_stage:
                return new_stage.first()
        return new_phase

    def next_stage(self, current_stage: 'Stage') -> 'Stage':
        for i, stage in enumerate(self.stages):
            if stage == current_stage:
                try:
                    return self.stages[i + 1]
                except IndexError:
                    pass

        return None

    def next(self, current_phase: Union[str, 'Phase']=None) -> Union['Phase', None]:
        if not current_phase:
            return self.first()

        phase = self.current(current_phase)

        for stage in self.stages:
            if stage == phase.stage:
                next_phase = stage.next(phase)
                if not next_phase:
                    continue
                return next_phase

        next_stage = self.next_stage(phase.stage)
        if next_stage:
            return stage.next()
        return None

    def __str__(self) -> str:
        return self.name


class Stage(Iterable):
    """
    Holds the Phases that are progressed through as part of the workflow process
    """
    name: str = 'Stage'
    phases: list = list()

    def __init__(self, form: Form, name: str='') -> None:
        if name:
            self.name = name
        # For OTF each stage is associated with a form submission
        # So each time they start a stage they should submit new information
        # TODO: consider removing form from stage as the stage is generic and
        # shouldn't care about forms.
        self.form = form
        self.steps = len(self.phases)
        # Make the phases new instances to prevent errors with mutability
        self.phases = self.copy_phases(self.phases)

    def copy_phases(self, phases: List['Phase']) -> List['Phase']:
        new_phases = list()
        for step, phase in enumerate(self.phases):
            try:
                new_phases.append(self.copy_phase(phase, step))
            except AttributeError:
                # We have a step with multiple equivalent phases
                for sub_phase in phase:
                    new_phases.append(self.copy_phase(sub_phase, step))
        return new_phases

    def copy_phase(self, phase: 'Phase', step: int) -> 'Phase':
        phase.stage = self
        phase.step = step
        return copy.copy(phase)

    def __iter__(self) -> 'PhaseIterator':
        return PhaseIterator(self.phases, self.steps)

    def __str__(self) -> str:
        return self.name

    def get_phase(self, phase_name: str) -> 'Phase':
        for phase in self.phases:
            if phase == phase_name:
<<<<<<< HEAD
                return phase

        # We don't have the exact name
        for phase in self.phases:
            if phase._internal == phase_name:
                # Grab the first phase to match the name
                return phase

=======
                return phase

        # We don't have the exact name
        for phase in self.phases:
            if phase._internal == phase_name:
                # Grab the first phase to match the name
                return phase

>>>>>>> 7fe52f40
        return None

    def first(self) -> 'Phase':
        return self.phases[0]

    def next(self, current_phase: 'Phase'=None) -> 'Phase':
        if not current_phase:
            return self.first()

        for i, phase in enumerate(self.phases):
            if phase == current_phase:
                try:
                    return self.phases[i + 1]
                except IndexError:
                    pass
        return None


class PhaseIterator(Iterator):
    class Step:
        """Allow handling phases which are equivalent e.g. outcomes (accepted/rejected)
        Delegates to the underlying phases except where naming is concerned
        """
        def __init__(self, phases: List['Phase']) -> None:
            self.phases = phases

        @property
        def step(self) -> int:
            return self.phases[0].step

        @property
        def name(self) -> str:
            # Hardcode a name for multi-phased step - always outcome at the moment
            if len(self.phases) > 1:
                return 'Outcome'
            return self.phases[0].name

        def __eq__(self, other: object) -> bool:
            return any(phase == other for phase in self.phases)

    def __init__(self, phases: List['Phase'], steps: int) -> None:
        self.current = 0
        self.phases: Dict[int, List['Phase']] = defaultdict(list)
        for phase in phases:
            self.phases[phase.step].append(phase)
        self.steps = steps

    def __iter__(self) -> 'PhaseIterator':
        return self

    def __next__(self) -> 'Step':
        self.current += 1
        if self.current > self.steps:
            raise StopIteration
        return self.Step(self.phases[self.current - 1])


class Phase:
    """
    Holds the Actions which a user can perform at each stage. A Phase with no actions is
    essentially locked
    """
    actions: Sequence['Action'] = list()
    name: str = ''
    public_name: str = ''

    def __init__(self, name: str='', public_name: str ='', active: bool=True) -> None:
        if name:
            self.name = name

        self.active = active

        if public_name:
            self.public_name = public_name
        elif not self.public_name:
            self.public_name = self.name

        self._internal = slugify(self.name)
        self.stage: Union['Stage', None] = None
        self._actions = {action.name: action for action in self.actions}
        self.step: int = 0

    def __eq__(self, other: Union[object, str]) -> bool:
        if isinstance(other, str):
            return str(self) == other
        to_match = ['name', 'step']
        return all(getattr(self, attr) == getattr(other, attr) for attr in to_match)

    @property
    def action_names(self) -> List[str]:
        return list(self._actions.keys())

    def __str__(self) -> str:
        return phase_name(self.stage, self, self.step)

    def __getitem__(self, value: str) -> 'Action':
        return self._actions[value]

    def process(self, action: str) -> Union['Phase', None]:
        return self[action].process(self)


class Action:
    """
    Base Action class.

    Actions return the Phase within the current Stage which the workflow should progress to next.
    A value of `None` will allow the Stage to progress.
    """
    def __init__(self, name: str) -> None:
        self.name = name

    def process(self, phase: 'Phase') -> Union['Phase', None]:
        # Use this to define the behaviour of the action
        raise NotImplementedError


class ChangePhaseAction(Action):
    # Change to a specific Phase
    def __init__(self, phase: Union['Phase', str], *args: str, **kwargs: str) -> None:
        self.target_phase = phase
        super().__init__(*args, **kwargs)

    def process(self, phase: 'Phase') -> Union['Phase', None]:
        if isinstance(self.target_phase, str):
            return phase.stage.get_phase(self.target_phase)
        return self.target_phase


class NextPhaseAction(Action):
    # Change to the next action in the current Stage
    def process(self, phase: 'Phase') -> Union['Phase', None]:
        return phase.stage.next(phase)


# --- OTF Workflow ---


reject_action = ChangePhaseAction('rejected', 'Reject')

accept_action = ChangePhaseAction('accepted', 'Accept')

progress_stage = ChangePhaseAction(None, 'Invite to Proposal')

next_phase = NextPhaseAction('Progress')


class ReviewPhase(Phase):
    name = 'Internal Review'
    public_name = 'In review'
    actions = [NextPhaseAction('Close Review')]


class DiscussionWithProgressionPhase(Phase):
    name = 'Under Discussion'
    public_name = 'In review'
    actions = [progress_stage, reject_action]


class DiscussionPhase(Phase):
    name = 'Under Discussion'
    public_name = 'In review'
    actions = [accept_action, reject_action]


class DiscussionWithNextPhase(Phase):
    name = 'Under Discussion'
    public_name = 'In review'
    actions = [NextPhaseAction('Open Review'), reject_action]


rejected = Phase(name='Rejected', active=False)

accepted = Phase(name='Accepted', active=False)


class RequestStage(Stage):
    name = 'Request'
    phases = [
        DiscussionWithNextPhase(),
        ReviewPhase(),
        DiscussionPhase(),
        [accepted, rejected]
    ]


class ConceptStage(Stage):
    name = 'Concept'
    phases = [
        DiscussionWithNextPhase(),
        ReviewPhase(),
        [DiscussionWithProgressionPhase(), rejected]
    ]


class ProposalStage(Stage):
    name = 'Proposal'
    phases = [
        DiscussionWithNextPhase(),
        ReviewPhase(),
        DiscussionWithNextPhase(),
        ReviewPhase('AC Review', public_name='In AC review'),
        DiscussionPhase(public_name='In AC review'),
        [accepted, rejected]
    ]


class SingleStage(Workflow):
    name = 'Single Stage'
    stage_classes = [RequestStage]


class DoubleStage(Workflow):
    name = 'Two Stage'
    stage_classes = [ConceptStage, ProposalStage]


statuses = set(phase.name for phase in Phase.__subclasses__())
status_options = [(slugify(opt), opt) for opt in statuses]


def get_active_statuses():
    active = set()

    def add_if_active(phase):
        if phase.active:
            active.add(str(phase))

    for phase in itertools.chain(SingleStage([None]), DoubleStage([None, None])):
        try:
            add_if_active(phase)
        except AttributeError:
            # it is actually a step
            step = phase
            for phase in step.phases:
                add_if_active(phase)
    return active


active_statuses = get_active_statuses()<|MERGE_RESOLUTION|>--- conflicted
+++ resolved
@@ -153,7 +153,6 @@
     def get_phase(self, phase_name: str) -> 'Phase':
         for phase in self.phases:
             if phase == phase_name:
-<<<<<<< HEAD
                 return phase
 
         # We don't have the exact name
@@ -162,16 +161,6 @@
                 # Grab the first phase to match the name
                 return phase
 
-=======
-                return phase
-
-        # We don't have the exact name
-        for phase in self.phases:
-            if phase._internal == phase_name:
-                # Grab the first phase to match the name
-                return phase
-
->>>>>>> 7fe52f40
         return None
 
     def first(self) -> 'Phase':

--- conflicted
+++ resolved
@@ -1,68 +1,45 @@
 {% load wagtailcore_tags %}
 
 {% with details=page.specific.detail.specific %}
-<<<<<<< HEAD
-<div class="listing listing--not-a-link">
-    <div>
-        <h4 class="listing__title listing__title--link">
-            {% if details.deadline %}
-                <p class="listing__deadline">
-                    <svg class="icon icon--calendar icon--small"><use xlink:href="#calendar"></use></svg>
-                    <span>Next deadline: {{ details.deadline|date:"M j, Y" }}</span>
-                </p>
-            {% endif %}
-            {# details may be None, so be more verbose in the handling of the title #}
-            {% if page.title %}
-                {% if details %}
-                    <a href="{% pageurl details %}">
-                {% endif %}
+{% if page.specific.open_round %}
+  <div class="listing listing--not-a-link">
+      <div>
+          <h4 class="listing__title listing__title--link">
+              {% if details.deadline %}
+                  <p class="listing__deadline">
+                      <svg class="icon icon--calendar icon--small"><use xlink:href="#calendar"></use></svg>
+                      <span>Next deadline: {{ details.deadline|date:"M j, Y" }}</span>
+                  </p>
+              {% endif %}
+              {# details may be None, so be more verbose in the handling of the title #}
+              {% if page.title %}
+                  {% if details %}
+                      <a href="{% pageurl details %}">
+                  {% endif %}
 
-                {{ page.title }}
+                  {{ page.title }}
 
-                {% if details %}
-                    </a>
-                {% endif %}
-            {% else %}
-                {% if details %}
-                    <a href="{% pageurl details %}">
-                {% endif %}
+                  {% if details %}
+                      </a>
+                  {% endif %}
+              {% else %}
+                  {% if details %}
+                      <a href="{% pageurl details %}">
+                  {% endif %}
 
-                {{ details.listing_title|default:details.title }}
+                  {{ details.listing_title|default:details.title }}
 
-                {% if details %}
-                    </a>
-                {% endif %}
-            {% endif %}
-        </h4>
+                  {% if details %}
+                      </a>
+                  {% endif %}
+              {% endif %}
+          </h4>
 
-        {% if details.listing_summary or details.introduction %}
-            <h6 class="listing__teaser">{{ details.listing_summary|default:details.introduction|truncatechars_html:120 }}</h6>
-        {% endif %}
-    </div>
-    <a class="listing__button" href="{% pageurl page %}">Apply</a>
-</div>
-=======
-{% if page.specific.open_round %}
-    <div class="listing">
-        <h4 class="listing__title">
-            {# details may be None, so be more verbose in the handling of the title #}
-            {% if page.title %}
-                {{ page.title }}
-            {% else %}
-                {{ details.listing_title|default:details.title }}
-            {% endif %}
-        </h4>
-
-        {% if details.listing_summary or details.introduction %}
-            <h6 class="listing__teaser">{{ details.listing_summary|default:details.introduction|truncatechars_html:155 }}</h6>
-        {% endif %}
-
-        {% if details %}
-            <a href="{% pageurl details %}">More info...</a>
-        {% endif %}
-
-        <a class="" href="{% pageurl page %}">Apply</a>
-    </div>
+          {% if details.listing_summary or details.introduction %}
+              <h6 class="listing__teaser">{{ details.listing_summary|default:details.introduction|truncatechars_html:120 }}</h6>
+          {% endif %}
+      </div>
+      <a class="listing__button" href="{% pageurl page %}">Apply</a>
+  </div>   
 {% endif %}
->>>>>>> 2b5cacfc
 {% endwith %}
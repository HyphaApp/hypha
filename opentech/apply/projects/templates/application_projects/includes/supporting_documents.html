--- conflicted
+++ resolved
@@ -14,13 +14,9 @@
             </div>
             <div class="docs-block__row-inner">
                 <a class="docs-block__link" href="{% url 'apply:submissions:simplified' pk=project.submission.pk %}">View</a>
-<<<<<<< HEAD
-                <a class="docs-block__link" href="#">Download</a>
-=======
                 {% if not user.is_applicant %}
                     <a class="docs-block__link" href="#">Download</a>
                 {% endif %}
->>>>>>> 907639a5
             </div>
         </li>
 
@@ -41,11 +37,7 @@
                         {% endif %}
                     </a>
                 {% endif %}
-<<<<<<< HEAD
-                {% if object.user_has_updated_details %}
-=======
                 {% if object.user_has_updated_details and not user.is_applicant %}
->>>>>>> 907639a5
                     <a class="docs-block__link" href="{% url 'apply:projects:simplified' pk=project.pk %}">
                         View
                     </a>

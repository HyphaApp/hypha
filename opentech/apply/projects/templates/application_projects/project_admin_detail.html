{% extends "application_projects/project_detail.html" %}

{% load approval_tools %}
{% load static %}

{% block admin_actions %}
<div class="modal" id="send-for-approval">
    <h4 class="modal__header-bar">Request Approval</h4>

    {% if remaining_document_categories %}
        <h5>Are you sure you're ready to submit?</h5>

        <p>This project is missing the following documents:</p>

        <ul>
            {% for missing in remaining_document_categories %}
            <li><strong>{{ missing.category.name }} ({{ missing.difference }})</strong></li>
            {% endfor %}
        </ul>
        {% include 'funds/includes/delegated_form_base.html' with form=request_approval_form value='Submit anyway' cancel=True invert=True %}
    {% else %}
        {% include 'funds/includes/delegated_form_base.html' with form=request_approval_form value='Request' %}
    {% endif %}
</div>

<div class="modal" id="assign-lead">
    <h4 class="modal__header-bar">Assign Lead</h4>
    {% include 'funds/includes/delegated_form_base.html' with form=lead_form value='Update'%}
</div>

<div class="modal" id="approve">
    <h4 class="modal__header-bar">Add Approval</h4>
    <p>This will move the project into contracting and notify the compliance team.</p>
    <p>This cannot be undone</p>
    {% include 'funds/includes/delegated_form_base.html' with form=add_approval_form value='Approve'%}
</div>

<div class="modal" id="request-project-changes">
    <h4 class="modal__header-bar">Request Changes</h4>
    {% include 'funds/includes/delegated_form_base.html' with form=rejection_form value='Request Changes'%}
</div>

{% if contract_to_approve %}
<div class="modal" id="approve-contract">
    <h4 class="modal__header-bar">Approve Contract</h4>
    <p>You confirm that the uploaded contract is acceptable for commencing the project.</p>
    <p>This cannot be undone.</p>
    {% include 'funds/includes/delegated_form_base.html' with form=approve_contract_form value='Confirm' %}
</div>
{% endif %}

{% if object.requires_approval %}
    <a
        {% if not object.can_send_for_approval %}
            onclick="return false"
            data-tooltip="
                {% if not object.lead %}
                    A lead must be assigned
                {% elif not object.user_has_updated_details %}
                    Project approval form must be completed
                {% elif object.is_locked %}
                    Currently awaiting approval
                {% endif %}"
        {% endif %}
        data-fancybox
        data-src="#send-for-approval"
        class="button button--bottom-space button--primary button--full-width {% if not object.can_send_for_approval %}button--tooltip-disabled{% endif %}"
        href="#">
        Submit for Approval
    </a>
{% endif %}
<<<<<<< HEAD

{% if object.can_make_approval %}
  {% user_can_approve_project object request.user as user_can_approve %}
  <a data-fancybox
      data-src="#approve"
      class="button button--bottom-space button--primary button--full-width {% if user_can_approve %}is-not-disabled{% else %}is-disabled{% endif %}"
      href="#">
      Approve
  </a>

  <a data-fancybox
      data-src="#request-project-changes"
     class="button button--bottom-space button--primary button--full-width {% if user_can_approve %}is-not-disabled{% else %}is-disabled{% endif %}"
      href="#">
      Request changes
  </a>
{% endif %}

{% endblock %}

{% block admin_assignments %}
<p class="sidebar__separator">Assign</p>

<a data-fancybox
 data-src="#assign-lead"
 class="button button--bottom-space button--white button--full-width"
 href="#">
  Lead
</a>

=======

{% if object.can_make_approval %}
  {% user_can_approve_project object request.user as user_can_approve %}
  <a data-fancybox
      data-src="#approve"
      class="button button--bottom-space button--primary button--full-width {% if user_can_approve %}is-not-disabled{% else %}is-disabled{% endif %}"
      href="#">
      Approve
  </a>

  <a data-fancybox
      data-src="#request-project-changes"
     class="button button--bottom-space button--primary button--full-width {% if user_can_approve %}is-not-disabled{% else %}is-disabled{% endif %}"
      href="#">
      Request changes
  </a>
{% endif %}

{% endblock %}

{% block admin_assignments %}
<p class="sidebar__separator">Assign</p>

<a data-fancybox
 data-src="#assign-lead"
 class="button button--bottom-space button--white button--full-width"
 href="#">
  Lead
</a>

<!-- <a data-fancybox -->
<!-- data-src="#update-meta-terms" -->
<!-- class="button button--bottom-space button--white button--full-width" -->
<!-- href="#"> -->
<!-- Meta Terms -->
<!-- </a> -->
>>>>>>> 907639a5
{% endblock %}

{% block project_approvals %}
<div class="sidebar__inner">
    <h5>Approved By:</h5>

    {% for approval in approvals %}
    <p>{{ approval.by }} - {{ approval.created_at|date:"Y-m-d" }}</p>
    {% endfor %}
</div>
{% endblock %}

{% block approve_contract %}
{% if contract_to_approve %}
    {{ block.super }}
    <p>
        <a data-fancybox
        data-src="#approve-contract"
        class="button button--bottom-space button--primary button--full-width"
        href="#">
            Approve Contract
        </a>
    </p>
{% endif %}
{% endblock %}<|MERGE_RESOLUTION|>--- conflicted
+++ resolved
@@ -69,38 +69,6 @@
         Submit for Approval
     </a>
 {% endif %}
-<<<<<<< HEAD
-
-{% if object.can_make_approval %}
-  {% user_can_approve_project object request.user as user_can_approve %}
-  <a data-fancybox
-      data-src="#approve"
-      class="button button--bottom-space button--primary button--full-width {% if user_can_approve %}is-not-disabled{% else %}is-disabled{% endif %}"
-      href="#">
-      Approve
-  </a>
-
-  <a data-fancybox
-      data-src="#request-project-changes"
-     class="button button--bottom-space button--primary button--full-width {% if user_can_approve %}is-not-disabled{% else %}is-disabled{% endif %}"
-      href="#">
-      Request changes
-  </a>
-{% endif %}
-
-{% endblock %}
-
-{% block admin_assignments %}
-<p class="sidebar__separator">Assign</p>
-
-<a data-fancybox
- data-src="#assign-lead"
- class="button button--bottom-space button--white button--full-width"
- href="#">
-  Lead
-</a>
-
-=======
 
 {% if object.can_make_approval %}
   {% user_can_approve_project object request.user as user_can_approve %}
@@ -137,7 +105,6 @@
 <!-- href="#"> -->
 <!-- Meta Terms -->
 <!-- </a> -->
->>>>>>> 907639a5
 {% endblock %}
 
 {% block project_approvals %}

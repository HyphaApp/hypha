{% extends "base-apply.html" %}

{% load contract_tools %}
{% load static  %}
{% load wagtailcore_tags %}

{% block title %}{{ object.title }}{% endblock %}

{% block body_class %}{% endblock %}

{% block content %}
<div class="admin-bar">
    <div class="admin-bar__inner">
        <h1 class="beta heading heading--no-margin heading--bold">{{ object.title }}</h1>
        <h5 class="heading heading--meta">

            <span>
                {% if public_page %}
                <a class="link--transparent link--underlined" href="{% pageurl public_page %}" >
                    {{ object.submission.page }}
                </a>
                {% else %}
                {{ object.submission.page }}
                {% endif %}
            </span>

            {% if request.user.is_apply_staff and object.submission.round %}
            <span>
                <a class="link--transparent link--underlined" href="{% url 'apply:rounds:detail' pk=object.submission.round.pk %}">{{ object.submission.round }}</a>
            </span>
            {% else %}
                <span>{{ object.submission.round }}</span>
            {% endif %}

            <span>Lead: {{ object.lead }}</span>

        </h5>

        <div class="status-bar">
            {% for status, text in statuses %}
                {% if forloop.counter0 == current_status_index %}
                    {% include "funds/includes/status_bar_item.html" with is_current=True is_complete=False label=text %}
                {% elif forloop.counter0 < current_status_index %}
                    {% include "funds/includes/status_bar_item.html" with is_current=False is_complete=True label=text %}
                {% else %}
                    {% include "funds/includes/status_bar_item.html" with is_current=False is_complete=False label=text %}
                {% endif %}
            {% endfor %}
        </div>

        <div class="status-bar--mobile">
            <h6 class="status-bar__subheading">
                {{ object.get_status_display }}
            </h6>
        </div>

        <div class="tabs js-tabs">
            <div class="tabs__container">
                <a class="tab__item" href="#details" data-tab="tab-1">
                    Details
                </a>

                <a class="tab__item" href="#communications" data-tab="tab-2">
                    Communications
                </a>

                <a class="tab__item" href="#activity-feed" data-tab="tab-3">
                    Activity Feed
                </a>
            </div>
        </div>
    </div>
</div>

<div class="wrapper wrapper--large wrapper--tabs js-tabs-content">
    <div class="tabs__content" id="tab-1">
        {% block notifications %}
        {% endblock %}
        <div class="wrapper wrapper--sidebar">
            <article class="wrapper--sidebar--inner">
                <h3>Project Information</h3>
                <div class="grid grid--proposal-info">
                    <div>
                        <h5>Proposed start date</h5>
                        <p>{{ object.proposed_start|date:"j F Y"|default:"-" }}</p>
                    </div>

                    <div>
                        <h5>Project Proposed end date</h5>
                        <p>{{ object.proposed_end|date:"j F Y"|default:"-" }}</p>
                    </div>

                    <div>
                        <h5>Legal name</h5>
                        <p>{{ object.contact_legal_name|default:"-" }}</p>
                    </div>

                    <div>
                        <h5>Email</h5>
                        {% if object.contact_email %}
                        <a href="mailto:{{ object.contact_email }}">{{ object.contact_email }}</a>
                        {% else %}
                        -
                        {% endif %}
                    </div>
                </div>

                <a class="link--reveal-proposal js-toggle-propsoal-info" href="#">Show more</a>

                <div class="rich-text--hidden js-rich-text-hidden">
                    <div>
                        <h5>Address</h5>
                        <p>{{ object.get_address_display|default:"-"}}</p>
                    </div>

                    <div>
                        <h5>Phone</h5>
                        <p>{{ object.phone|default:"-" }}</p>
                    </div>

                    <div>
                        <h5>Value</h5>
                        <p>${{ object.value|default:"-" }}</p>
                    </div>
                </div>

                {% if object.can_request_funding %}
                <div class="wrapper wrapper--outer-space-large">
                    {% include "application_projects/includes/funding_block.html" %}
                    {% include "application_projects/includes/payment_requests.html" %}
                </div>
                {% endif %}

                {% if not object.is_in_progress %}
                {% include "application_projects/includes/supporting_documents.html" %}
                {% endif %}
            </article>

            <aside class="sidebar">
                {% if mobile %}
                <a class="js-actions-toggle button button--white button--full-width button--actions">Actions to take</a>
                {% endif %}

                <div class="js-actions-sidebar sidebar__inner sidebar__inner--light-blue sidebar__inner--actions {% if mobile %}sidebar__inner--mobile{% endif %}">

                    <h5>Actions to take</h5>

                    {% if request.user.is_apply_staff %}
                    {% block admin_actions %}{% endblock %}
                    {% endif %}

                    {% user_can_upload_contract object request.user as can_upload_contract %}
                    {% if can_upload_contract %}
                    <div class="modal" id="upload-contract">
                        {% if not user.is_staff %}
                            <h4 class="modal__header-bar">Upload Signed Contract</h4>
                        {% else %}
                            <h4 class="modal__header-bar">Upload Contract</h4>
                        {% endif %}
                        {% include 'funds/includes/delegated_form_base.html' with form=contract_form value='Upload'%}
                    </div>

                    <a data-fancybox
                       data-src="#upload-contract"
                       class="button button--primary button--full-width button--bottom-space"
                       href="#">
                        Upload contract
                    </a>
                    {% endif %}

                    {% if object.can_request_funding %}
<<<<<<< HEAD
                    <div class="modal" id="request-payment">
                        <h4 class="modal__header-bar">Request Payment</h4>
                        {% include 'funds/includes/delegated_form_base.html' with form=request_payment_form value='Request'%}
                    </div>

                    <a data-fancybox
                       data-src="#request-payment"
                       class="button button--primary button--bottom-space button--full-width"
                       href="#">
=======
                    <a class="button button--primary button--bottom-space button--full-width"
                       href="{% url "apply:projects:request" pk=object.pk %}">
>>>>>>> 907639a5
                        Add payment request
                    </a>
                    {% endif %}

                    {% if request.user.is_apply_staff %}
                    {% block admin_assignments %}{% endblock %}
                    {% endif %}

                </div>

                {% if object.is_in_progress %}
                <div class="sidebar__inner">
                    <h5>Supporting Information</h5>
<<<<<<< HEAD

                    <p><a class="link link--bold" href="{{ object.submission.get_absolute_url }}">Proposal</a></p>

=======

                    <p><a class="link link--bold" href="{{ object.submission.get_absolute_url }}">Proposal</a></p>

>>>>>>> 907639a5
                    {% if request.user.is_apply_staff %}
                    <p><a class="link link--bold" href="{% url 'apply:projects:simplified' pk=project.pk %}">Approval form</a></p>
                    {% endif %}
                </div>
                {% endif %}

                {% if request.user.is_apply_staff and approvals %}
                {% block project_approvals %}{% endblock %}
                {% endif %}

                {% if contracts or contract_to_sign or contract_to_approve %}
                <div class="sidebar__inner">
                    <h5>Contracts</h5>

                    {% block approve_contract %}
                        {% if contract_to_approve %}
                        <p>
                            <a href="{{ contract_to_approve.file.url }}" class="link link--bold">
                                {{ contract_to_approve.created_at|date:"j F Y" }}
                            </a>
                            (Signed)
                        </p>
                        {% endif %}
                    {% endblock %}

                    {% block sign_contract %}
                        {% if contract_to_sign%}
                        <p>
                            <a href="{{ contract_to_sign.file.url }}" class="link link--bold">
                                {{ contract_to_sign.created_at|date:"j F Y" }}
                            </a>
                            (Unsigned)
                        </p>
                        {% endif %}
                    {% endblock %}

                    {% for contract in contracts %}
                    <p>
                        <a href="{{ contract.file.url }}" class="link link--bold">
                            {{ contract.created_at|date:"j F Y" }}
                        </a>
                            - Approved by {{ contract.approver }}
                    </p>
                    {% endfor %}
                </div>
                {% endif %}
            </aside>
        </div>
    </div>

    {# Tab 2 #}
    <div class="tabs__content" id="tab-2">
        <div class="feed">
            {% include "activity/include/comment_form.html" %}
            {% include "activity/include/comment_list.html" with editable=True %}
        </div>
    </div>

    {# Tab 3 #}
    <div class="tabs__content" id="tab-3">
        <div class="feed">
            {% include "activity/include/action_list.html" %}
        </div>
    </div>
</div>
{% endblock content %}

{% block extra_css %}
    <link rel="stylesheet" href="{% static 'css/apply/fancybox.css' %}">
{% endblock %}

{% block extra_js %}
    <script src="{% static 'js/apply/tabs.js' %}"></script>
    <script src="{% static 'js/apply/toggle-payment-block.js' %}"></script>
    <script src="{% static 'js/apply/toggle-proposal-info.js' %}"></script>
    <script src="{% static 'js/apply/file-uploads.js' %}"></script>
    <script src="//cdnjs.cloudflare.com/ajax/libs/fancybox/3.4.1/jquery.fancybox.min.js"></script>
{% endblock %}<|MERGE_RESOLUTION|>--- conflicted
+++ resolved
@@ -169,20 +169,8 @@
                     {% endif %}
 
                     {% if object.can_request_funding %}
-<<<<<<< HEAD
-                    <div class="modal" id="request-payment">
-                        <h4 class="modal__header-bar">Request Payment</h4>
-                        {% include 'funds/includes/delegated_form_base.html' with form=request_payment_form value='Request'%}
-                    </div>
-
-                    <a data-fancybox
-                       data-src="#request-payment"
-                       class="button button--primary button--bottom-space button--full-width"
-                       href="#">
-=======
                     <a class="button button--primary button--bottom-space button--full-width"
                        href="{% url "apply:projects:request" pk=object.pk %}">
->>>>>>> 907639a5
                         Add payment request
                     </a>
                     {% endif %}
@@ -196,15 +184,9 @@
                 {% if object.is_in_progress %}
                 <div class="sidebar__inner">
                     <h5>Supporting Information</h5>
-<<<<<<< HEAD
 
                     <p><a class="link link--bold" href="{{ object.submission.get_absolute_url }}">Proposal</a></p>
 
-=======
-
-                    <p><a class="link link--bold" href="{{ object.submission.get_absolute_url }}">Proposal</a></p>
-
->>>>>>> 907639a5
                     {% if request.user.is_apply_staff %}
                     <p><a class="link link--bold" href="{% url 'apply:projects:simplified' pk=project.pk %}">Approval form</a></p>
                     {% endif %}

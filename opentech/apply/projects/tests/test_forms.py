from io import BytesIO
from unittest import mock

from django.core.files.uploadedfile import SimpleUploadedFile
from django.test import TestCase, override_settings

from opentech.apply.users.tests.factories import (
    UserFactory,
)

from ..files import get_files
from ..forms import (
    ChangePaymentRequestStatusForm,
<<<<<<< HEAD
    ProjectApprovalForm,
    RequestPaymentForm,
=======
    CreatePaymentRequestForm,
    ProjectApprovalForm,
>>>>>>> 907639a5
    SelectDocumentForm,
    StaffUploadContractForm,
    UploadContractForm,
    filter_choices,
    filter_request_choices
)
from ..models import (
    CHANGES_REQUESTED,
    DECLINED,
    PAID,
    SUBMITTED,
    UNDER_REVIEW,
)
from .factories import (
    DocumentCategoryFactory,
    PaymentRequestFactory,
    ProjectFactory,
    address_to_form_data
)


class TestChangePaymentRequestStatusForm(TestCase):
    def test_choices_with_submitted_status(self):
        request = PaymentRequestFactory(status=SUBMITTED)
        form = ChangePaymentRequestStatusForm(instance=request)

        expected = set(filter_request_choices([UNDER_REVIEW, CHANGES_REQUESTED, DECLINED]))
        actual = set(form.fields['status'].choices)

        self.assertEqual(expected, actual)

    def test_choices_with_changes_requested_status(self):
        request = PaymentRequestFactory(status=CHANGES_REQUESTED)
        form = ChangePaymentRequestStatusForm(instance=request)

        expected = set(filter_request_choices([DECLINED]))
        actual = set(form.fields['status'].choices)

        self.assertEqual(expected, actual)

    def test_choices_with_under_review_status(self):
        request = PaymentRequestFactory(status=UNDER_REVIEW)
        form = ChangePaymentRequestStatusForm(instance=request)

        expected = set(filter_request_choices([PAID]))
        actual = set(form.fields['status'].choices)

        self.assertEqual(expected, actual)

    def test_filter_choices(self):
        ONE = 'one'
        TWO = 'two'
        choices = [
            (ONE, 'One'),
            (TWO, 'Two'),
        ]

        output = filter_choices(choices, [ONE, TWO])
        self.assertTrue(output, choices)

        # order shouldn't matter
        output = filter_choices(choices, [TWO, ONE])
        self.assertTrue(output, choices)

        # duplicates shouldn't matter
        output = filter_choices(choices, [TWO, ONE, TWO])
        self.assertTrue(output, choices)

        output = filter_choices(choices, [TWO])
        self.assertTrue(output, [(TWO, 'Two')])


class TestProjectApprovalForm(TestCase):
    def test_updating_fields_sets_changed_flag(self):
        project = ProjectFactory()

        self.assertFalse(project.user_has_updated_details)

        data = {
            'title': f'{project.title} test',
            'contact_legal_name': project.contact_legal_name,
            'contact_email': project.contact_email,
            'contact_phone': project.contact_phone,
            'value': project.value,
            'proposed_start': project.proposed_start,
            'proposed_end': project.proposed_end,
        }
        data.update(address_to_form_data())
        form = ProjectApprovalForm(instance=project, data=data)
        self.assertTrue(form.is_valid(), form.errors.as_text())

        form.save()

        self.assertTrue(project.user_has_updated_details)


<<<<<<< HEAD
class TestRequestPaymentForm(TestCase):
=======
class TestCreatePaymentRequestForm(TestCase):
>>>>>>> 907639a5
    def test_adding_payment_request(self):
        data = {
            'requested_value': '10',
            'date_from': '2018-08-15',
            'date_to': '2019-08-15',
            'comment': 'test comment',
        }

        invoice = SimpleUploadedFile('invoice.pdf', BytesIO(b'somebinarydata').read())
        receipts = SimpleUploadedFile('receipts.pdf', BytesIO(b'someotherbinarydata').read())
        files = {
            'invoice': invoice,
            'receipts': receipts,
        }

<<<<<<< HEAD
        form = RequestPaymentForm(data=data, files=files)
=======
        form = CreatePaymentRequestForm(data=data, files=files)
>>>>>>> 907639a5
        self.assertTrue(form.is_valid(), msg=form.errors)

        form.instance.by = UserFactory()
        form.instance.project = ProjectFactory()
        payment_request = form.save()

        self.assertEqual(payment_request.receipts.count(), 1)

    def test_payment_request_dates_are_correct(self):
        invoice = SimpleUploadedFile('invoice.pdf', BytesIO(b'somebinarydata').read())
        receipts = SimpleUploadedFile('receipts.pdf', BytesIO(b'someotherbinarydata').read())
        files = {
            'invoice': invoice,
            'receipts': receipts,
        }

<<<<<<< HEAD
        form = RequestPaymentForm(
=======
        form = CreatePaymentRequestForm(
>>>>>>> 907639a5
            files=files,
            data={
                'requested_value': '10',
                'date_from': '2018-08-15',
                'date_to': '2019-08-15',
                'comment': 'test comment',
            }
        )
        self.assertTrue(form.is_valid(), msg=form.errors)

<<<<<<< HEAD
        form = RequestPaymentForm(
=======
        form = CreatePaymentRequestForm(
>>>>>>> 907639a5
            files=files,
            data={
                'requested_value': '10',
                'date_from': '2019-08-15',
                'date_to': '2018-08-15',
                'comment': 'test comment',
            }
        )
        self.assertFalse(form.is_valid())


@override_settings(ROOT_URLCONF='opentech.apply.urls')
class TestSelectDocumentForm(TestCase):
    def test_copying_files(self):
        category = DocumentCategoryFactory()
        project = ProjectFactory()

        self.assertEqual(project.packet_files.count(), 0)

        files = list(get_files(project))
        self.assertEqual(len(files), 4)

        url = files[3].url

        form = SelectDocumentForm(
            files,
            data={'category': category.id, 'document': url},
        )
        self.assertTrue(form.is_valid(), form.errors)

        form.instance.project = project
        form.save()

        packet_files = project.packet_files.order_by('id')
        self.assertEqual(len(packet_files), 1)

        self.assertEqual(packet_files.first().document.read(), files[3].read())


class TestStaffContractUploadForm(TestCase):
    mock_file = mock.MagicMock(spec=SimpleUploadedFile)
    mock_file.read.return_value = b"fake file contents"

    def test_staff_can_upload_unsigned(self):
        form = StaffUploadContractForm(data={}, files={'file': self.mock_file})
        self.assertTrue(form.is_valid(), form.errors)
        self.assertFalse(form.cleaned_data.get('is_signed'))

    def test_staff_can_upload_signed(self):
        form = StaffUploadContractForm(data={'is_signed': True}, files={'file': self.mock_file})
        self.assertTrue(form.is_valid(), form.errors)
        self.assertTrue(form.cleaned_data.get('is_signed'))


class TestContractUploadForm(TestCase):
    mock_file = mock.MagicMock(spec=SimpleUploadedFile)
    mock_file.read.return_value = b"fake file contents"

    def test_applicant_cant_upload_unsigned(self):
        form = UploadContractForm(data={}, files={'file': self.mock_file})
        self.assertTrue(form.is_valid(), form.errors)
        self.assertIsNone(form.cleaned_data.get('is_signed'))

    def test_applicant_can_upload_signed(self):
        form = UploadContractForm(data={'is_signed': True}, files={'file': self.mock_file})
        self.assertTrue(form.is_valid(), form.errors)
        self.assertIsNone(form.cleaned_data.get('is_signed'))<|MERGE_RESOLUTION|>--- conflicted
+++ resolved
@@ -11,13 +11,8 @@
 from ..files import get_files
 from ..forms import (
     ChangePaymentRequestStatusForm,
-<<<<<<< HEAD
-    ProjectApprovalForm,
-    RequestPaymentForm,
-=======
     CreatePaymentRequestForm,
     ProjectApprovalForm,
->>>>>>> 907639a5
     SelectDocumentForm,
     StaffUploadContractForm,
     UploadContractForm,
@@ -114,11 +109,7 @@
         self.assertTrue(project.user_has_updated_details)
 
 
-<<<<<<< HEAD
-class TestRequestPaymentForm(TestCase):
-=======
 class TestCreatePaymentRequestForm(TestCase):
->>>>>>> 907639a5
     def test_adding_payment_request(self):
         data = {
             'requested_value': '10',
@@ -134,11 +125,7 @@
             'receipts': receipts,
         }
 
-<<<<<<< HEAD
-        form = RequestPaymentForm(data=data, files=files)
-=======
         form = CreatePaymentRequestForm(data=data, files=files)
->>>>>>> 907639a5
         self.assertTrue(form.is_valid(), msg=form.errors)
 
         form.instance.by = UserFactory()
@@ -155,11 +142,7 @@
             'receipts': receipts,
         }
 
-<<<<<<< HEAD
-        form = RequestPaymentForm(
-=======
         form = CreatePaymentRequestForm(
->>>>>>> 907639a5
             files=files,
             data={
                 'requested_value': '10',
@@ -170,11 +153,7 @@
         )
         self.assertTrue(form.is_valid(), msg=form.errors)
 
-<<<<<<< HEAD
-        form = RequestPaymentForm(
-=======
         form = CreatePaymentRequestForm(
->>>>>>> 907639a5
             files=files,
             data={
                 'requested_value': '10',

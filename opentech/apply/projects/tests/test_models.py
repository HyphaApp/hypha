from decimal import Decimal

from django.test import TestCase

from opentech.apply.funds.tests.factories import ApplicationSubmissionFactory
from opentech.apply.users.tests.factories import ApplicantFactory, StaffFactory

from ..models import (
    CHANGES_REQUESTED,
    DECLINED,
    PAID,
    SUBMITTED,
    UNDER_REVIEW,
    Project,
    PaymentRequest,
)
from .factories import (
    DocumentCategoryFactory,
    PacketFileFactory,
    PaymentRequestFactory,
    ProjectFactory
)


class TestProjectModel(TestCase):
    def test_create_from_submission(self):
        submission = ApplicationSubmissionFactory()

        project = Project.create_from_submission(submission)

        self.assertEquals(project.submission, submission)
        self.assertEquals(project.title, submission.title)
        self.assertEquals(project.user, submission.user)

    def test_get_missing_document_categories_with_enough_documents(self):
        project = ProjectFactory()
        category = DocumentCategoryFactory(recommended_minimum=1)
        PacketFileFactory(project=project, category=category)

        self.assertEqual(project.packet_files.count(), 1)

        missing = list(project.get_missing_document_categories())

        self.assertEqual(len(missing), 0)

    def test_get_missing_document_categories_with_no_documents(self):
        project = ProjectFactory()
        category = DocumentCategoryFactory(recommended_minimum=1)

        self.assertEqual(project.packet_files.count(), 0)

        missing = list(project.get_missing_document_categories())

        self.assertEqual(len(missing), 1)
        self.assertEqual(missing[0]['category'], category)
        self.assertEqual(missing[0]['difference'], 1)

    def test_get_missing_document_categories_with_some_documents(self):
        project = ProjectFactory()

        category1 = DocumentCategoryFactory(recommended_minimum=5)
        PacketFileFactory(project=project, category=category1)
        PacketFileFactory(project=project, category=category1)

        category2 = DocumentCategoryFactory(recommended_minimum=3)
        PacketFileFactory(project=project, category=category2)

        self.assertEqual(project.packet_files.count(), 3)

        missing = list(project.get_missing_document_categories())

        self.assertEqual(len(missing), 2)
        self.assertEqual(missing[0]['category'], category1)
        self.assertEqual(missing[0]['difference'], 3)
        self.assertEqual(missing[1]['category'], category2)
        self.assertEqual(missing[1]['difference'], 2)


class TestPaymentRequestModel(TestCase):
<<<<<<< HEAD
    def test_staff_cant_delete_from_submitted(self):
        payment_request = PaymentRequestFactory(status=SUBMITTED)
        staff = StaffFactory()

        self.assertFalse(payment_request.can_user_delete(staff))
=======
    def test_staff_can_delete_from_submitted(self):
        payment_request = PaymentRequestFactory(status=SUBMITTED)
        staff = StaffFactory()

        self.assertTrue(payment_request.can_user_delete(staff))
>>>>>>> 907639a5

    def test_staff_cant_delete_from_under_review(self):
        payment_request = PaymentRequestFactory(status=UNDER_REVIEW)
        staff = StaffFactory()

        self.assertFalse(payment_request.can_user_delete(staff))

    def test_staff_cant_delete_from_changes_requested(self):
        payment_request = PaymentRequestFactory(status=CHANGES_REQUESTED)
        staff = StaffFactory()

        self.assertFalse(payment_request.can_user_delete(staff))

    def test_staff_cant_delete_from_paid(self):
        payment_request = PaymentRequestFactory(status=PAID)
        staff = StaffFactory()

        self.assertFalse(payment_request.can_user_delete(staff))

    def test_staff_cant_delete_from_declined(self):
        payment_request = PaymentRequestFactory(status=DECLINED)
        staff = StaffFactory()

        self.assertFalse(payment_request.can_user_delete(staff))

    def test_can_user_delete_from_submitted(self):
        payment_request = PaymentRequestFactory(status=SUBMITTED)
        user = ApplicantFactory()

        self.assertTrue(payment_request.can_user_delete(user))

    def test_user_cant_delete_from_under_review(self):
        payment_request = PaymentRequestFactory(status=UNDER_REVIEW)
        user = ApplicantFactory()

        self.assertFalse(payment_request.can_user_delete(user))

    def test_user_can_delete_from_changes_requested(self):
        payment_request = PaymentRequestFactory(status=CHANGES_REQUESTED)
        user = ApplicantFactory()

        self.assertTrue(payment_request.can_user_delete(user))

    def test_user_cant_delete_from_paid(self):
        payment_request = PaymentRequestFactory(status=PAID)
        user = ApplicantFactory()

        self.assertFalse(payment_request.can_user_delete(user))

    def test_user_cant_delete_from_declined(self):
        payment_request = PaymentRequestFactory(status=DECLINED)
        user = ApplicantFactory()

        self.assertFalse(payment_request.can_user_delete(user))

    def test_requested_value_used_when_no_paid_value(self):
        payment_request = PaymentRequestFactory(
            requested_value=Decimal('1'),
            paid_value=None,
        )
        self.assertEqual(payment_request.value, Decimal('1'))

    def test_paid_value_overrides_requested_value(self):
        payment_request = PaymentRequestFactory(
            requested_value=Decimal('1'),
            paid_value=Decimal('2'),
        )
        self.assertEqual(payment_request.value, Decimal('2'))

        payment_request = PaymentRequestFactory(
            requested_value=Decimal('100'),
            paid_value=Decimal('2'),
        )
        self.assertEqual(payment_request.value, Decimal('2'))


class TestPaymentRequestsQueryset(TestCase):
    def test_get_totals(self):
        PaymentRequestFactory(requested_value=20)
        PaymentRequestFactory(paid_value=10, status=PAID)
        self.assertEqual(PaymentRequest.objects.paid_value(), 10)
        self.assertEqual(PaymentRequest.objects.unpaid_value(), 20)

    def test_get_totals_no_value(self):
        self.assertEqual(PaymentRequest.objects.paid_value(), 0)
        self.assertEqual(PaymentRequest.objects.unpaid_value(), 0)<|MERGE_RESOLUTION|>--- conflicted
+++ resolved
@@ -77,19 +77,11 @@
 
 
 class TestPaymentRequestModel(TestCase):
-<<<<<<< HEAD
-    def test_staff_cant_delete_from_submitted(self):
-        payment_request = PaymentRequestFactory(status=SUBMITTED)
-        staff = StaffFactory()
-
-        self.assertFalse(payment_request.can_user_delete(staff))
-=======
     def test_staff_can_delete_from_submitted(self):
         payment_request = PaymentRequestFactory(status=SUBMITTED)
         staff = StaffFactory()
 
         self.assertTrue(payment_request.can_user_delete(staff))
->>>>>>> 907639a5
 
     def test_staff_cant_delete_from_under_review(self):
         payment_request = PaymentRequestFactory(status=UNDER_REVIEW)

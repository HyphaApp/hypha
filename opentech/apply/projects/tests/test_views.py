--- conflicted
+++ resolved
@@ -826,39 +826,6 @@
         self.assertEqual(project.payment_requests.first().by, self.user)
 
 
-<<<<<<< HEAD
-class TestPaymentsMixin(TestCase):
-    def test_get_totals_with_requested_values(self):
-        project = ProjectFactory(value=100)
-        user = UserFactory()
-
-        PaymentRequestFactory(project=project, by=user, requested_value=20)
-        PaymentRequestFactory(project=project, by=user, requested_value=10, status=PAID)
-
-        values = PaymentsMixin().get_totals(project)
-
-        self.assertEqual(values['awaiting_absolute'], 20)
-        self.assertEqual(values['awaiting_percentage'], 20)
-        self.assertEqual(values['paid_absolute'], 10)
-        self.assertEqual(values['paid_percentage'], 10)
-
-    def test_get_totals_with_paid_values(self):
-        project = ProjectFactory(value=100)
-        user = UserFactory()
-
-        PaymentRequestFactory(project=project, by=user, requested_value=200)
-        PaymentRequestFactory(project=project, by=user, requested_value=100, paid_value=50, status=PAID)
-
-        values = PaymentsMixin().get_totals(project)
-
-        self.assertEqual(values['awaiting_absolute'], 200)
-        self.assertEqual(values['awaiting_percentage'], 200)
-        self.assertEqual(values['paid_absolute'], 50)
-        self.assertEqual(values['paid_percentage'], 50)
-
-
-=======
->>>>>>> b818c1d4
 class TestProjectDetailSimplifiedView(TestCase):
     def test_staff_only(self):
         factory = RequestFactory()
@@ -939,12 +906,7 @@
         invoice.name = 'invoice.pdf'
 
         response = self.post_page(payment_request, {
-<<<<<<< HEAD
-            'form-submitted-edit_request_payment_form': '',
             'requested_value': requested_value + 1,
-=======
-            'value': value + 1,
->>>>>>> b818c1d4
             'date_from': '2018-08-15',
             'date_to': '2019-08-15',
             'comment': 'test comment',
@@ -981,12 +943,7 @@
         invoice.name = 'invoice.pdf'
 
         response = self.post_page(payment_request, {
-<<<<<<< HEAD
-            'form-submitted-request_payment_form': '',
             'requested_value': requested_value + 1,
-=======
-            'value': value + 1,
->>>>>>> b818c1d4
             'date_from': '2018-08-15',
             'date_to': '2019-08-15',
             'comment': 'test comment',
@@ -1001,10 +958,7 @@
 
         self.assertEqual(project.payment_requests.first().pk, payment_request.pk)
 
-<<<<<<< HEAD
         self.assertEqual(requested_value + Decimal("1"), payment_request.requested_value)
-=======
-        self.assertEqual(value + Decimal("1"), payment_request.value)
 
 
 class TestStaffChangePaymentRequestStatus(BaseViewTestCase):
@@ -1023,6 +977,7 @@
         response = self.post_page(payment_request, {
             'form-submitted-change_payment_status': '',
             'status': CHANGES_REQUESTED,
+            'comment': 'this is a comment',
         })
         self.assertEqual(response.status_code, 200)
         payment_request.refresh_from_db()
@@ -1156,5 +1111,4 @@
     def test_cant_access_other(self):
         payment_receipt = PaymentReceiptFactory()
         response = self.get_page(payment_receipt)
-        self.assertEqual(response.status_code, 403)
->>>>>>> b818c1d4
+        self.assertEqual(response.status_code, 403)
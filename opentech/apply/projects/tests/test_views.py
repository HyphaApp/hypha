--- conflicted
+++ resolved
@@ -820,11 +820,7 @@
 
 
 class TestRequestPaymentViewAsApplicant(BaseViewTestCase):
-<<<<<<< HEAD
-    base_view_name = 'detail'
-=======
     base_view_name = 'request'
->>>>>>> 907639a5
     url_name = 'funds:projects:{}'
     user_factory = ApplicantFactory
 
@@ -846,10 +842,6 @@
             'requested_value': '10',
             'date_from': '2018-08-15',
             'date_to': '2019-08-15',
-<<<<<<< HEAD
-            'comment': 'test comment',
-=======
->>>>>>> 907639a5
             'invoice': invoice,
             'receipts': receipts,
         })
@@ -861,11 +853,7 @@
 
 
 class TestRequestPaymentViewAsStaff(BaseViewTestCase):
-<<<<<<< HEAD
-    base_view_name = 'detail'
-=======
     base_view_name = 'request'
->>>>>>> 907639a5
     url_name = 'funds:projects:{}'
     user_factory = StaffFactory
 

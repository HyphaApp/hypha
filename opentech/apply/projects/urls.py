from django.conf import settings
from django.urls import include, path

<<<<<<< HEAD
from .views import ApproveContractView, ProjectDetailView, ProjectEditView
=======
from .views import ProjectDetailView, ProjectEditView, ProjectPrivateMediaView

app_name = 'projects'
>>>>>>> 431df950

urlpatterns = []

if settings.PROJECTS_ENABLED:
    urlpatterns = [
        path('<int:pk>/', include([
            path('', ProjectDetailView.as_view(), name='detail'),
            path('edit/', ProjectEditView.as_view(), name="edit"),
<<<<<<< HEAD
            path(
                'approve-contract/<int:contract_pk>/',
                ApproveContractView.as_view(),
                name="approve-contract",
            ),
=======
            path('documents/<int:file_pk>/', ProjectPrivateMediaView.as_view(), name="document"),
>>>>>>> 431df950
        ])),
    ]<|MERGE_RESOLUTION|>--- conflicted
+++ resolved
@@ -1,13 +1,15 @@
 from django.conf import settings
 from django.urls import include, path
 
-<<<<<<< HEAD
-from .views import ApproveContractView, ProjectDetailView, ProjectEditView
-=======
-from .views import ProjectDetailView, ProjectEditView, ProjectPrivateMediaView
+from .views import (
+    AppriveContractView,
+    ProjectDetailView,
+    ProjectEditView,
+    ProjectPrivateMediaView
+)
+
 
 app_name = 'projects'
->>>>>>> 431df950
 
 urlpatterns = []
 
@@ -16,14 +18,11 @@
         path('<int:pk>/', include([
             path('', ProjectDetailView.as_view(), name='detail'),
             path('edit/', ProjectEditView.as_view(), name="edit"),
-<<<<<<< HEAD
             path(
                 'approve-contract/<int:contract_pk>/',
                 ApproveContractView.as_view(),
                 name="approve-contract",
             ),
-=======
             path('documents/<int:file_pk>/', ProjectPrivateMediaView.as_view(), name="document"),
->>>>>>> 431df950
         ])),
     ]
--- conflicted
+++ resolved
@@ -2,15 +2,10 @@
 
 from django.contrib import messages
 from django.contrib.auth.decorators import login_required
-<<<<<<< HEAD
-from django.core.exceptions import PermissionDenied
-from django.db import transaction
-=======
 from django.contrib.auth.mixins import UserPassesTestMixin
 from django.core.exceptions import PermissionDenied
 from django.db import transaction
 from django.http import Http404
->>>>>>> 431df950
 from django.shortcuts import get_object_or_404, redirect
 from django.utils.decorators import method_decorator
 from django.utils.translation import ugettext_lazy as _
@@ -19,17 +14,12 @@
 from opentech.apply.activity.messaging import MESSAGES, messenger
 from opentech.apply.activity.views import ActivityContextMixin, CommentFormView
 from opentech.apply.users.decorators import staff_required
-<<<<<<< HEAD
+from opentech.apply.utils.storage import PrivateMediaView
 from opentech.apply.utils.views import (
     DelegateableView,
     DelegatedViewMixin,
-    ViewDispatcher
+    ViewDispatcher,
 )
-=======
-from opentech.apply.utils.storage import PrivateMediaView
-from opentech.apply.utils.views import (DelegateableView, DelegatedViewMixin,
-                                        ViewDispatcher)
->>>>>>> 431df950
 
 from .forms import (
     ApproveContractForm,

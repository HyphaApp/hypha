from django import forms
from django.core.exceptions import NON_FIELD_ERRORS, ValidationError

from tinymce.widgets import TinyMCE

from .models import Review, RECOMMENDATION_CHOICES

NA = 99

RATE_CHOICES = (
    (0, '0. Need more info'),
    (1, '1. Poor'),
    (2, '2. Not so good'),
    (3, '3. Is o.k.'),
    (4, '4. Good'),
    (5, '5. Excellent'),
    (NA, 'n/a - choose not to answer'),
)

YES_NO_CHOICES = (
    (1, 'Yes'),
    (0, 'No')
)

RICH_TEXT_WIDGET = TinyMCE(mce_attrs={
    'elementpath': False,
    'branding': False,
    'toolbar1': 'undo redo | styleselect | bold italic | bullist numlist | link',
    'style_formats': [
        {'title': 'Headers', 'items': [
            {'title': 'Header 1', 'format': 'h1'},
            {'title': 'Header 2', 'format': 'h2'},
            {'title': 'Header 3', 'format': 'h3'},
        ]},
        {'title': 'Inline', 'items': [
            {'title': 'Bold', 'icon': 'bold', 'format': 'bold'},
            {'title': 'Italic', 'icon': 'italic', 'format': 'italic'},
            {'title': 'Underline', 'icon': 'underline', 'format': 'underline'},
        ]},
    ],
    'height': 180,
})


class RichTextField(forms.CharField):
    widget = RICH_TEXT_WIDGET

    def __init__(self, *args, required=False, **kwargs):
        kwargs.update(required=required)
        super().__init__(*args, **kwargs)


class RequiredRichTextField(forms.CharField):
    widget = RICH_TEXT_WIDGET


class RateChoiceField(forms.ChoiceField):
    required = False

    def __init__(self, *args, **kwargs):
        super().__init__(**kwargs)
        self.choices = RATE_CHOICES


class RequiredRateChoiceField(RateChoiceField):
    required = True


class BaseReviewForm(forms.ModelForm):
    draft_button_name = "save_draft"

    class Meta:
        model = Review
        fields: list = []

        error_messages = {
            NON_FIELD_ERRORS: {
                'unique_together': "You have already posted a review for this submission",
            }
        }

    def __init__(self, *args, **kwargs):
        self.request = kwargs.pop('request')
        self.submission = kwargs.pop('submission')
        super().__init__(*args, **kwargs)

<<<<<<< HEAD
        if "save_draft" in self.data:
=======
        if self.draft_button_name in self.data:
>>>>>>> 26424ecc
            for field in self.fields.values():
                field.required = False

    def validate_unique(self):
        # update the instance data prior to validating uniqueness
        self.instance.submission = self.submission
        self.instance.author = self.request.user
        self.instance.review = self.cleaned_data

        try:
            self.instance.validate_unique()
        except ValidationError as e:
            self._update_errors(e)

    def save(self, commit=True):
        self.instance.score = self.calculate_score()

        self.instance.recommendation = self.cleaned_data['recommendation']
<<<<<<< HEAD
        self.instance.is_draft = "save_draft" in self.data
=======
        self.instance.is_draft = self.draft_button_name in self.data
>>>>>>> 26424ecc

        super().save()

    def calculate_score(self):
        scores = list()

        for field in self.get_score_fields():
            score = int(self.cleaned_data.get(field, NA))
            if score != NA:
                scores.append(score)

        try:
            return sum(scores) / len(scores)
        except ZeroDivisionError:
            return 0

    def get_score_fields(self):
        return [field for field in self.fields if field.endswith('_rate')]


class ConceptReviewForm(BaseReviewForm):
    recommendation = forms.ChoiceField(
        choices=RECOMMENDATION_CHOICES,
        label='Overall recommendation',
        help_text='Do you recommend requesting a proposal based on this concept note?'
    )
    recommendation_comments = RichTextField(label='Recommendation comments')

    principles = RichTextField(
        label='Goals and principles',
        help_text='Does the project contribute and/or have relevance to OTF goals and principles? '
        'Are the goals and objectives of the project clear? Is it a technology research, development, or deployment project? '
        'Can project’s effort be explained to external audiences and non-technical people? What problem are they '
        'trying to solve and is the solution strategical or tactical? Is the project strategically or tactically '
        'important to OTF’s goals, principles and rationale and other OTF efforts? Is it clear how? What tools, '
        'if any, currently exist to solve this problem? How is this project different? Does the effort have any '
        'overlap with existing OTF and/or USG supported projects? Is the overlap complementary or duplicative? '
        'If complementary, can it be explained clearly? I.e. geographic focus, technology, organization profile, etc. '
        'What are the liabilities and risks of taking on this project? I.e. political personalities, '
        'financial concerns, technical controversial, etc. Is the organization or its members known within any relevant '
        'communities? If yes, what is their reputation and why? What is the entity’s motivation and principles? '
        'What are the entity member(s) motivations and principles? Where is the organization physically and legally '
        'based? If the organization is distributed, where is the main point of contact? Does the organization have any '
        'conflicts of interest with RFA, OTF, the Advisory Council, or other RFA-OTF projects? Is the project team '
        'an organization, community or an individual?'
    )
    principles_rate = RequiredRateChoiceField(label='Rate goals and principles')

    technical = RichTextField(
        label='Technical merit',
        help_text='Does the project clearly articulate the technical problem, solution, and approach? '
        'Is the problem clearly justifiable? Does the project clearly articulate the technological objectives? '
        'Is it an open or closed development project? I.e. Open source like Android or open source like Firefox OS '
        'or closed like iOS. Does a similar technical solution already exist? If so, what are the differentiating '
        'factors? Is the effort to sustain an existing technical approach? If so, are these considered successful? '
        'Is the effort a new technical approach or improvement to an existing solution? If so, how? Is the effort '
        'a completely new technical approach fostering new solutions in the field? Does the project’s technical '
        'approach solve the problem? What are the limitations of the project’s technical approach and solution? '
        'What are the unintended or illicit uses and consequences of this technology? Has the project identified '
        'and/or developed any safeguards for these consequences?'
    )
    technical_rate = RequiredRateChoiceField(label='Rate technical merit')

    sustainable = RichTextField(
        label='Reasonable and realistic',
        help_text='Is the requested amount reasonable, realistic, and justified? Does the project provide a detailed '
        'and realistic description of effort and schedule? I.e. is the project capable of creating a work plan '
        'including objectives, activities, and deliverable(s)?'
    )
    sustainable_rate = RequiredRateChoiceField(label='Rate reasonable and realistic')

    comments = RichTextField(label='General comments')
    request_questions = RichTextField(label='Request specific questions')


class ProposalReviewForm(BaseReviewForm):
    titles = {
        1: 'A. Conflicts of Interest and Confidentiality',
        2: 'B. General Thoughts',
        3: 'C. Specific aspects',
        4: 'D. Rationale and appropriateness consideration',
        5: 'E. General recommendation',
    }

    # A. Conflicts of Interest and Confidentiality
    confidentiality = forms.BooleanField(
        label='I understand about confidentiality',
        initial=False,
        help_text='I have reviewed and previously agreed to the RFA Council Confidentiality and Non-disclosure '
        'Agreement and I understand that the received proposal contains “Confidential Information” that may not be '
        'publicly known and shall not be disclosed to any third party.'
    )
    confidentiality.group = 1

    conflicts = forms.ChoiceField(
        widget=forms.RadioSelect(),
        choices=YES_NO_CHOICES,
        label='Do you have any conflicts of interest to report?'
    )
    conflicts.group = 1

    conflicts_disclosure = RichTextField(
        label='Conflict(s) of interest disclosure',
        help_text='If you checked yes, please list your conflict(s) of interest or potential conflict(s) of interest.'
    )
    conflicts_disclosure.group = 1

    # B. General thoughts
    liked = RichTextField(
        label='1. Positive aspects',
        help_text='Any general or specific aspects that got you really excited or that you like about this proposal.'
    )
    liked.group = 2

    concerns = RichTextField(
        label='2. Concerns',
        help_text='Any general or specific aspects that concern you or leave you feeling uneasy about this proposal.'
    )
    concerns.group = 2

    red_flags = RichTextField(
        label='3. Items that must be addressed',
        help_text='Any general or specific aspects that concern you or leave you feeling uneasy about this proposal.'
    )
    red_flags.group = 2

    # C. Specific aspects
    overview_rate = RequiredRateChoiceField(
        label='1. Project overview',
        help_text='Are the project’s goals clear? Are the project\'s goals realistically achievable by the proposed '
        'effort? Does the proposal identify and acknowledge what the challenges will be? Does the proposal state what '
        'is currently being done and the known limitations? Are project beneficiaries clear and specific? '
        'Is the project\'s sought after impact clear? Does the proposal cite an actual and compelling case study or '
        'user problem? Does the proposal state how much the effort will cost and how long will it take?'
    )
    overview_rate.group = 3

    overview = RichTextField(label='Project overview questions and comments')
    overview.group = 3

    objectives_rate = RequiredRateChoiceField(
        label='2. Proposal objectives',
        help_text='Does the proposal state a clear and concise set of objectives and tasks for the proposed effort? '
        'Are the objectives S.M.A.R.T. (Specific, Measurable, Achievable, Relevant, Timely)? Is the project responding '
        'to a potential need or function that is currently unfilled, or will it be duplicating previous efforts or '
        'creating a solution in search of a problem?'
    )
    objectives_rate.group = 3

    objectives = RichTextField(label='Objectives questions and comments')
    objectives.group = 3

    strategy_rate = RequiredRateChoiceField(
        label='3. Appropriate activities and strategy',
        help_text='Does the project propose activities that are appropriate for its goals and objectives? Does it '
        'demonstrate effectively how it will accomplish its stated activities? Does the proposal suggest alternative '
        'or modified activities in response to changing circumstances? Are the proposed activities viable in the real '
        'world? Do the project activities disrupt the current internet freedom context? Directly or indirectly, do '
        'they increase tactical breathing space for existing challenges? Are the activity\'s tactics clearly '
        'identifiable as part of a wider strategy?'
    )
    strategy_rate.group = 3

    strategy = RichTextField(label='Methods and strategy questions and comments')
    strategy.group = 3

    technical_rate = RequiredRateChoiceField(
        label='4. Technical feasibility (where applicable)',
        help_text='Does the proposal clearly state the effort\'s technical objectives? Are technical objectives '
        'articulated succinctly and with appropriate language? Does the proposal explain what is novel about its '
        'approach and why it will succeed? Does the project identify any hurdles to achieving technical objectives? '
        'Does the proposal recognize potential technical byproducts, such as new or increased attack surfaces?'
    )
    technical_rate.group = 3

    technical = RichTextField(label='Technical feasibility questions and comments')
    technical.group = 3

    alternative_rate = RequiredRateChoiceField(
        label='5. Alternative analysis - "red teaming"',
        help_text='Does the project identify potential unintended consequences? Does it identify how an adversary '
        'might use the solution to further their own goals? Does the proposal consider potential illicit uses of the '
        'project? Does the proposal identify appropriate tactics for a potentially asymmetric position in relation to '
        'an adversary? Does the proposal consider sufficiently whether its approach is offensive or defensive in '
        'relation to the problem it is addressing? Does it explain why it has selected this approach '
        '(effort, cost, time, etc.)? Does the proposal explore short-, medium-, and long‐term strategies from the '
        'adversary’s point of view? Does the project increase or decrease known attack surfaces? Does the proposal '
        'discuss how the project could be undermined, identify its own deficiencies and limitation, or does it presume there are none?'
    )
    alternative_rate.group = 3

    alternative = RichTextField(label='Alternative analysis - "red teaming" questions and comments')
    alternative.group = 3

    usability_rate = RequiredRateChoiceField(
        label='6. Usability',
        help_text='Does the proposal demonstrate clear external demand for the proposed end product? '
        'Does the project demonstrate a high degree of usability and/or accessibility? '
        'Is the project targeting a small number of high value or at-risk users, or a broader population? '
        'Is the proposed effort appropriate for the intended audience?'
    )
    usability_rate.group = 3

    usability = RichTextField(label='Usability questions and comments')
    usability.group = 3

    sustainability_rate = RequiredRateChoiceField(
        label='7. Sustainability',
        help_text='Is this proposal clearly located within a larger plan for future project support, development, and implementation? '
        'Does the project have a diversified funding/support stream i.e., how dependent would the project be on OTF? '
        'Is the proposing entity able to sustain itself with the requested OTF funding in addition to other sources of '
        'direct or indirect support, such as community or other in-kind support that it already receives? '
        'Does the proposal identify any cost sharing or matching support for the proposed effort? '
        'Does the project currently receive any U.S. government or other public funding?'
    )
    sustainability_rate.group = 3

    sustainability = RichTextField(label='Sustainability questions and comments')
    sustainability.group = 3

    collaboration_rate = RequiredRateChoiceField(
        label='8. Collaboration',
        help_text='Does the project support and further a collaborative and open community? '
        'Does the proposal facilitate inter-project collaboration, such as talking with like projects and '
        'identifying potential complementary aspects or points of overlap? '
        'Does the project seek to share resources or enable others to reuse the resources they develop? '
        'Do the objectives of this proposal contribute broadly to other Internet freedom projects?'
    )
    collaboration_rate.group = 3

    collaboration = RichTextField(label='Collaboration questions and comments')
    collaboration.group = 3

    realism_rate = RequiredRateChoiceField(
        label='9. Cost realism',
        help_text='Is the budget realistic and commensurate with both the project objectives and time frame? '
        'Is this project realistically implementable within a payment-on-delivery framework, i.e. no funds up-front?'
    )
    realism_rate.group = 3

    realism = RichTextField(label='Cost realism questions and comments')
    realism.group = 3

    qualifications_rate = RequiredRateChoiceField(
        label='10. Qualifications',
        help_text='Is the project team uniquely qualified to complete the proposed scope of work? '
        'Does the team have a history of successful work relevant to the proposed effort? '
        'Have team members worked with at-risk communities in the past? Does the proposing entity have a sufficient '
        'core team (leadership, developers, etc.) dedicated to this project? Are project team member(s) clearly '
        'identified, along with work experience, in the proposal?'
    )
    qualifications_rate.group = 3

    qualifications = RichTextField(label='Qualifications questions and comments')
    qualifications.group = 3

    evaluation_rate = RequiredRateChoiceField(
        label='11. Evaluation',
        help_text='Does the project articulate a clear set of evaluation criteria and milestone metrics against activities, objectives, and deliverables? '
        'Are the criteria and metrics measurable quantitatively and/or qualitatively? '
        'How difficult will an assessment of success or failure be? '
        'Does the proposing entity have the capacity to self-evaluate and extract “lessons learned”? '
        'Is the proposed effort able to be openly peer reviewed and/or include a peer review process?'
    )
    evaluation_rate.group = 3

    evaluation = RichTextField(label='Evaluation questions and comments')
    evaluation.group = 3

    # D. Rationale and appropriateness consideration
    rationale_rate = RateChoiceField(label='Rationale and appropriateness rating')
    rationale_rate.group = 4

    rationale = RichTextField(label='Rationale and appropriateness questions and comments')
    rationale.group = 4

    # E. General recommendation
    recommendation = forms.ChoiceField(choices=RECOMMENDATION_CHOICES, label='Recommendation')
    recommendation.group = 5

    recommendation_comments = RichTextField(label='Recommendation comments')
    recommendation_comments.group = 5<|MERGE_RESOLUTION|>--- conflicted
+++ resolved
@@ -84,11 +84,7 @@
         self.submission = kwargs.pop('submission')
         super().__init__(*args, **kwargs)
 
-<<<<<<< HEAD
-        if "save_draft" in self.data:
-=======
         if self.draft_button_name in self.data:
->>>>>>> 26424ecc
             for field in self.fields.values():
                 field.required = False
 
@@ -107,11 +103,7 @@
         self.instance.score = self.calculate_score()
 
         self.instance.recommendation = self.cleaned_data['recommendation']
-<<<<<<< HEAD
-        self.instance.is_draft = "save_draft" in self.data
-=======
         self.instance.is_draft = self.draft_button_name in self.data
->>>>>>> 26424ecc
 
         super().save()
 

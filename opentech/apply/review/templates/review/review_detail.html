--- conflicted
+++ resolved
@@ -4,13 +4,8 @@
 {% block content %}
 <div class="wrapper wrapper--breakout wrapper--admin">
     <div class="wrapper wrapper--large">
-<<<<<<< HEAD
         <h1 class="beta heading heading--no-margin heading--bold">Review</h1>
-        <h5>For <a href="{% url "funds:submission" review.submission.id %}">{{ review.submission.title }}</a></h5>
-=======
-        <h2 class="heading heading--no-margin">Review</h2>
         <h5>For <a href="{% url "funds:submissions:detail" review.submission.id %}">{{ review.submission.title }}</a></h5>
->>>>>>> 94657cdb
     </div>
 </div>
 

{% extends "base-apply.html" %}
{% block title %}Create a review{% endblock %}
{% block content %}
<div class="wrapper wrapper--breakout wrapper--admin">
    <div class="wrapper wrapper--medium">
<<<<<<< HEAD
        <h1 class="beta heading heading--no-margin heading--bold">{{ title|default:"Create Review" }}</h1>
        <h5>For <a href="{% url "funds:submission" submission.id %}">{{ submission.title }}</a></h5>
=======
        <h2 class="heading heading--no-margin">{{ title|default:"Create Review" }}</h2>
        <h5>For <a href="{% url "funds:submissions:detail" submission.id %}">{{ submission.title }}</a></h5>
>>>>>>> 94657cdb
    </div>
</div>

<div class="wrapper wrapper--medium wrapper--inner-space-medium">
{% if not has_submitted_review %}
    <form class="form form--with-p-tags" action="" method="post" novalidate>
        {{ form.media }}
        {% csrf_token %}
        {% for field in form %}
            {# to be replaced with better logic when we use stream form #}
            {% ifchanged field.field.group %}
                {% for key, value in form.titles.items %}
                    {% if key == field.field.group %}
                        <h2>{{ value }}</h2>
                    {% endif %}
                {% endfor %}
            {% endifchanged %}

            {% if field.field %}
                {% include "funds/includes/field.html" %}
            {% else %}
                {{ field }}
            {% endif %}
        {% endfor %}
        <input class="button button--primary" type="submit" value="Submit Review" name="submit" />
        {% if not object.id or object.is_draft %}
            <input class="button button--secondary button--white" type="submit" value="Save Draft" name="{{ form.draft_button_name }}" />
        {% endif %}
    </form>
{% else %}
    <p>You have already posted a review for this submission</p>
{% endif %}
</div>
{% endblock %}<|MERGE_RESOLUTION|>--- conflicted
+++ resolved
@@ -3,13 +3,8 @@
 {% block content %}
 <div class="wrapper wrapper--breakout wrapper--admin">
     <div class="wrapper wrapper--medium">
-<<<<<<< HEAD
         <h1 class="beta heading heading--no-margin heading--bold">{{ title|default:"Create Review" }}</h1>
-        <h5>For <a href="{% url "funds:submission" submission.id %}">{{ submission.title }}</a></h5>
-=======
-        <h2 class="heading heading--no-margin">{{ title|default:"Create Review" }}</h2>
         <h5>For <a href="{% url "funds:submissions:detail" submission.id %}">{{ submission.title }}</a></h5>
->>>>>>> 94657cdb
     </div>
 </div>
 

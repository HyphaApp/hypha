--- conflicted
+++ resolved
@@ -31,11 +31,7 @@
         {% endfor %}
         <input class="button button--primary" type="submit" value="Submit Review" name="submit" />
         {% if not object.id or object.is_draft %}
-<<<<<<< HEAD
-            <input class="button button--secondary button--white" type="submit" value="Save Draft" name="save_draft" />
-=======
             <input class="button button--secondary button--white" type="submit" value="Save Draft" name="{{ form.draft_button_name }}" />
->>>>>>> 26424ecc
         {% endif %}
     </form>
 {% else %}

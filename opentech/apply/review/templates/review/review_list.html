--- conflicted
+++ resolved
@@ -7,13 +7,8 @@
 <div class="wrapper wrapper--breakout wrapper--admin">
     <div class="wrapper wrapper--medium">
         <div>
-<<<<<<< HEAD
             <h1 class="beta heading heading--no-margin heading--bold">Reviews</h1>
-            <h5>For <a href="{% url "funds:submission" submission.id %}">{{ submission.title }}</a></h5>
-=======
-            <h2 class="heading heading--no-margin">Reviews</h2>
             <h5>For <a href="{% url "funds:submissions:detail" submission.id %}">{{ submission.title }}</a></h5>
->>>>>>> 94657cdb
         </div>
         {% if request.user|has_review_perm:submission %}
             {% if request.user|has_draft:submission or request.user|can_review:submission %}

--- conflicted
+++ resolved
@@ -1,8 +1,5 @@
 from django.core.exceptions import PermissionDenied
-<<<<<<< HEAD
-=======
 from django.http import HttpResponseRedirect
->>>>>>> 34c839b8
 from django.shortcuts import get_object_or_404
 from django.urls import reverse_lazy
 from django.utils.decorators import method_decorator
@@ -47,8 +44,6 @@
         if self.request.POST and self.submission.reviewed_by(request.user):
             return self.get(request, *args, **kwargs)
 
-<<<<<<< HEAD
-=======
         return super().dispatch(request, *args, **kwargs)
 
     def get_context_data(self, **kwargs):
@@ -86,7 +81,6 @@
         if self.request.POST and self.submission.reviewed_by(request.user):
             return self.get(request, *args, **kwargs)
 
->>>>>>> 34c839b8
         return super().dispatch(request, *args, **kwargs)
 
     def get_context_data(self, **kwargs):

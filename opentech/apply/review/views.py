from django.shortcuts import get_object_or_404
from django.views.generic import CreateView

from opentech.apply.funds.models import ApplicationSubmission

from .forms import ConceptReviewForm, ProposalReviewForm
from .models import Review


class ReviewContextMixin:
    def get_context_data(self, **kwargs):
        staff_reviews = self.object.reviews.by_staff()
<<<<<<< HEAD
        reviewer_reviews = self.object.reviews.by_reviewers()
=======
        reviewer_reviews = self.object.reviews.by_reviewers().exclude(id__in=staff_reviews)
>>>>>>> 2f99cff1
        return super().get_context_data(
            staff_reviews=staff_reviews,
            reviewer_reviews=reviewer_reviews,
            **kwargs,
        )


class ReviewCreateView(CreateView):
    model = Review

    def dispatch(self, request, *args, **kwargs):
        self.submission = get_object_or_404(ApplicationSubmission, id=self.kwargs['submission_pk'])
        return super().dispatch(request, *args, **kwargs)

    def get_context_data(self, **kwargs):
        has_submitted_review = Review.objects.filter(submission=self.submission, author=self.request.user).exists()
        return super().get_context_data(
            submission=self.submission,
            has_submitted_review=has_submitted_review,
            **kwargs
        )

    def get_form_class(self):
        forms = [ConceptReviewForm, ProposalReviewForm]
        index = [
            i for i, stage in enumerate(self.submission.workflow.stages)
            if self.submission.stage.name == stage.name
        ][0]
        return forms[index]

    def get_form_kwargs(self):
        kwargs = super().get_form_kwargs()
        kwargs['request'] = self.request
        kwargs['submission'] = self.submission
        return kwargs

    def get_success_url(self):
        return self.submission.get_absolute_url()<|MERGE_RESOLUTION|>--- conflicted
+++ resolved
@@ -10,11 +10,7 @@
 class ReviewContextMixin:
     def get_context_data(self, **kwargs):
         staff_reviews = self.object.reviews.by_staff()
-<<<<<<< HEAD
-        reviewer_reviews = self.object.reviews.by_reviewers()
-=======
         reviewer_reviews = self.object.reviews.by_reviewers().exclude(id__in=staff_reviews)
->>>>>>> 2f99cff1
         return super().get_context_data(
             staff_reviews=staff_reviews,
             reviewer_reviews=reviewer_reviews,

import argparse
import json

from django.conf import settings
from django.contrib.auth import get_user_model
from django.contrib.auth.models import Group
from django.core.management.base import BaseCommand
from django.db import transaction

from opentech.apply.users.groups import STAFF_GROUP_NAME


class Command(BaseCommand):
    help = "User migration script. Requires a source JSON file."
    groups = Group.objects.all()

    def add_arguments(self, parser):
        parser.add_argument('source', type=argparse.FileType('r'), help="Migration source JSON file")
        parser.add_argument('--anonymize', action='store_true', help="Anonymizes non-OTF emails")

    @transaction.atomic
    def handle(self, *args, **options):
        with options['source'] as json_data:
            User = get_user_model()
            users = json.load(json_data)

            for uid in users:
                user = users[uid]

                full_name = self.get_full_name(user)
                user_object, created = User.objects.get_or_create(
                    email=self.get_email(user, options['anonymize']),
                    defaults={
                        'full_name': full_name,
                        'drupal_id': uid,
                    }
                )

                operation = "Imported" if created else "Processed"

                groups = self.get_user_groups(user)
                user_object.groups.set(groups)

                # Ensure uid is set
                user_object.drupal_id = uid
                user_object.save()

                self.stdout.write(f"{operation} user {uid} ({full_name})")

    def get_full_name(self, user):
        full_name = user.get('field_otf_real_name', None)
        try:
            # The Drupal data structure includes a language reference.
            # The default is 'und' (undefined).
            full_name = full_name['und'][0]['safe_value']
        except (KeyError, TypeError):
            full_name = user['name']

        return full_name

    def get_user_groups(self, user):
        groups = []
        role_map = {
            'proposer': 'Applicant',
            'council': 'Advisor',
            'administrator': 'Administrator',
            'dev': 'Administrator',
        }

        if self.is_staff(user['mail']):
            groups.append(self.groups.filter(name=STAFF_GROUP_NAME).first())

        roles = [role for role in user.get('roles').values() if role != "authenticated user"]

        for role in roles:
            group_name = role_map.get(role)
            if group_name:
                groups.append(self.groups.filter(name=group_name).first())

        return groups

    def get_email(self, user, anonymize=False):
<<<<<<< HEAD
        if not anonymize:
            return user['mail']

        _, email_domain = user['mail'].split('@')
        if email_domain in settings.STAFF_EMAIL_DOMAINS:
            return user['mail']

        return "aeon+%s@torchbox.com" % user['uid']
=======
        email = user['mail']
        if not anonymize or self.is_staff(email):
            return email

        return f"aeon+{user['uid']}@torchbox.com"

    def is_staff(self, email):
        _, email_domain = email.split('@')
        return email_domain in settings.STAFF_EMAIL_DOMAINS
>>>>>>> 3e7809d8
<|MERGE_RESOLUTION|>--- conflicted
+++ resolved
@@ -80,16 +80,6 @@
         return groups
 
     def get_email(self, user, anonymize=False):
-<<<<<<< HEAD
-        if not anonymize:
-            return user['mail']
-
-        _, email_domain = user['mail'].split('@')
-        if email_domain in settings.STAFF_EMAIL_DOMAINS:
-            return user['mail']
-
-        return "aeon+%s@torchbox.com" % user['uid']
-=======
         email = user['mail']
         if not anonymize or self.is_staff(email):
             return email
@@ -98,5 +88,4 @@
 
     def is_staff(self, email):
         _, email_domain = email.split('@')
-        return email_domain in settings.STAFF_EMAIL_DOMAINS
->>>>>>> 3e7809d8
+        return email_domain in settings.STAFF_EMAIL_DOMAINS
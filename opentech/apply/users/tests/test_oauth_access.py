from django.contrib.auth import get_user_model
from django.conf import settings
from django.test import TestCase, override_settings
from django.urls import reverse


class TestOAuthAccess(TestCase):

    def test_oauth_page_requires_login(self):
        """
        This checks that /account/oauth requires the user to be logged in
        """
        oauth_page = reverse('users:oauth')
        response = self.client.get(oauth_page, follow=True)
        self.assertRedirects(response, reverse(
            'users:login') + '?next=' + reverse('users:oauth'), status_code=301, target_status_code=200)

    @override_settings()
    def test_oauth_not_set_up(self):
        del settings.SOCIAL_AUTH_GOOGLE_OAUTH2_WHITELISTED_DOMAINS

        self.login()
        response = self.client.get(reverse('users:oauth'), follow=True)
        self.assertEqual(response.status_code, 403)

    def test_oauth_user_email_not_whitelisted(self):
        self.login()
        response = self.client.get(reverse('users:oauth'), follow=True)
        self.assertEqual(response.status_code, 403)

    # @override_settings(SOCIAL_AUTH_GOOGLE_OAUTH2_WHITELISTED_DOMAINS=['email.com'])
    # def test_oauth_whitelisted_user_can_see_link_to_oauth_settings_page(self):
    #     self.login()

<<<<<<< HEAD
    #     response = self.client.get(reverse('users:account'), follow=True)
    #     self.assertContains(response, 'Manage OAuth')
=======
        response = self.client.get(reverse('users:account'), follow=True)
        self.assertNotContains(response, 'Manage OAuth')
>>>>>>> 0122bf74

    @override_settings(SOCIAL_AUTH_GOOGLE_OAUTH2_WHITELISTED_DOMAINS=['email.com'])
    def test_oauth_whitelisted_user_can_access_oauth_settings_page(self):
        """
        Checks that the test user can access the OAuth page as their email is whitelisted
        """
        self.login()

        response = self.client.get(reverse('users:oauth'), follow=True)
        self.assertEqual(response.status_code, 200)
        self.assertContains(response, 'Google OAuth')
        self.assertNotContains(response, 'Disconnect Google OAuth')

        self.assertTemplateUsed(response, 'users/oauth.html')

    def login(self):
        user = get_user_model().objects.create_user(username='test', email='test@email.com', password='password')
        self.assertTrue(
            self.client.login(username='test', password='password')
        )

        return user<|MERGE_RESOLUTION|>--- conflicted
+++ resolved
@@ -28,17 +28,12 @@
         response = self.client.get(reverse('users:oauth'), follow=True)
         self.assertEqual(response.status_code, 403)
 
-    # @override_settings(SOCIAL_AUTH_GOOGLE_OAUTH2_WHITELISTED_DOMAINS=['email.com'])
-    # def test_oauth_whitelisted_user_can_see_link_to_oauth_settings_page(self):
-    #     self.login()
+    @override_settings(SOCIAL_AUTH_GOOGLE_OAUTH2_WHITELISTED_DOMAINS=['email.com'])
+    def test_oauth_whitelisted_user_can_see_link_to_oauth_settings_page(self):
+        self.login()
 
-<<<<<<< HEAD
-    #     response = self.client.get(reverse('users:account'), follow=True)
-    #     self.assertContains(response, 'Manage OAuth')
-=======
         response = self.client.get(reverse('users:account'), follow=True)
         self.assertNotContains(response, 'Manage OAuth')
->>>>>>> 0122bf74
 
     @override_settings(SOCIAL_AUTH_GOOGLE_OAUTH2_WHITELISTED_DOMAINS=['email.com'])
     def test_oauth_whitelisted_user_can_access_oauth_settings_page(self):

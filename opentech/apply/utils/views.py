from django.contrib.auth.decorators import login_required
from django.forms.models import ModelForm
from django.http import HttpResponseForbidden
from django.utils.decorators import method_decorator
from django.views import defaults
from django.views.generic import View
from django.views.generic.base import ContextMixin
from django.views.generic.detail import SingleObjectTemplateResponseMixin
from django.views.generic.edit import ModelFormMixin, ProcessFormView
from django.shortcuts import redirect


def page_not_found(request, exception=None, template_name='apply/404.html'):
    if not request.user.is_authenticated:
        template_name = '404.html'
    return defaults.page_not_found(request, exception, template_name)


@method_decorator(login_required, name='dispatch')
class ViewDispatcher(View):
    admin_view: View = None
    reviewer_view: View = None
    partner_view: View = None
    community_view: View = None
    applicant_view: View = None

    def admin_check(self, request):
        return request.user.is_apply_staff

    def reviewer_check(self, request):
        return request.user.is_reviewer

    def partner_check(self, request):
        return request.user.is_partner

    def community_check(self, request):
        return request.user.is_community_reviewer

    def dispatch(self, request, *args, **kwargs):
        view = self.applicant_view

        if self.admin_check(request):
            view = self.admin_view
        elif self.reviewer_check(request):
            view = self.reviewer_view
        elif self.partner_check(request):
            view = self.partner_view
        elif self.community_check(request):
            view = self.community_view

        if view:
            return view.as_view()(request, *args, **kwargs)
        return HttpResponseForbidden()


class DelegatableBase(ContextMixin):
    """
    A view which passes its context to child form views to allow them to post to the same URL
    `DelegateableViews` objects should contain form views that inherit from `DelegatedViewMixin`
    and `FormView`
    """
    form_prefix = 'form-submitted-'

    def __init__(self, *args, **kwargs):
        self._form_views = {
            self.form_prefix + form_view.context_name: form_view
            for form_view in self.form_views
        }

    def get_form_kwargs(self):
        return {}

    def get_context_data(self, **kwargs):
        forms = {}
        for form_view in self._form_views.values():
            view = form_view()
            view.setup(self.request, self.args, self.kwargs)
            context_key, form = view.contribute_form(self)
            forms[context_key] = form

        return super().get_context_data(
            form_prefix=self.form_prefix,
            **forms,
            **kwargs,
        )

    def post(self, request, *args, **kwargs):
        # Information to pretend we originate from this view
        kwargs['context'] = self.get_context_data()
        kwargs['template_names'] = self.get_template_names()

        for form_key, form_view in self._form_views.items():
            if form_key in request.POST:
                return form_view.as_view()(request, *args, parent=self, **kwargs)

        # Fall back to get if not form exists as submitted
        return redirect(request.path)


class DelegateableView(DelegatableBase):
    def get_form_kwargs(self):
        return {
            'user': self.request.user,
            'instance': self.object,
        }

    def post(self, request, *args, **kwargs):
        self.object = self.get_object()

        kwargs['object'] = self.object

        return super().post(request, *args, **kwargs)


class DelegateableListView(DelegatableBase):
    def get_form_kwargs(self):
        return {
            'user': self.request.user,
        }

    def post(self, request, *args, **kwargs):
        self.object_list = self.get_queryset()
        return super().post(request, *args, **kwargs)


class DelegatedViewMixin(View):
    """For use on create views accepting forms from another view"""

    # TODO: REMOVE IN DJANGO 2.2
    def setup(self, request, *args, **kwargs):
        """Initialize attributes shared by all view methods."""
        self.request = request
        self.args = args
        self.kwargs = kwargs

    def get_object(self):
<<<<<<< HEAD
        # We want to make sure we share the same instance between the form
        # and the view where appropriate
        parent_object = self.get_parent_kwargs()['instance']
        if isinstance(parent_object, self.model):
            return parent_object
=======
        # Make sure the form instance, bound at the parent class level,  is the same as the
        # value we work with on the class.
        # If we don't have self.object, bind the parent instance to it. This value will then
        # be used by the form. Any further calls to get_object will get a new instance of the object
        if not hasattr(self, 'object'):
            parent_object = self.get_parent_object()
            if isinstance(parent_object, self.model):
                return parent_object
>>>>>>> d3abbb22

        return super().get_object()

    def get_template_names(self):
        return self.kwargs['template_names']

    def get_form_name(self):
        return self.context_name

    def get_form_kwargs(self):
        form_kwargs = super().get_form_kwargs()
        form_kwargs['user'] = self.request.user
        form_kwargs.update(**self.get_parent_kwargs())
        return form_kwargs

    def get_parent_kwargs(self):
        try:
            return self.parent.get_form_kwargs()
        except AttributeError:
            return self.kwargs['parent'].get_form_kwargs()

    def get_parent_object(self):
        return self.get_parent_kwargs()['instance']

    def get_form(self, *args, **kwargs):
        form = super().get_form(*args, **kwargs)
        form.name = self.get_form_name()
        return form

    def get_context_data(self, **kwargs):
        # Use the previous context but override the validated form
        form = kwargs.pop('form')
        kwargs.update(self.kwargs['context'])
        kwargs.update(**{self.context_name: form})
        return super().get_context_data(**kwargs)

    @classmethod
    def is_model_form(cls):
        return issubclass(cls.form_class, ModelForm)

    def contribute_form(self, parent):
        self.parent = parent
<<<<<<< HEAD
        form = self.get_form()
=======

        # We do not want to bind any forms generated this way
        # pretend we are doing a get request to avoid passing data to forms
        old_method = None
        if self.request.method in ('POST', 'PUT'):
            old_method = self.request.method
            self.request.method = 'GET'

        form = self.get_form()

        if old_method:
            self.request.method = old_method
>>>>>>> d3abbb22
        return self.context_name, form

    def get_success_url(self):
        query = self.request.GET.urlencode()
        if query:
            query = '?' + query
        return self.request.path + query


class CreateOrUpdateView(SingleObjectTemplateResponseMixin, ModelFormMixin, ProcessFormView):

    def get(self, request, *args, **kwargs):
        try:
            self.object = self.get_object()
        except self.model.DoesNotExist:
            self.object = None

        return super().get(request, *args, **kwargs)

    def post(self, request, *args, **kwargs):
        try:
            self.object = self.get_object()
        except self.model.DoesNotExist:
            self.object = None

        return super().post(request, *args, **kwargs)<|MERGE_RESOLUTION|>--- conflicted
+++ resolved
@@ -134,13 +134,6 @@
         self.kwargs = kwargs
 
     def get_object(self):
-<<<<<<< HEAD
-        # We want to make sure we share the same instance between the form
-        # and the view where appropriate
-        parent_object = self.get_parent_kwargs()['instance']
-        if isinstance(parent_object, self.model):
-            return parent_object
-=======
         # Make sure the form instance, bound at the parent class level,  is the same as the
         # value we work with on the class.
         # If we don't have self.object, bind the parent instance to it. This value will then
@@ -149,7 +142,6 @@
             parent_object = self.get_parent_object()
             if isinstance(parent_object, self.model):
                 return parent_object
->>>>>>> d3abbb22
 
         return super().get_object()
 
@@ -192,9 +184,6 @@
 
     def contribute_form(self, parent):
         self.parent = parent
-<<<<<<< HEAD
-        form = self.get_form()
-=======
 
         # We do not want to bind any forms generated this way
         # pretend we are doing a get request to avoid passing data to forms
@@ -207,7 +196,6 @@
 
         if old_method:
             self.request.method = old_method
->>>>>>> d3abbb22
         return self.context_name, form
 
     def get_success_url(self):

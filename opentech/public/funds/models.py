--- conflicted
+++ resolved
@@ -103,13 +103,8 @@
         related_name='+',
     )
     lab_link = models.URLField(blank=True, verbose_name='External link')
-<<<<<<< HEAD
     link_text = models.CharField(max_length=255, help_text='Text to display on the button for external links', blank=True)
-    body = StreamField(FundBlock())
-=======
-    link_text = models.CharField(max_length=255, help_text='Text to display on the button')
     body = StreamField(LabBlock())
->>>>>>> e88d3112
 
     content_panels = BasePage.content_panels + [
         ImageChooserPanel('icon'),

--- conflicted
+++ resolved
@@ -3,11 +3,7 @@
 {% load wagtailcore_tags wagtailimages_tags navigation_tags static %}
 
 {% block content %}
-<<<<<<< HEAD
-    {% include "public_funds/includes/fund_apply_cta.html" with fund_page=page class="wrapper--bottom-space" %}
-=======
-    {% include "public_funds/includes/fund_apply_cta.html" with fund_type=page.fund_type.specific %}
->>>>>>> 2a8db7dd
+    {% include "public_funds/includes/fund_apply_cta.html" with fund_page=page %}
     <div class="wrapper">
         <section class="section section--main">
             <h5>{{ page.introduction }}</h5>

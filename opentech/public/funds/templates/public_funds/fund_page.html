--- conflicted
+++ resolved
@@ -3,13 +3,9 @@
 {% load wagtailcore_tags wagtailimages_tags navigation_tags static %}
 
 {% block content %}
-<<<<<<< HEAD
-    {% include "public_funds/includes/fund_apply_cta.html" with fund_type=page.fund_type.specific %}
+
+    {% include "public_funds/includes/fund_apply_cta.html" with fund_page=page %}
     <div class="wrapper">
-=======
-    {% include "public_funds/includes/fund_apply_cta.html" with fund_page=page %}
-    <div class="wrapper wrapper--flex">
->>>>>>> 2eb66ba9
         <section class="section section--main">
 
             {% if page.introduction %}

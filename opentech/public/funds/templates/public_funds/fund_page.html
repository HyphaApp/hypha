{% extends "base.html" %}
{% block header_modifier %}header--grey-pixels{% endblock %}
{% load wagtailcore_tags wagtailimages_tags navigation_tags static %}

{% block content %}
<<<<<<< HEAD
    {% include "public_funds/includes/fund_apply_cta.html" with fund_type=page.fund_type.specific class="wrapper--bottom-space" %}
    <div class="wrapper">
=======
    {% include "public_funds/includes/fund_apply_cta.html" with fund_page=page %}
    <div class="wrapper wrapper--flex">
>>>>>>> aa06bbeb
        <section class="section section--main">
            <h5>{{ page.introduction }}</h5>

            {% include_block page.body %}
        </section>
    </div>
    {% include "public_funds/includes/fund_apply_cta.html" with fund_page=page %}
    {% include "includes/relatedcontent.html" with related_pages=page.related_pages.all %}
{% endblock %}<|MERGE_RESOLUTION|>--- conflicted
+++ resolved
@@ -3,13 +3,8 @@
 {% load wagtailcore_tags wagtailimages_tags navigation_tags static %}
 
 {% block content %}
-<<<<<<< HEAD
-    {% include "public_funds/includes/fund_apply_cta.html" with fund_type=page.fund_type.specific class="wrapper--bottom-space" %}
+    {% include "public_funds/includes/fund_apply_cta.html" with fund_type=page class="wrapper--bottom-space" %}
     <div class="wrapper">
-=======
-    {% include "public_funds/includes/fund_apply_cta.html" with fund_page=page %}
-    <div class="wrapper wrapper--flex">
->>>>>>> aa06bbeb
         <section class="section section--main">
             <h5>{{ page.introduction }}</h5>
 

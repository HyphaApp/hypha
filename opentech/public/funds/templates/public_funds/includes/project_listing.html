{% load wagtailcore_tags wagtailimages_tags %}
<a class="media-box" href="{% pageurl project %}">
    {% if project.icon %}
<<<<<<< HEAD
        <div class="media-box__images">
            {% image project.icon max-210x235 as project_icon %}
            <img class="media-box__image media-box__image--large" src="{{ project_icon.url }}" alt="{{project_icon.alt}}">
            <img class="media-box__image media-box__image--small" src="{{ project_icon.url }}" alt="{{project_icon.alt}}">
        </div>
=======
        {% image project.icon max-210x235 as project_icon %}
        <div class="media-box__image-container" style="background-image:url('{{ project_icon.url }}')">
            <img class="media-box__image media-box__image--small" src="{{ project_icon.url }}" alt="{{project_icon.alt}}">
        </div>
    {% else %}
        <div class="media-box__image-container">
            <div class="media-box__image media-box__image--small media-box__default-image media-box__default-image--small">
                    <svg><use xlink:href="#logo-mobile-no-text"></use></svg>
            </div>
        </div>
>>>>>>> df7dd781
    {% endif %}

    <div class="media-box__content">
        <h4>{{ project.title }}</h4>
        {% if project.listing_summary or project.introduction %}
            <h5 class="media-box__teaser">{{ project.listing_summary|default:project.introduction|truncatechars_html:160 }}</h5>
        {% endif %}
    </div>
</a>
<|MERGE_RESOLUTION|>--- conflicted
+++ resolved
@@ -1,13 +1,6 @@
 {% load wagtailcore_tags wagtailimages_tags %}
 <a class="media-box" href="{% pageurl project %}">
     {% if project.icon %}
-<<<<<<< HEAD
-        <div class="media-box__images">
-            {% image project.icon max-210x235 as project_icon %}
-            <img class="media-box__image media-box__image--large" src="{{ project_icon.url }}" alt="{{project_icon.alt}}">
-            <img class="media-box__image media-box__image--small" src="{{ project_icon.url }}" alt="{{project_icon.alt}}">
-        </div>
-=======
         {% image project.icon max-210x235 as project_icon %}
         <div class="media-box__image-container" style="background-image:url('{{ project_icon.url }}')">
             <img class="media-box__image media-box__image--small" src="{{ project_icon.url }}" alt="{{project_icon.alt}}">
@@ -18,7 +11,6 @@
                     <svg><use xlink:href="#logo-mobile-no-text"></use></svg>
             </div>
         </div>
->>>>>>> df7dd781
     {% endif %}
 
     <div class="media-box__content">

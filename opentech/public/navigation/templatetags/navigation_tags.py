--- conflicted
+++ resolved
@@ -15,8 +15,5 @@
     return {
         'primarynav': NavigationSettings.for_site(site).primary_navigation,
         'request': request,
-<<<<<<< HEAD
-=======
         'APPLY_SITE': apply_site,
->>>>>>> b0025524
     }
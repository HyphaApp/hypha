--- conflicted
+++ resolved
@@ -2,13 +2,8 @@
 
 <a class="listing" href="{% pageurl result %}">
     {# breadcrumbs #}
-<<<<<<< HEAD
-    <h6 class="listing__path">
-        {% if result.get_ancestors|length > 2 %}
-=======
     {% if result.get_ancestors|length > 2 %}
         <h6 class="listing__path">
->>>>>>> d89c4a48
             {% for ancestor in result.get_ancestors %}
                 {% if not ancestor.is_root %}
                     {% if ancestor.depth > 2 %}
@@ -19,13 +14,8 @@
                     {% else %}<span class="nav__item--breadcrumb"></span>{% endif %} {# the first one #}
                 {% endif %}
             {% endfor %}
-<<<<<<< HEAD
-        {% endif %}
-    </h6>
-=======
         </h6>
     {% endif %}
->>>>>>> d89c4a48
 
     {% if result.listing_image or result.icon %}
         {% image result.listing_image|default:result.icon fill-180x180 class="listing__image" %}

--- conflicted
+++ resolved
@@ -15,15 +15,9 @@
             <p>No results found.</p>
         {% endif %}
 
-<<<<<<< HEAD
-        <form class="form" action="{% url 'search' %}" method="get" role="search">
-            <input class="input input--bottom-space" type="text" placeholder="Search…" name="query"{% if search_query %} value="{{ search_query }}"{% endif %}>
-            <input class="link link--button" type="submit" value="Search">
-=======
         <form class="form" action="{% url 'search' %}" method="get" role="search" aria-label="Search form">
             <input class="input input--bottom-space" type="text" placeholder="Search…" name="query"{% if search_query %} value="{{ search_query }}"{% endif %} aria-label="Search input">
             <input class="link link--button" type="submit" value="Search" aria-label="search">
->>>>>>> d89c4a48
         </form>
 
         {% get_search_promotions search_query as search_picks %}

"""
Django settings for opentech project.
"""

# Build paths inside the project like this: os.path.join(BASE_DIR, ...)
import os
import dj_database_url

env = os.environ.copy()

PROJECT_DIR = os.path.dirname(os.path.dirname(os.path.abspath(__file__)))
BASE_DIR = os.path.dirname(PROJECT_DIR)

APP_NAME = env.get('APP_NAME', 'opentech')

DEBUG = False


if 'SECRET_KEY' in env:
    SECRET_KEY = env['SECRET_KEY']

if 'ALLOWED_HOSTS' in env:
    ALLOWED_HOSTS = env['ALLOWED_HOSTS'].split(',')


# Organisation name and e-mail address, used in e-mail templates etc.

ORG_LONG_NAME = env.get('ORG_LONG_NAME', 'Acme Corporation')
ORG_SHORT_NAME = env.get('ORG_SHORT_NAME', 'ACME')
ORG_EMAIL = env.get('ORG_EMAIL', 'info@example.org')
ORG_GUIDE_URL = env.get('ORG_GUIDE_URL', 'https://guide.example.org/')


# Email settings
if 'EMAIL_HOST' in env:
    EMAIL_HOST = env['EMAIL_HOST']

if 'EMAIL_PORT' in env:
    try:
        EMAIL_PORT = int(env['EMAIL_PORT'])
    except ValueError:
        pass

if 'EMAIL_HOST_USER' in env:
    EMAIL_HOST_USER = env['EMAIL_HOST_USER']

if 'EMAIL_HOST_PASSWORD' in env:
    EMAIL_HOST_PASSWORD = env['EMAIL_HOST_PASSWORD']

if env.get('EMAIL_USE_TLS', 'false').lower().strip() == 'true':
    EMAIL_USE_TLS = True

if env.get('EMAIL_USE_SSL', 'false').lower().strip() == 'true':
    EMAIL_USE_SSL = True

if 'EMAIL_SUBJECT_PREFIX' in env:
    EMAIL_SUBJECT_PREFIX = env['EMAIL_SUBJECT_PREFIX']

if 'SERVER_EMAIL' in env:
    SERVER_EMAIL = DEFAULT_FROM_EMAIL = env['SERVER_EMAIL']


# Application definition

INSTALLED_APPS = [
    'scout_apm.django',

    'opentech.images',

    'opentech.apply.activity',
    'opentech.apply.categories',
    'opentech.apply.funds',
    'opentech.apply.dashboard',
    'opentech.apply.home',
    'opentech.apply.users',
    'opentech.apply.review',
    'opentech.apply.determinations',
    'opentech.apply.stream_forms',
    'opentech.apply.utils',
    'opentech.apply.projects.apps.ProjectsConfig',

    'opentech.public.funds',
    'opentech.public.home',
    'opentech.public.mailchimp',
    'opentech.public.navigation',
    'opentech.public.news',
    'opentech.public.people',
    'opentech.public.projects',
    'opentech.public.results',
    'opentech.public.search',
    'opentech.public.standardpages',
    'opentech.public.forms',
    'opentech.public.utils',

    'social_django',

    'wagtail.contrib.modeladmin',
    'wagtail.contrib.postgres_search',
    'wagtail.contrib.settings',
    'wagtail.contrib.search_promotions',
    'wagtail.contrib.forms',
    'wagtail.contrib.redirects',
    'wagtail.embeds',
    'wagtail.sites',
    'wagtail.users',
    'wagtail.snippets',
    'wagtail.documents',
    'wagtail.images',
    'wagtail.search',
    'wagtail.admin',
    'wagtail.core',

    'anymail',
    'modelcluster',
    'taggit',
    'django_extensions',
    'tinymce',
    'django_tables2',
    'django_filters',
    'django_select2',
    'addressfield',
    'django_bleach',
    'django_fsm',
    'django_pwned_passwords',
    'django_otp',
    'django_otp.plugins.otp_totp',
    'django_otp.plugins.otp_static',
    'two_factor',
    'rest_framework',
    'wagtailcache',

    'hijack',
    'compat',
    'pagedown',
    'webpack_loader',

    'django.contrib.admin',
    'django.contrib.auth',
    'django.contrib.contenttypes',
    'django.contrib.humanize',
    'django.contrib.sessions',
    'django.contrib.messages',
    'django.contrib.postgres',
    'django.contrib.staticfiles',
    'django.contrib.sitemaps',
    'django.forms',
]

MIDDLEWARE = [
    'django.middleware.security.SecurityMiddleware',
    'whitenoise.middleware.WhiteNoiseMiddleware',
    'django.contrib.sessions.middleware.SessionMiddleware',
    'django.middleware.common.CommonMiddleware',
    'django.middleware.csrf.CsrfViewMiddleware',
    'django.contrib.auth.middleware.AuthenticationMiddleware',
    'django.contrib.messages.middleware.MessageMiddleware',
    'django.middleware.clickjacking.XFrameOptionsMiddleware',
    'django_referrer_policy.middleware.ReferrerPolicyMiddleware',
    'django_otp.middleware.OTPMiddleware',

    'opentech.apply.users.middleware.SocialAuthExceptionMiddleware',

    'wagtail.core.middleware.SiteMiddleware',
    'wagtail.contrib.redirects.middleware.RedirectMiddleware',

    'opentech.apply.middleware.apply_url_conf_middleware',
]

ROOT_URLCONF = 'opentech.urls'

TEMPLATES = [
    {
        'BACKEND': 'django.template.backends.django.DjangoTemplates',
        'DIRS': [
            os.path.join(PROJECT_DIR, 'templates'),
            os.path.join(PROJECT_DIR, 'apply', 'templates'),
        ],
        'APP_DIRS': True,
        'OPTIONS': {
            'context_processors': [
                'django.template.context_processors.debug',
                'django.template.context_processors.request',
                'django.contrib.auth.context_processors.auth',
                'django.contrib.messages.context_processors.messages',
                'wagtail.contrib.settings.context_processors.settings',
                'opentech.public.utils.context_processors.global_vars',
                'social_django.context_processors.backends',
                'social_django.context_processors.login_redirect',
                'opentech.apply.projects.context_processors.projects_enabled',
            ],
        },
    },
]

FORM_RENDERER = 'django.forms.renderers.TemplatesSetting'

WSGI_APPLICATION = 'opentech.wsgi.application'


# Database
# https://docs.djangoproject.com/en/stable/ref/settings/#databases

DATABASES = {
    'default': dj_database_url.config(
        conn_max_age=600,
        default=f"postgres:///{APP_NAME}"
    )
}


# Cache

# Set max-age header.
try:
    CACHE_CONTROL_MAX_AGE = int(env.get('CACHE_CONTROL_MAX_AGE', 3600))
except ValueError:
    CACHE_CONTROL_MAX_AGE = 3600

# Set s-max-age header that is used by reverse proxy/front end cache.
try:
    CACHE_CONTROL_S_MAXAGE = int(env.get('CACHE_CONTROL_S_MAXAGE', 3600))
except ValueError:
    CACHE_CONTROL_S_MAXAGE = 3600

# Set wagtail cache timeout (automatic cache refresh).
WAGTAIL_CACHE_TIMEOUT = CACHE_CONTROL_MAX_AGE

# Set feed cache timeout (automatic cache refresh).
FEED_CACHE_TIMEOUT = 600

if 'REDIS_URL' in env:
    CACHES = {
        "default": {
            "BACKEND": "django_redis.cache.RedisCache",
            "LOCATION": env['REDIS_URL'],
        },
        "wagtailcache": {
            "BACKEND": "wagtailcache.compat_backends.django_redis.RedisCache",
            "LOCATION": env['REDIS_URL'],
            'KEY_PREFIX': 'wagtailcache',
            'TIMEOUT': WAGTAIL_CACHE_TIMEOUT,
        }
    }
else:
    CACHES = {
        'default': {
            'BACKEND': 'django.core.cache.backends.db.DatabaseCache',
            'LOCATION': 'database_cache',
        },
        'wagtailcache': {
            'BACKEND': 'django.core.cache.backends.db.DatabaseCache',
            'LOCATION': 'database_cache',
            'KEY_PREFIX': 'wagtailcache',
            'TIMEOUT': WAGTAIL_CACHE_TIMEOUT,
        }
    }

WAGTAIL_CACHE_BACKEND = 'wagtailcache'

# Cloudflare cache
if 'CLOUDFLARE_API_TOKEN' in env:
    INSTALLED_APPS += ('wagtail.contrib.frontend_cache', )  # noqa
    WAGTAILFRONTENDCACHE = {
        'cloudflare': {
            'BACKEND': 'wagtail.contrib.frontend_cache.backends.CloudflareBackend',
            'EMAIL': env['CLOUDFLARE_API_EMAIL'],
            'TOKEN': env['CLOUDFLARE_API_TOKEN'],
            'ZONEID': env['CLOUDFLARE_API_ZONEID'],
        },
    }


# Search

WAGTAILSEARCH_BACKENDS = {
    'default': {
        'BACKEND': 'wagtail.contrib.postgres_search.backend',
    },
}


# Password validation
# https://docs.djangoproject.com/en/stable/ref/settings/#auth-password-validators

AUTH_PASSWORD_VALIDATORS = [
    {
        'NAME': 'django.contrib.auth.password_validation.MinimumLengthValidator',
        'OPTIONS': {
            'min_length': 12,
        }
    },
    {
        'NAME': 'django.contrib.auth.password_validation.UserAttributeSimilarityValidator',
    },
    {
        'NAME': 'django_pwned_passwords.password_validation.PWNEDPasswordValidator',
    },
]

# Number of days that password reset and account activation links are valid (default 3).
PASSWORD_RESET_TIMEOUT_DAYS = 8

# Internationalization
# https://docs.djangoproject.com/en/stable/topics/i18n/

LANGUAGE_CODE = 'en-gb'

TIME_ZONE = 'Europe/London'

USE_I18N = True

USE_L10N = False

USE_TZ = True

DATE_FORMAT = 'Y-m-d'

DATETIME_FORMAT = 'Y-m-d\TH:i:s'

SHORT_DATE_FORMAT = 'Y-m-d'

SHORT_DATETIME_FORMAT = 'Y-m-d\TH:i:s'

# Static files (CSS, JavaScript, Images)
# https://docs.djangoproject.com/en/stable/howto/static-files/

STATICFILES_STORAGE = 'whitenoise.storage.CompressedManifestStaticFilesStorage'

STATICFILES_DIRS = [
    os.path.join(PROJECT_DIR, 'static_compiled'),
    os.path.join(PROJECT_DIR, '../public'),
]

STATIC_ROOT = env.get('STATIC_DIR', os.path.join(BASE_DIR, 'static'))
STATIC_URL = env.get('STATIC_URL', '/static/')

MEDIA_ROOT = env.get('MEDIA_DIR', os.path.join(BASE_DIR, 'media'))
MEDIA_URL = env.get('MEDIA_URL', '/media/')


AUTH_USER_MODEL = 'users.User'

WAGTAIL_USER_EDIT_FORM = 'opentech.apply.users.forms.CustomUserEditForm'
WAGTAIL_USER_CREATION_FORM = 'opentech.apply.users.forms.CustomUserCreationForm'
WAGTAIL_USER_CUSTOM_FIELDS = ['full_name']

LOGIN_URL = 'users_public:login'
LOGIN_REDIRECT_URL = 'dashboard:dashboard'

AUTHENTICATION_BACKENDS = (
    'social_core.backends.google.GoogleOAuth2',
    'django.contrib.auth.backends.ModelBackend',
)


# Logging
LOGGING = {
    'version': 1,
    'disable_existing_loggers': False,
    'handlers': {
        # Send logs with at least INFO level to the console.
        'console': {
            'level': 'INFO',
            'class': 'logging.StreamHandler',
            'formatter': 'verbose',
        },
    },
    'formatters': {
        'verbose': {
            'format': '[%(asctime)s][%(process)d][%(levelname)s][%(name)s] %(message)s'
        }
    },
    'loggers': {
        'opentech': {
            'handlers': ['console'],
            'level': 'INFO',
            'propagate': False,
        },
        'wagtail': {
            'handlers': ['console'],
            'level': 'INFO',
            'propagate': False,
        },
        'django': {
            'handlers': ['console'],
            'level': 'ERROR',
            'propagate': False,
        },
        'django.request': {
            'handlers': ['console'],
            'level': 'WARNING',
            'propagate': False,
        },
        'django.security': {
            'handlers': ['console'],
            'level': 'WARNING',
            'propagate': False,
        },
    },
}


# Wagtail settings

WAGTAIL_SITE_NAME = "opentech"

WAGTAILIMAGES_IMAGE_MODEL = "images.CustomImage"
WAGTAILIMAGES_FEATURE_DETECTION_ENABLED = False

WAGTAILADMIN_RICH_TEXT_EDITORS = {
    'default': {
        'WIDGET': 'wagtail.admin.rich_text.DraftailRichTextArea',
        'OPTIONS': {
            'features': [
                'bold', 'italic',
                'h2', 'h3', 'h4', 'h5',
                'ol', 'ul',
                'link'
            ]
        }
    },
}


PASSWORD_REQUIRED_TEMPLATE = 'password_required.html'

DEFAULT_PER_PAGE = 20

ESI_ENABLED = False

# Custom settings

ENABLE_STYLEGUIDE = False
DEBUGTOOLBAR = False

# Staff e-mail domain

if 'STAFF_EMAIL_DOMAINS' in env:
    STAFF_EMAIL_DOMAINS = env['STAFF_EMAIL_DOMAINS'].split(',')
else:
    STAFF_EMAIL_DOMAINS = ['opentech.fund']

# Social Auth
SOCIAL_AUTH_URL_NAMESPACE = 'social'

# Set the Google OAuth2 credentials in ENV variables or local.py
# To create a new set of credentials, go to https://console.developers.google.com/apis/credentials
# Make sure the Google+ API is enabled for your API project
if 'SOCIAL_AUTH_GOOGLE_OAUTH2_WHITELISTED_DOMAINS' in env:
    SOCIAL_AUTH_GOOGLE_OAUTH2_WHITELISTED_DOMAINS = env['SOCIAL_AUTH_GOOGLE_OAUTH2_WHITELISTED_DOMAINS'].split(',')
else:
    SOCIAL_AUTH_GOOGLE_OAUTH2_WHITELISTED_DOMAINS = STAFF_EMAIL_DOMAINS

SOCIAL_AUTH_GOOGLE_OAUTH2_KEY = env.get('SOCIAL_AUTH_GOOGLE_OAUTH2_KEY', '')
SOCIAL_AUTH_GOOGLE_OAUTH2_SECRET = env.get('SOCIAL_AUTH_GOOGLE_OAUTH2_SECRET', '')

SOCIAL_AUTH_LOGIN_ERROR_URL = 'users_public:login'
SOCIAL_AUTH_NEW_ASSOCIATION_REDIRECT_URL = 'users:account'

# For pipelines, see http://python-social-auth.readthedocs.io/en/latest/pipeline.html?highlight=pipelines#authentication-pipeline
# Create / associate accounts (including by email)
SOCIAL_AUTH_PIPELINE = (
    'social_core.pipeline.social_auth.social_details',
    'social_core.pipeline.social_auth.social_uid',
    'social_core.pipeline.social_auth.auth_allowed',
    'social_core.pipeline.social_auth.social_user',
    'social_core.pipeline.social_auth.associate_by_email',
    'social_core.pipeline.user.create_user',
    'social_core.pipeline.social_auth.associate_user',
    'social_core.pipeline.social_auth.load_extra_data',
    'social_core.pipeline.user.user_details',
    'opentech.apply.users.pipeline.make_otf_staff',
)

# Bleach Settings
BLEACH_ALLOWED_TAGS = ['a', 'b', 'big', 'blockquote', 'br', 'cite', 'code', 'col', 'colgroup', 'dd', 'del', 'dl', 'dt', 'em', 'h2', 'h3', 'h4', 'h5', 'h6', 'hr', 'i', 'ins', 'li', 'ol', 'p', 'pre', 'small', 'span', 'strong', 'sub', 'sup', 'table', 'tbody', 'td', 'th', 'thead', 'tr', 'ul']

BLEACH_ALLOWED_ATTRIBUTES = ['class', 'colspan', 'href', 'rowspan', 'title', 'width']

BLEACH_ALLOWED_STYLES = []

BLEACH_STRIP_TAGS = True

BLEACH_STRIP_COMMENTS = True

# File Field settings
FILE_ALLOWED_EXTENSIONS = ['doc', 'docx', 'odp', 'ods', 'odt', 'pdf', 'ppt', 'pptx', 'rtf', 'txt', 'xls', 'xlsx']

# Accept attribute in input tag of type file needs filename extensions, starting with a period (".") character.
FILE_ACCEPT_ATTR_VALUE = ", ".join(['.' + ext for ext in FILE_ALLOWED_EXTENSIONS])

# Hijack Settings
HIJACK_LOGIN_REDIRECT_URL = '/dashboard/'
HIJACK_LOGOUT_REDIRECT_URL = '/account/'
HIJACK_DECORATOR = 'opentech.apply.users.decorators.superuser_decorator'


# Messaging Settings
SEND_MESSAGES = env.get('SEND_MESSAGES', 'false').lower() == 'true'

if not SEND_MESSAGES:
    from django.contrib.messages import constants as message_constants
    MESSAGE_LEVEL = message_constants.DEBUG

SLACK_DESTINATION_URL = env.get('SLACK_DESTINATION_URL', None)
SLACK_DESTINATION_ROOM = env.get('SLACK_DESTINATION_ROOM', None)


# Celery config
if 'REDIS_URL' in env:
    CELERY_BROKER_URL = env.get('REDIS_URL')
else:
    CELERY_TASK_ALWAYS_EAGER = True


# S3 configuration

if 'AWS_STORAGE_BUCKET_NAME' in env:
    DEFAULT_FILE_STORAGE = 'opentech.storage_backends.PublicMediaStorage'
    PRIVATE_FILE_STORAGE = 'opentech.storage_backends.PrivateMediaStorage'

    AWS_STORAGE_BUCKET_NAME = env['AWS_STORAGE_BUCKET_NAME']

    if 'AWS_PUBLIC_BUCKET_NAME' in env:
        AWS_PUBLIC_BUCKET_NAME = env['AWS_PUBLIC_BUCKET_NAME']
    else:
        AWS_PUBLIC_BUCKET_NAME = env['AWS_STORAGE_BUCKET_NAME']

    if 'AWS_PRIVATE_BUCKET_NAME' in env:
        AWS_PRIVATE_BUCKET_NAME = env['AWS_PRIVATE_BUCKET_NAME']
    else:
        AWS_PRIVATE_BUCKET_NAME = env['AWS_STORAGE_BUCKET_NAME']

    if 'AWS_S3_CUSTOM_DOMAIN' in env:
        AWS_S3_CUSTOM_DOMAIN = env['AWS_S3_CUSTOM_DOMAIN']

    if 'AWS_PRIVATE_CUSTOM_DOMAIN' in env:
        AWS_PRIVATE_CUSTOM_DOMAIN = env['AWS_PRIVATE_CUSTOM_DOMAIN']

    if 'AWS_QUERYSTRING_EXPIRE' in env:
        AWS_QUERYSTRING_EXPIRE = env['AWS_QUERYSTRING_EXPIRE']

    if 'AWS_PUBLIC_CUSTOM_DOMAIN' in env:
        AWS_PUBLIC_CUSTOM_DOMAIN = env['AWS_PUBLIC_CUSTOM_DOMAIN']

    INSTALLED_APPS += (
        'storages',
    )


# Settings to connect to the Bucket from which we are migrating data
AWS_MIGRATION_BUCKET_NAME = env.get('AWS_MIGRATION_BUCKET_NAME', '')
AWS_MIGRATION_ACCESS_KEY_ID = env.get('AWS_MIGRATION_ACCESS_KEY_ID', '')
AWS_MIGRATION_SECRET_ACCESS_KEY = env.get('AWS_MIGRATION_SECRET_ACCESS_KEY', '')


MAILCHIMP_API_KEY = env.get('MAILCHIMP_API_KEY')
MAILCHIMP_LIST_ID = env.get('MAILCHIMP_LIST_ID')


# Basic auth settings
if env.get('BASIC_AUTH_ENABLED', 'false').lower().strip() == 'true':
    MIDDLEWARE.insert(0, 'baipw.middleware.BasicAuthIPWhitelistMiddleware')
    BASIC_AUTH_LOGIN = env['BASIC_AUTH_LOGIN']
    BASIC_AUTH_PASSWORD = env['BASIC_AUTH_PASSWORD']
    if 'BASIC_AUTH_WHITELISTED_HTTP_HOSTS' in env:
        BASIC_AUTH_WHITELISTED_HTTP_HOSTS = (
            env['BASIC_AUTH_WHITELISTED_HTTP_HOSTS'].split(',')
        )
    if 'BASIC_AUTH_WHITELISTED_IP_NETWORKS' in env:
        BASIC_AUTH_WHITELISTED_IP_NETWORKS = (
            env['BASIC_AUTH_WHITELISTED_IP_NETWORKS'].split(',')
        )


if 'PRIMARY_HOST' in env:
    # This is used by Wagtail's email notifications for constructing absolute
    # URLs.
    BASE_URL = 'https://{}'.format(env['PRIMARY_HOST'])


# Security configuration
# https://docs.djangoproject.com/en/stable/ref/middleware/#module-django.middleware.security

if env.get('SECURE_SSL_REDIRECT', 'true').strip().lower() == 'true':
    SECURE_SSL_REDIRECT = True

SECURE_PROXY_SSL_HEADER = ('HTTP_X_FORWARDED_PROTO', 'https')

if 'SECURE_HSTS_SECONDS' in env:
    try:
        SECURE_HSTS_SECONDS = int(env['SECURE_HSTS_SECONDS'])
    except ValueError:
        pass

if env.get('SECURE_BROWSER_XSS_FILTER', 'true').lower().strip() == 'true':
    SECURE_BROWSER_XSS_FILTER = True

if env.get('SECURE_CONTENT_TYPE_NOSNIFF', 'true').lower().strip() == 'true':
    SECURE_CONTENT_TYPE_NOSNIFF = True


# Referrer-policy header settings
# https://django-referrer-policy.readthedocs.io/en/1.0/

REFERRER_POLICY = env.get('SECURE_REFERRER_POLICY',
                          'no-referrer-when-downgrade').strip()

WEBPACK_LOADER = {
    'DEFAULT': {
        'BUNDLE_DIR_NAME': 'app/',
        'STATS_FILE': os.path.join(BASE_DIR, './opentech/static_compiled/app/webpack-stats-prod.json'),
    }
}

# Django countries package provides ISO 3166-1 countries which does not contain Kosovo.
COUNTRIES_OVERRIDE = {
    'KV': 'Kosovo',
}

# Rest Framework configuration
REST_FRAMEWORK = {
    'DEFAULT_PAGINATION_CLASS': 'rest_framework.pagination.PageNumberPagination',
    'PAGE_SIZE': 10,
    'DEFAULT_AUTHENTICATION_CLASSES': (
        'rest_framework.authentication.SessionAuthentication',
    ),
    'DEFAULT_PERMISSION_CLASSES': (
        'rest_framework.permissions.IsAuthenticated',
    )
}


# Projects Feature Flag
PROJECTS_ENABLED = False
if env.get('PROJECTS_ENABLED', 'false').lower().strip() == 'true':
<<<<<<< HEAD
    PROJECTS_ENABLED = True
=======
    PROJECTS_ENABLED = True

PROJECTS_AUTO_CREATE = False
if env.get('PROJECTS_AUTO_CREATE', 'false').lower().strip() == 'true':
    PROJECTS_AUTO_CREATE = True
>>>>>>> d3abbb22
<|MERGE_RESOLUTION|>--- conflicted
+++ resolved
@@ -634,12 +634,8 @@
 # Projects Feature Flag
 PROJECTS_ENABLED = False
 if env.get('PROJECTS_ENABLED', 'false').lower().strip() == 'true':
-<<<<<<< HEAD
-    PROJECTS_ENABLED = True
-=======
     PROJECTS_ENABLED = True
 
 PROJECTS_AUTO_CREATE = False
 if env.get('PROJECTS_AUTO_CREATE', 'false').lower().strip() == 'true':
-    PROJECTS_AUTO_CREATE = True
->>>>>>> d3abbb22
+    PROJECTS_AUTO_CREATE = True
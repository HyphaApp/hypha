"""
Django settings for opentech project.
"""

# Build paths inside the project like this: os.path.join(BASE_DIR, ...)
import os

env = os.environ.copy()

PROJECT_DIR = os.path.dirname(os.path.dirname(os.path.abspath(__file__)))
BASE_DIR = os.path.dirname(PROJECT_DIR)


# Application definition

INSTALLED_APPS = [
    'opentech.images',

    'opentech.apply.activity',
    'opentech.apply.categories',
    'opentech.apply.funds',
    'opentech.apply.dashboard',
    'opentech.apply.home',
    'opentech.apply.users',
    'opentech.apply.review',
    'opentech.apply.determinations',
    'opentech.apply.stream_forms',

    'opentech.public.esi',
    'opentech.public.funds',
    'opentech.public.home',
    'opentech.public.mailchimp',
    'opentech.public.navigation',
    'opentech.public.news',
    'opentech.public.people',
    'opentech.public.projects',
    'opentech.public.search',
    'opentech.public.standardpages',
    'opentech.public.utils',

    'social_django',

    'wagtail.contrib.modeladmin',
    'wagtail.contrib.postgres_search',
    'wagtail.contrib.settings',
    'wagtail.contrib.search_promotions',
    'wagtail.contrib.forms',
    'wagtail.contrib.redirects',
    'wagtail.embeds',
    'wagtail.sites',
    'wagtail.users',
    'wagtail.snippets',
    'wagtail.documents',
    'wagtail.images',
    'wagtail.search',
    'wagtail.admin',
    'wagtail.core',

    'anymail',
    'modelcluster',
    'taggit',
    'django_extensions',
    'tinymce',
    'django_tables2',
    'django_filters',
    'django_select2',
    'addressfield',
    'django_bleach',
    'django_fsm',

    'hijack',
    'compat',

    'django.contrib.admin',
    'django.contrib.auth',
    'django.contrib.contenttypes',
    'django.contrib.sessions',
    'django.contrib.messages',
    'django.contrib.postgres',
    'django.contrib.staticfiles',
    'django.contrib.sitemaps',
    'django.forms',
]

MIDDLEWARE = [
    'django.middleware.security.SecurityMiddleware',
    'django.contrib.sessions.middleware.SessionMiddleware',
    'django.middleware.common.CommonMiddleware',
    'django.middleware.csrf.CsrfViewMiddleware',
    'django.contrib.auth.middleware.AuthenticationMiddleware',
    'django.contrib.messages.middleware.MessageMiddleware',
    'django.middleware.clickjacking.XFrameOptionsMiddleware',

    'opentech.apply.users.middleware.SocialAuthExceptionMiddleware',

    'wagtail.core.middleware.SiteMiddleware',
    'wagtail.contrib.redirects.middleware.RedirectMiddleware',
    'opentech.public.esi.middleware.ESIMiddleware',

    'opentech.apply.middleware.apply_url_conf_middleware',
]

ROOT_URLCONF = 'opentech.urls'

TEMPLATES = [
    {
        'BACKEND': 'django.template.backends.django.DjangoTemplates',
        'DIRS': [
            os.path.join(PROJECT_DIR, 'templates'),
        ],
        'APP_DIRS': True,
        'OPTIONS': {
            'context_processors': [
                'django.template.context_processors.debug',
                'django.template.context_processors.request',
                'django.contrib.auth.context_processors.auth',
                'django.contrib.messages.context_processors.messages',
                'wagtail.contrib.settings.context_processors.settings',
                'opentech.public.utils.context_processors.global_vars',
                'social_django.context_processors.backends',
                'social_django.context_processors.login_redirect',
            ],
        },
    },
]

FORM_RENDERER = 'django.forms.renderers.TemplatesSetting'

WSGI_APPLICATION = 'opentech.wsgi.application'


# Database
# https://docs.djangoproject.com/en/stable/ref/settings/#databases

DATABASES = {
    'default': {
        'ENGINE': 'django.db.backends.postgresql_psycopg2',
        'NAME': 'opentech',
    }
}


# Cache
# Use database cache as the cache backend

CACHES = {
    'default': {
        'BACKEND': 'django.core.cache.backends.db.DatabaseCache',
        'LOCATION': 'database_cache',
    }
}


# Search

WAGTAILSEARCH_BACKENDS = {
    'default': {
        'BACKEND': 'wagtail.contrib.postgres_search.backend',
    },
}


# Password validation
# https://docs.djangoproject.com/en/stable/ref/settings/#auth-password-validators

AUTH_PASSWORD_VALIDATORS = [
    {
        'NAME': 'django.contrib.auth.password_validation.UserAttributeSimilarityValidator',
    },
    {
        'NAME': 'django.contrib.auth.password_validation.MinimumLengthValidator',
    },
    {
        'NAME': 'django.contrib.auth.password_validation.CommonPasswordValidator',
    },
    {
        'NAME': 'django.contrib.auth.password_validation.NumericPasswordValidator',
    },
]


# Internationalization
# https://docs.djangoproject.com/en/stable/topics/i18n/

LANGUAGE_CODE = 'en-gb'

TIME_ZONE = 'Europe/London'

USE_I18N = True

USE_L10N = False

USE_TZ = True

DATE_FORMAT = 'Y-m-d'

DATETIME_FORMAT = 'Y-m-d\TH:i:s'

SHORT_DATE_FORMAT = 'Y-m-d'

SHORT_DATETIME_FORMAT = 'Y-m-d\TH:i:s'

# Static files (CSS, JavaScript, Images)
# https://docs.djangoproject.com/en/stable/howto/static-files/

STATICFILES_STORAGE = 'django.contrib.staticfiles.storage.ManifestStaticFilesStorage'

STATICFILES_DIRS = [
    os.path.join(PROJECT_DIR, 'static_compiled'),
]

STATIC_ROOT = os.path.join(BASE_DIR, 'static')
STATIC_URL = '/static/'

MEDIA_ROOT = os.path.join(BASE_DIR, 'media')
MEDIA_URL = '/media/'

AUTH_USER_MODEL = 'users.User'

WAGTAIL_USER_EDIT_FORM = 'opentech.apply.users.forms.CustomUserEditForm'
WAGTAIL_USER_CREATION_FORM = 'opentech.apply.users.forms.CustomUserCreationForm'
WAGTAIL_USER_CUSTOM_FIELDS = ['full_name']

LOGIN_URL = 'users_public:login'
LOGIN_REDIRECT_URL = 'dashboard:dashboard'

AUTHENTICATION_BACKENDS = (
    'social_core.backends.google.GoogleOAuth2',
    'django.contrib.auth.backends.ModelBackend',
)


# Logging

LOGGING = {
    'version': 1,
    'disable_existing_loggers': False,
    'handlers': {
        'mail_admins': {
            'level': 'ERROR',
            'class': 'django.utils.log.AdminEmailHandler',
            'formatter': 'verbose',
        },
        'console': {
            'level': 'ERROR',
            'class': 'logging.StreamHandler',
            'formatter': 'verbose',
        }
    },
    'formatters': {
        'verbose': {
            'format': '[%(asctime)s] (%(process)d/%(thread)d) %(name)s %(levelname)s: %(message)s'
        }
    },
    'loggers': {
        'opentech': {
            'handlers': [],
            'level': 'INFO',
            'propagate': False,
        },
        'wagtail': {
            'handlers': [],
            'level': 'INFO',
            'propagate': False,
        },
        'django.request': {
            'handlers': ['mail_admins', 'console'],
            'level': 'ERROR',
            'propagate': False,
        },
        'django.security': {
            'handlers': ['mail_admins'],
            'level': 'ERROR',
            'propagate': False,
        },
    },
}


# Wagtail settings

WAGTAIL_SITE_NAME = "opentech"

WAGTAILIMAGES_IMAGE_MODEL = "images.CustomImage"
WAGTAILIMAGES_FEATURE_DETECTION_ENABLED = False

WAGTAILADMIN_RICH_TEXT_EDITORS = {
    'default': {
        'WIDGET': 'wagtail.admin.rich_text.DraftailRichTextArea',
        # fixed in wagtail 2.0.1: https://github.com/wagtail/wagtail/commit/09f8a4f38a95f2760f38ab2f142443df93b5d8c6
        # 'OPTIONS': {
        #     'features': [
        #         'bold', 'italic',
        #         'h3', 'h4', 'h5',
        #         'ol', 'ul',
        #         'link'
        #     ]
        # }
    },
}


PASSWORD_REQUIRED_TEMPLATE = 'password_required.html'

DEFAULT_PER_PAGE = 20

ESI_ENABLED = False

# Custom settings

ENABLE_STYLEGUIDE = False

# Social Auth
SOCIAL_AUTH_URL_NAMESPACE = 'social'

# Set the Google OAuth2 credentials in ENV variables or local.py
# To create a new set of credentials, go to https://console.developers.google.com/apis/credentials
# Make sure the Google+ API is enabled for your API project
STAFF_EMAIL_DOMAINS = ['opentechfund.org']
SOCIAL_AUTH_GOOGLE_OAUTH2_WHITELISTED_DOMAINS = STAFF_EMAIL_DOMAINS
SOCIAL_AUTH_GOOGLE_OAUTH2_KEY = ''
SOCIAL_AUTH_GOOGLE_OAUTH2_SECRET = ''

SOCIAL_AUTH_LOGIN_ERROR_URL = 'users_public:login'
SOCIAL_AUTH_NEW_ASSOCIATION_REDIRECT_URL = 'users:account'

# For pipelines, see http://python-social-auth.readthedocs.io/en/latest/pipeline.html?highlight=pipelines#authentication-pipeline
# Create / associate accounts (including by email)
SOCIAL_AUTH_PIPELINE = (
    'social_core.pipeline.social_auth.social_details',
    'social_core.pipeline.social_auth.social_uid',
    'social_core.pipeline.social_auth.auth_allowed',
    'social_core.pipeline.social_auth.social_user',
    'social_core.pipeline.user.get_username',
    'social_core.pipeline.social_auth.associate_by_email',
    'social_core.pipeline.user.create_user',
    'social_core.pipeline.social_auth.associate_user',
    'social_core.pipeline.social_auth.load_extra_data',
    'social_core.pipeline.user.user_details',
    'opentech.apply.users.pipeline.make_otf_staff',
)

# Bleach Settings
BLEACH_ALLOWED_TAGS = ['h2', 'h3', 'p', 'b', 'i', 'em', 'strong', 'a', 'ul', 'ol', 'li', 'br']

BLEACH_ALLOWED_ATTRIBUTES = ['href', 'title', 'style']

BLEACH_ALLOWED_STYLES = ['font-family', 'font-weight', 'text-decoration', 'font-variant']

BLEACH_STRIP_TAGS = True

BLEACH_STRIP_COMMENTS = True

# Hijack Settings
HIJACK_LOGIN_REDIRECT_URL = '/dashboard/'
HIJACK_LOGOUT_REDIRECT_URL = '/account/'
HIJACK_DECORATOR = 'opentech.apply.users.decorators.superuser_decorator'


# Messaging Settings
SEND_MESSAGES = env.get('SEND_MESSAGES', 'false').lower() == 'true'
SLACK_DESTINATION_URL = env.get('SLACK_DESTINATION_URL', None)
SLACK_DESTINATION_ROOM = env.get('SLACK_DESTINATION_ROOM', None)


# Email and Celery config
if 'MAILGUN_API_KEY' in env:
    MAILGUN_API_KEY = env.get('MAILGUN_API_KEY')
    EMAIL_BACKEND = 'anymail.backends.mailgun.EmailBackend'

if 'ANYMAIL_WEBHOOK_SECRET' in env:
    ANYMAIL_WEBHOOK_SECRET = env.get('ANYMAIL_WEBHOOK_SECRET')

if 'REDIS_URL' in env:
    CELERY_BROKER_URL = env.get('REDIS_URL')
else:
    CELERY_TASK_ALWAYS_EAGER = True


<<<<<<< HEAD
# S3 configuration

if 'AWS_STORAGE_BUCKET_NAME' in env:
    DEFAULT_FILE_STORAGE = 'storages.backends.s3boto3.S3Boto3Storage'
    AWS_STORAGE_BUCKET_NAME = env['AWS_STORAGE_BUCKET_NAME']
    AWS_QUERYSTRING_AUTH = False
    AWS_S3_FILE_OVERWRITE = False

    if 'AWS_S3_CUSTOM_DOMAIN' in env:
        AWS_S3_CUSTOM_DOMAIN = env['AWS_S3_CUSTOM_DOMAIN']

    if 'AWS_S3_SECURE_URLS' in env:
        AWS_S3_SECURE_URLS = (
            env['AWS_S3_SECURE_URLS'].strip().lower() == 'true'
        )

    INSTALLED_APPS += (
        'storages',
    )

    if 'APPLY_AWS_BUCKET_NAME' in env:
        # Provide settings to access a secure bucket for apply documents
        # Uses defaults from above if not provided
        APPLY_STORAGE_CONFIG = {
            'AWS_STORAGE_BUCKET_NAME': env['APPLY_AWS_BUCKET_NAME'],
            'AWS_S3_SECRET_ACCESS_KEY': env['AWS_S3_SECRET_ACCESS_KEY'],
            'AWS_S3_ACCESS_KEY_ID': env['AWS_S3_ACCESS_KEY_ID'],
            'AWS_QUERYSTRING_AUTH': True,
            'AWS_DEFAULT_ACL': 'private',
            'AWS_BUCKET_ACL': 'private',
        }
=======
MAILCHIMP_API_KEY = env.get('MAILCHIMP_API_KEY')
MAILCHIMP_LIST_ID = env.get('MAILCHIMP_LIST_ID')
>>>>>>> b0025524
<|MERGE_RESOLUTION|>--- conflicted
+++ resolved
@@ -376,8 +376,7 @@
 else:
     CELERY_TASK_ALWAYS_EAGER = True
 
-
-<<<<<<< HEAD
+    
 # S3 configuration
 
 if 'AWS_STORAGE_BUCKET_NAME' in env:
@@ -409,7 +408,7 @@
             'AWS_DEFAULT_ACL': 'private',
             'AWS_BUCKET_ACL': 'private',
         }
-=======
+
+        
 MAILCHIMP_API_KEY = env.get('MAILCHIMP_API_KEY')
 MAILCHIMP_LIST_ID = env.get('MAILCHIMP_LIST_ID')
->>>>>>> b0025524

from .base import *  # noqa

# SECURITY WARNING: don't run with debug turned on in production!
DEBUG = True

# SECURITY WARNING: keep the secret key used in production secret!
SECRET_KEY = 'CHANGEME!!!'

WAGTAIL_CACHE = False

INTERNAL_IPS = ('127.0.0.1', '10.0.2.2')

ALLOWED_HOSTS = ['apply.localhost', 'localhost', '127.0.0.1', 'dev.otf.is', 'dev-apply.otf.is']

BASE_URL = 'http://localhost:8000'

EMAIL_BACKEND = 'django.core.mail.backends.console.EmailBackend'

AUTH_PASSWORD_VALIDATORS = []

INSTALLED_APPS = INSTALLED_APPS + [
    'wagtail.contrib.styleguide',
]


SECURE_SSL_REDIRECT = False

# Change these in local.py.
LOCAL_FILE_LOGGING = False
LOCAL_FILE_EMAIL = False

try:
    from .local import *  # noqa
except ImportError:
    pass

PROJECTS_ENABLED = True
<<<<<<< HEAD
=======
PROJECTS_AUTO_CREATE = True
>>>>>>> d3abbb22

# We add these here so they can react on settings made in local.py.

# E-mail to local files.
if LOCAL_FILE_EMAIL:
    EMAIL_BACKEND = 'django.core.mail.backends.filebased.EmailBackend'
    EMAIL_FILE_PATH = BASE_DIR + '/var/mail'

# Local logging to file.
if LOCAL_FILE_LOGGING:
    LOGGING = {
        'version': 1,
        'disable_existing_loggers': True,
        'formatters': {
            'standard': {
                'format': "[%(asctime)s] %(levelname)s [%(name)s:%(lineno)s] %(message)s",
                'datefmt': "%Y-%m-%d %H:%M:%S"
            },
        },
        'handlers': {
            'null': {
                'level': 'DEBUG',
                'class': 'logging.NullHandler',
            },
            'logfile': {
                'level': 'DEBUG',
                'class': 'logging.handlers.RotatingFileHandler',
                'filename': BASE_DIR + '/var/log/debug.log',
                'maxBytes': 1000000,
                'backupCount': 2,
                'formatter': 'standard',
            },
        },
        'loggers': {
            'django': {
                'handlers': ['logfile'],
                'level': 'INFO',
                'propagate': True,
            },
            'django.db.backends': {
                'handlers': ['logfile'],
                'level': 'INFO',
                'propagate': False,
            },
            'django.request': {
                'handlers': ['logfile'],
                'level': 'DEBUG',
                'propagate': False,
            },
            'django.template': {
                'handlers': ['logfile'],
                'level': 'INFO',
                'propagate': False,
            },
            'django.security': {
                'handlers': ['logfile'],
                'level': 'DEBUG',
                'propagate': False,
            },
            'wagtail': {
                'handlers': ['logfile'],
                'level': 'DEBUG',
            },
            'opentech': {
                'handlers': ['logfile'],
                'level': 'DEBUG',
            },
        }
    }

# Set up the Django debug toolbar. See also root urls.py.
if DEBUGTOOLBAR:
    INSTALLED_APPS += [
        'debug_toolbar',
    ]

    MIDDLEWARE = [
        'debug_toolbar.middleware.DebugToolbarMiddleware',
    ] + MIDDLEWARE


WEBPACK_LOADER['DEFAULT'].update({
    'STATS_FILE': os.path.join(BASE_DIR, './opentech/static_compiled/app/webpack-stats.json'),
})<|MERGE_RESOLUTION|>--- conflicted
+++ resolved
@@ -35,10 +35,7 @@
     pass
 
 PROJECTS_ENABLED = True
-<<<<<<< HEAD
-=======
 PROJECTS_AUTO_CREATE = True
->>>>>>> d3abbb22
 
 # We add these here so they can react on settings made in local.py.
 

--- conflicted
+++ resolved
@@ -9,10 +9,7 @@
 SECRET_KEY = 'NOT A SECRET'
 
 PROJECTS_ENABLED = True
-<<<<<<< HEAD
-=======
 PROJECTS_AUTO_CREATE = True
->>>>>>> d3abbb22
 
 # Need this to ensure white noise doesn't kill the speed of testing
 # http://whitenoise.evans.io/en/latest/django.html#whitenoise-makes-my-tests-run-slow

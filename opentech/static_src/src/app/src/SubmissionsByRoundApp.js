--- conflicted
+++ resolved
@@ -19,29 +19,6 @@
         this.props.setSubmissionRound(this.props.roundID);
     }
 
-<<<<<<< HEAD
-    openDetail = () => {
-        document.body.classList.add('app-open');
-        this.setState(state => ({
-            style: { ...state.style, display: 'none' } ,
-            detailOpened: true,
-        }));
-    }
-
-    closeDetail = () => {
-        document.body.classList.remove('app-open');
-        this.setState(state => {
-            const newStyle = { ...state.style };
-            delete newStyle.display;
-            return {
-                style: newStyle,
-                detailOpened: false,
-            };
-        });
-    }
-
-=======
->>>>>>> 2fbbd97e
     render() {
         return <SwitcherApp
                 detailComponent={<GroupByStatusDetailView />}

--- conflicted
+++ resolved
@@ -63,12 +63,8 @@
                 { !isMobile && (
                     <div className="display-panel__column">
                         <div className="display-panel__header display-panel__header--spacer"></div>
-<<<<<<< HEAD
                         <div className="display-panel__body display-panel__body--center">
-=======
-                        <div className="display-panel__body">
                             <a target="_blank" rel="noopener noreferrer" href={ submissionLink }>Open in new tab</a>
->>>>>>> 7b49da51
                             { submission }
                         </div>
                     </div>

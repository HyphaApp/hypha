(function ($) {

    'use strict';

    // Variables
    const $body = $('body');
    const $toggleButton = $('.js-toggle-filters');
    const $closeButton = $('.js-close-filters');
    const $clearButton = $('.js-clear-filters');
    const filterOpenClass = 'filters-open';
    const filterActiveClass = 'is-active';

<<<<<<< HEAD
    // check if the page has a query string and keep filters open if so on desktop
    if (window.location.href.indexOf('?') > -1 && $(window).width() > 1024) {
        $body.addClass(filterOpenClass);
        updateButtonText();
    }
=======
    const $searchInput = $('.js-search-input');
    const $queryInput = $('#id_query');
    const $searchForm = $('.js-search-form');

    const $filterForm = $('.js-filter-form');

    const urlParams = new URLSearchParams(window.location.search);

    // check if the page has a query string and keep filters open if so on desktop
    const minimumNumberParams = 1 + urlParams.has('query') ? 1 : 0;

    if ([...urlParams].length > minimumNumberParams && $(window).width() > 1024) {
        $body.addClass(filterOpenClass);
        updateButtonText();
    }

    $searchForm.submit((e) => {
        e.preventDefault();
        $queryInput.val($searchInput.val());
        $filterForm.submit();
    });
>>>>>>> 4cb2b101

    // Add active class to filters - dropdowns are dynamically appended to the dom,
    // so we have to listen for the event higher up
    $body.on('click', '.select2-dropdown', (e) => {
        // get the id of the dropdown
        let selectId = e.target.parentElement.parentElement.id;

        // find the matching dropdown
        let match = $(`.select2-selection[aria-owns="${selectId}"]`);

        // if the dropdown contains a clear class, the filters are active
        if ($(match[0]).find('span.select2-selection__clear').length !== 0) {
            match[0].classList.add(filterActiveClass);
        }
        else {
            match[0].classList.remove(filterActiveClass);
        }
    });

    // remove active class on clearing select2
    $('.select2').on('select2:unselecting', (e) => {
        const dropdown = e.target.nextElementSibling.firstChild.firstChild;
        if (dropdown.classList.contains(filterActiveClass)) {
            dropdown.classList.remove(filterActiveClass);
        }
    });

    // toggle filters
    $toggleButton.on('click', () => {
        if ($body.hasClass(filterOpenClass)) {
            handleClearFilters();
        }
        else {
            $body.addClass(filterOpenClass);
            updateButtonText();
        }
    });

    // close filters on mobile
    $closeButton.on('click', (e) => {
        $body.removeClass(filterOpenClass);
        updateButtonText();
    });

    // redirect to submissions home to clear filters
    function handleClearFilters() {
<<<<<<< HEAD
        window.location.href = window.location.href.split('?')[0];
=======
        window.location.href = window.location.href.split('?')[0] + '?query=' + urlParams.get('query');
>>>>>>> 4cb2b101
    }

    // toggle filters button wording
    function updateButtonText() {
        if ($body.hasClass(filterOpenClass)) {
            $toggleButton.text('Clear filters');
        }
        else {
            $toggleButton.text('Filters');
        }
    }

    // corrects spacing of dropdowns when toggled on mobile
    function mobileFilterPadding(element) {
        const expanded = 'expanded-filter-element';
        const dropdown = $(element).closest('.select2');
        const openDropdown = $('.select2 .' + expanded);
        let dropdownMargin = 0;

        if (openDropdown.length > 0 && !openDropdown.hasClass('select2-container--open')) {
            // reset the margin of the select we previously worked
            openDropdown.removeClass(expanded);
            // store the offset to adjust the new select box (elements above the old dropdown unaffected)
            if (dropdown.position().top > openDropdown.position().top) {
                dropdownMargin = parseInt(openDropdown.css('marginBottom'));
            }
            openDropdown.css('margin-bottom', '0px');
        }

        if (dropdown.hasClass('select2-container--open')) {
            dropdown.addClass(expanded);
            const dropdownID = $(element).closest('.select2-selection').attr('aria-owns');
            // Element which has the height of the select dropdown
            const match = $(`ul#${dropdownID}`);
            const dropdownHeight = match.outerHeight(true);

            // Element which has the position of the dropdown
            const positionalMatch = match.closest('.select2-container');

            // Pad the bottom of the select box
            dropdown.css('margin-bottom', `${dropdownHeight}px`);

            // bump up the dropdown options by height of closed elements
            positionalMatch.css('top', positionalMatch.position().top - dropdownMargin);
        }
    }

    // clear all filters
    $clearButton.on('click', () => {
        const dropdowns = document.querySelectorAll('.form__filters select');
        dropdowns.forEach(dropdown => {
            $(dropdown).val(null).trigger('change');
            $('.select2-selection.is-active').removeClass(filterActiveClass);
            mobileFilterPadding(dropdown); // eslint-disable-line no-undef
        });
    });

    $(function () {
        // Add active class to select2 checkboxes after page has been filtered
        const clearButtons = document.querySelectorAll('.select2-selection__clear');
        clearButtons.forEach(clearButton => {
            clearButton.parentElement.parentElement.classList.add(filterActiveClass);
        });
    });

    // reset mobile filters if they're open past the tablet breakpoint
    $(window).resize(function resize() {
        if ($(window).width() < 1024) {
            // close the filters if open when reducing the window size
            $('body').removeClass('filters-open');

            // update filter button text
            $('.js-toggle-filters').text('Filters');

            // Correct spacing of dropdowns when toggled
            $('.select2').on('click', (e) => {
                mobileFilterPadding(e.target);
            });
        }
    }).trigger('resize');

<<<<<<< HEAD
})(jQuery);
=======
})(jQuery);
>>>>>>> 4cb2b101
<|MERGE_RESOLUTION|>--- conflicted
+++ resolved
@@ -10,13 +10,6 @@
     const filterOpenClass = 'filters-open';
     const filterActiveClass = 'is-active';
 
-<<<<<<< HEAD
-    // check if the page has a query string and keep filters open if so on desktop
-    if (window.location.href.indexOf('?') > -1 && $(window).width() > 1024) {
-        $body.addClass(filterOpenClass);
-        updateButtonText();
-    }
-=======
     const $searchInput = $('.js-search-input');
     const $queryInput = $('#id_query');
     const $searchForm = $('.js-search-form');
@@ -38,7 +31,6 @@
         $queryInput.val($searchInput.val());
         $filterForm.submit();
     });
->>>>>>> 4cb2b101
 
     // Add active class to filters - dropdowns are dynamically appended to the dom,
     // so we have to listen for the event higher up
@@ -85,11 +77,7 @@
 
     // redirect to submissions home to clear filters
     function handleClearFilters() {
-<<<<<<< HEAD
-        window.location.href = window.location.href.split('?')[0];
-=======
         window.location.href = window.location.href.split('?')[0] + '?query=' + urlParams.get('query');
->>>>>>> 4cb2b101
     }
 
     // toggle filters button wording
@@ -171,8 +159,4 @@
         }
     }).trigger('resize');
 
-<<<<<<< HEAD
-})(jQuery);
-=======
-})(jQuery);
->>>>>>> 4cb2b101
+})(jQuery);
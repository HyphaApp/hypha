import jQuery from './globals';
import MobileMenu from './components/mobile-menu';
import Search from './components/search';
import MobileSearch from './components/mobile-search';
import Tabs from './components/tabs';
<<<<<<< HEAD
import '@fancyapps/fancybox';
=======
>>>>>>> 1a180653

(function ($) {
    $(document).ready(function(){
        // remove no-js class if js is enabled
        document.querySelector('html').classList.remove('no-js');

        $(MobileMenu.selector()).each((index, el) => {
            new MobileMenu($(el), $('.js-mobile-menu-close'), $('.header__menus--mobile'), $('.header__search'));
        });

        $(Search.selector()).each((index, el) => {
            new Search($(el), $('.header__search'));
        });

        $(MobileSearch.selector()).each((index, el) => {
            new MobileSearch($(el), $('.header__menus--mobile'), $('.header__search'), $('.js-search-toggle'));
        });

        $(Tabs.selector()).each((index, el) => {
            new Tabs($(el));
        });

        // Show list of selected files for upload on input[type=file]
        $('input[type=file]').change(function() {
            // remove any existing files first
            $(this).siblings('.form__file').remove();
            for (let i = 0; i < $(this)[0].files.length; ++i) {
                $(this).parents('.form__item').prepend(`
                    <p class="form__file">${$(this)[0].files[i].name}</p>
                `);
            }
        });

        // Show actions sidebar on mobile
        $('.js-actions-toggle').click(function(e) {
            e.preventDefault();
            this.classList.toggle('is-active');
            this.nextElementSibling.classList.toggle('is-visible');
        });

        // Open the activity feed
        $('.js-open-feed').click((e) => {
            e.preventDefault();
            $('body').addClass('no-scroll');
            $('.js-activity-feed').addClass('is-open');
        });

        // Close the activity feed
        $('.js-close-feed').click((e) => {
            e.preventDefault();
            $('body').removeClass('no-scroll');
            $('.js-activity-feed').removeClass('is-open');
        });

<<<<<<< HEAD
        // Fancybox global options
        $('[data-fancybox]').fancybox({
            animationDuration : 350,
            animationEffect : 'fade'
        });
=======
        // Scroll to the top of the activity feed
        $('.js-to-top').click(() => $('.js-activity-feed').animate({ scrollTop: 0 }, 250));
>>>>>>> 1a180653
    });

    // Add active class to filters - dropdowns are dynamically appended to the dom,
    // so we have to listen for the event higher up
    $('body').on('click', '.select2-dropdown', (e) => {
        // get the id of the dropdown
        let selectId = e.target.parentElement.parentElement.id;

        // find the matching dropdown
        let match = $(`.select2-selection[aria-owns="${selectId}"]`);

        // if the dropdown contains a clear class, the filters are active
        if($(match[0]).find('span.select2-selection__clear').length !== 0) {
            match[0].classList.add('is-active');
        } else {
            match[0].classList.remove('is-active');
        }
    });

    // remove active class on clearing select2
    $('.select2').on('select2:unselecting', (e) => {
        const dropdown = e.target.nextElementSibling.firstChild.firstChild;
        (dropdown.classList.contains('is-active')) ? dropdown.classList.remove('is-active') : null;
    });

    // open mobile filters
    $('.js-open-filters').on('click', (e) => {
        $('body').addClass('no-scroll');
        e.target.nextElementSibling.classList.add('is-open');
        $('.js-filter-list').addClass('form__filters--mobile');
    });

    // close mobile filters
    $('.js-close-filters').on('click', (e) => {
        $('body').removeClass('no-scroll');
        e.target.parentElement.parentElement.classList.remove('is-open');
        $('.js-filter-list').removeClass('form__filters--mobile');
    });

    // clear all filters
    $('.js-clear-filters').on('click', () =>{
        const dropdowns = document.querySelectorAll('.form__filters--mobile select');
        dropdowns.forEach(dropdown => {
            $(dropdown).val(null).trigger('change');
            $('.select2-selection.is-active').removeClass('is-active');
            mobileFilterPadding(dropdown);
        });
    });

    function mobileFilterPadding (element) {
        const expanded = 'expanded-filter-element';
        const dropdown = $(element).closest('.select2');
        const openDropdown = $('.select2 .' + expanded);
        let dropdownMargin = 0;

        if(openDropdown.length > 0 && !openDropdown.hasClass('select2-container--open')){
            // reset the margin of the select we previously worked
            openDropdown.removeClass(expanded);
            // store the offset to adjust the new select box (elements above the old dropdown unaffected)
            if (dropdown.position().top > openDropdown.position().top ){
                dropdownMargin = parseInt(openDropdown.css('marginBottom'));
            }
            openDropdown.css('margin-bottom', '0px');
        }

        if(dropdown.hasClass('select2-container--open')){
            dropdown.addClass(expanded);
            const dropdownID = $(element).closest('.select2-selection').attr('aria-owns');
            // Element which has the height of the select dropdown
            const match = $(`ul#${dropdownID}`);
            const dropdownHeight = match.outerHeight(true);

            // Element which has the position of the dropdown
            const positionalMatch = match.closest('.select2-container');

            // Pad the bottom of the select box
            dropdown.css('margin-bottom', `${dropdownHeight}px`);

            // bump up the dropdown options by height of closed elements
            positionalMatch.css('top', positionalMatch.position().top - dropdownMargin);
        }
    }

    // reset mobile filters if they're open past the tablet breakpoint
    $(window).resize(function resize(){
        if ($(window).width() < 768) {
            $('.select2').on('click', (e) => {
                mobileFilterPadding(e.target);
            });
        } else {
            $('body').removeClass('no-scroll');
            $('.js-filter-wrapper').removeClass('is-open');
            $('.js-filter-list').removeClass('form__filters--mobile');
            $('.js-actions-toggle').removeClass('is-active');
            $('.js-actions-sidebar').removeClass('is-visible');
        }
    }).trigger('resize');
})(jQuery);

// wait for DOM content to load before checking for select2
document.addEventListener('DOMContentLoaded', () => {
    // Add active class to select2 checkboxes after page has been filtered
    const clearButtons = document.querySelectorAll('.select2-selection__clear');
    clearButtons.forEach(clearButton => {
        clearButton.parentElement.parentElement.classList.add('is-active');
    });
});<|MERGE_RESOLUTION|>--- conflicted
+++ resolved
@@ -3,10 +3,7 @@
 import Search from './components/search';
 import MobileSearch from './components/mobile-search';
 import Tabs from './components/tabs';
-<<<<<<< HEAD
 import '@fancyapps/fancybox';
-=======
->>>>>>> 1a180653
 
 (function ($) {
     $(document).ready(function(){
@@ -61,16 +58,14 @@
             $('.js-activity-feed').removeClass('is-open');
         });
 
-<<<<<<< HEAD
+        // Scroll to the top of the activity feed
+        $('.js-to-top').click(() => $('.js-activity-feed').animate({ scrollTop: 0 }, 250));
+
         // Fancybox global options
         $('[data-fancybox]').fancybox({
             animationDuration : 350,
             animationEffect : 'fade'
         });
-=======
-        // Scroll to the top of the activity feed
-        $('.js-to-top').click(() => $('.js-activity-feed').animate({ scrollTop: 0 }, 250));
->>>>>>> 1a180653
     });
 
     // Add active class to filters - dropdowns are dynamically appended to the dom,

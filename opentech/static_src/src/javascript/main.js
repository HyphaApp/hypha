import jQuery from './globals';
import MobileMenu from './components/mobile-menu';
import Search from './components/search';
import MobileSearch from './components/mobile-search';
<<<<<<< HEAD
import Tabs from './components/tabs';
=======
import '@fancyapps/fancybox';
>>>>>>> cc35412f

(function ($) {
    $(document).ready(function(){
        // remove no-js class if js is enabled
        document.querySelector('html').classList.remove('no-js');

        $(MobileMenu.selector()).each((index, el) => {
            new MobileMenu($(el), $('.js-mobile-menu-close'), $('.header__menus--mobile'), $('.header__search'));
        });

        $(Search.selector()).each((index, el) => {
            new Search($(el), $('.header__search'));
        });

        $(MobileSearch.selector()).each((index, el) => {
            new MobileSearch($(el), $('.header__menus--mobile'), $('.header__search'), $('.js-search-toggle'));
        });

        $(Tabs.selector()).each((index, el) => {
            new Tabs($(el));
        });

        // Show list of selected files for upload on input[type=file]
        $('input[type=file]').change(function() {
            // remove any existing files first
            $(this).siblings('.form__file').remove();
            for (let i = 0; i < $(this)[0].files.length; ++i) {
                $(this).parents('.form__item').prepend(`
                    <p class="form__file">${$(this)[0].files[i].name}</p>
                `);
            }
        });

        // Show actions sidebar on mobile
        $('.js-actions-toggle').click(function(e) {
            e.preventDefault();
            this.classList.toggle('is-active');
            this.nextElementSibling.classList.toggle('is-visible');
        });

<<<<<<< HEAD
        // Open the activity feed
        $('.js-open-feed').click(function(e) {
            e.preventDefault();
            $('.js-activity-feed').addClass('is-open');
        });

        // Close the activity feed
        $('.js-close-feed').click(function(e) {
            e.preventDefault();
            $('.js-activity-feed').removeClass('is-open');
=======
        // Fancybox global options
        $('[data-fancybox]').fancybox({
            animationDuration : 350,
            animationEffect : 'fade'
>>>>>>> cc35412f
        });
    });

    // Add active class to filters - dropdowns are dynamically appended to the dom,
    // so we have to listen for the event higher up
    $('body').on('click', '.select2-dropdown', (e) => {
        // get the id of the dropdown
        let selectId = e.target.parentElement.parentElement.id;

        // find the matching dropdown
        let match = $(`.select2-selection[aria-owns="${selectId}"]`);

        // if the dropdown contains a clear class, the filters are active
        if($(match[0]).find('span.select2-selection__clear').length !== 0) {
            match[0].classList.add('is-active');
        } else {
            match[0].classList.remove('is-active');
        }
    });

    // remove active class on clearing select2
    $('.select2').on('select2:unselecting', (e) => {
        const dropdown = e.target.nextElementSibling.firstChild.firstChild;
        (dropdown.classList.contains('is-active')) ? dropdown.classList.remove('is-active') : null;
    });

    // open mobile filters
    $('.js-open-filters').on('click', (e) => {
        $('body').addClass('no-scroll');
        e.target.nextElementSibling.classList.add('is-open');
        $('.js-filter-list').addClass('form__filters--mobile');
    });

    // close mobile filters
    $('.js-close-filters').on('click', (e) => {
        $('body').removeClass('no-scroll');
        e.target.parentElement.parentElement.classList.remove('is-open');
        $('.js-filter-list').removeClass('form__filters--mobile');
    });

    // clear all filters
    $('.js-clear-filters').on('click', () =>{
        const dropdowns = document.querySelectorAll('.form__filters--mobile select');
        dropdowns.forEach(dropdown => {
            $(dropdown).val(null).trigger('change');
            $('.select2-selection.is-active').removeClass('is-active');
            mobileFilterPadding(dropdown);
        });
    });

    function mobileFilterPadding (element) {
        const expanded = 'expanded-filter-element';
        const dropdown = $(element).closest('.select2');
        const openDropdown = $('.select2 .' + expanded);
        let dropdownMargin = 0;

        if(openDropdown.length > 0 && !openDropdown.hasClass('select2-container--open')){
            // reset the margin of the select we previously worked
            openDropdown.removeClass(expanded);
            // store the offset to adjust the new select box (elements above the old dropdown unaffected)
            if (dropdown.position().top > openDropdown.position().top ){
                dropdownMargin = parseInt(openDropdown.css('marginBottom'));
            }
            openDropdown.css('margin-bottom', '0px');
        }

        if(dropdown.hasClass('select2-container--open')){
            dropdown.addClass(expanded);
            const dropdownID = $(element).closest('.select2-selection').attr('aria-owns');
            // Element which has the height of the select dropdown
            const match = $(`ul#${dropdownID}`);
            const dropdownHeight = match.outerHeight(true);

            // Element which has the position of the dropdown
            const positionalMatch = match.closest('.select2-container');

            // Pad the bottom of the select box
            dropdown.css('margin-bottom', `${dropdownHeight}px`);

            // bump up the dropdown options by height of closed elements
            positionalMatch.css('top', positionalMatch.position().top - dropdownMargin);
        }
    }

    // reset mobile filters if they're open past the tablet breakpoint
    $(window).resize(function resize(){
        if ($(window).width() < 768) {
            $('.select2').on('click', (e) => {
                mobileFilterPadding(e.target);
            });
        } else {
            $('body').removeClass('no-scroll');
            $('.js-filter-wrapper').removeClass('is-open');
            $('.js-filter-list').removeClass('form__filters--mobile');
            $('.js-actions-toggle').removeClass('is-active');
            $('.js-actions-sidebar').removeClass('is-visible');
        }
    }).trigger('resize');
})(jQuery);

// wait for DOM content to load before checking for select2
document.addEventListener('DOMContentLoaded', () => {
    // Add active class to select2 checkboxes after page has been filtered
    const clearButtons = document.querySelectorAll('.select2-selection__clear');
    clearButtons.forEach(clearButton => {
        clearButton.parentElement.parentElement.classList.add('is-active');
    });
});<|MERGE_RESOLUTION|>--- conflicted
+++ resolved
@@ -2,11 +2,8 @@
 import MobileMenu from './components/mobile-menu';
 import Search from './components/search';
 import MobileSearch from './components/mobile-search';
-<<<<<<< HEAD
 import Tabs from './components/tabs';
-=======
 import '@fancyapps/fancybox';
->>>>>>> cc35412f
 
 (function ($) {
     $(document).ready(function(){
@@ -47,7 +44,6 @@
             this.nextElementSibling.classList.toggle('is-visible');
         });
 
-<<<<<<< HEAD
         // Open the activity feed
         $('.js-open-feed').click(function(e) {
             e.preventDefault();
@@ -58,12 +54,12 @@
         $('.js-close-feed').click(function(e) {
             e.preventDefault();
             $('.js-activity-feed').removeClass('is-open');
-=======
+        });
+
         // Fancybox global options
         $('[data-fancybox]').fancybox({
             animationDuration : 350,
             animationEffect : 'fade'
->>>>>>> cc35412f
         });
     });
 

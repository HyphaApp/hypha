import jQuery from './globals';
import MobileMenu from './components/mobile-menu';
import Search from './components/search';
import MobileSearch from './components/mobile-search';
import Tabs from './components/tabs';
import '@fancyapps/fancybox';

(function ($) {
    $(document).ready(function(){
        // remove no-js class if js is enabled
        document.querySelector('html').classList.remove('no-js');

        $(MobileMenu.selector()).each((index, el) => {
            new MobileMenu($(el), $('.js-mobile-menu-close'), $('.header__menus--mobile'), $('.header__search'));
        });

        $(Search.selector()).each((index, el) => {
            new Search($(el), $('.header__search'));
        });

        $(MobileSearch.selector()).each((index, el) => {
            new MobileSearch($(el), $('.header__menus--mobile'), $('.header__search'), $('.js-search-toggle'));
        });

        $(Tabs.selector()).each((index, el) => {
            new Tabs($(el));
        });

        // Show list of selected files for upload on input[type=file]
        $('input[type=file]').change(function() {
            // remove any existing files first
            $(this).siblings('.form__file').remove();
            for (let i = 0; i < $(this)[0].files.length; ++i) {
                $(this).parents('.form__item').prepend(`
                    <p class="form__file">${$(this)[0].files[i].name}</p>
                `);
            }
        });

        // Show actions sidebar on mobile
        $('.js-actions-toggle').click(function(e) {
            e.preventDefault();
            this.classList.toggle('is-active');
            this.nextElementSibling.classList.toggle('is-visible');
        });

        // Fancybox global options
        $('[data-fancybox]').fancybox({
            animationDuration : 350,
            animationEffect : 'fade'
        });

        // Open the activity feed
        $('.js-open-feed').click((e) => {
            e.preventDefault();
            $('body').addClass('no-scroll');
            $('.js-activity-feed').addClass('is-open');
        });

        // Close the activity feed
        $('.js-close-feed').click((e) => {
            e.preventDefault();
            $('body').removeClass('no-scroll');
            $('.js-activity-feed').removeClass('is-open');
        });

        // Show scroll to top of activity feed button on scroll
        $('.js-activity-feed').on('scroll', function() {
            $(this).scrollTop() === 0 ? $('.js-to-top').removeClass('is-visible') : $('.js-to-top').addClass('is-visible');
        });

        // Scroll to the top of the activity feed
        $('.js-to-top').click(() => $('.js-activity-feed').animate({ scrollTop: 0 }, 250));

<<<<<<< HEAD
        // Allow click and drag scrolling within reviews table wrapper
        $('.js-reviews-table').attachDragger();

        // Add colspan and accordion classes to review table header table rows
        const accordionTableHeaders = $('.table--reviews tr th:only-child');
        accordionTableHeaders.each((val, accordionHeader) => {
            $(accordionHeader).attr('colspan', 100);
            $(accordionHeader).parent('tr').addClass('js-accordion__toggle');
        });

        // Cache accordion items
        const $jsAccordionToggle = $('.js-accordion__toggle');

        // Add hidden classes to js-accordion items
        $jsAccordionToggle.nextUntil('.js-accordion__toggle').addClass('is-hidden');

        // Toggle accordion items
        $jsAccordionToggle.click(function() {
            if($(this).hasClass('is-expanded')){
                $(this).removeClass('is-expanded');
                $(this).nextUntil('.js-accordion__toggle').addClass('is-hidden');
                return;
            }
            $('.js-accordion__toggle.is-expanded').nextUntil('.js-accordion__toggle').addClass('is-hidden');
            $(this).addClass('is-expanded');
            $(this).nextUntil('.js-accordion__toggle').removeClass('is-hidden');
        });
=======
        // Add <tr> toggle arrow
        $('.tr--parent td.title').prepend('<span class="js-tr-toggle arrow"></span>');

        // Toggle show/hide for submissions overview table rows
        const children = Array.prototype.slice.call(
            document.querySelectorAll('.js-tr-toggle')
        );

        children.forEach(function (child) {
            child.addEventListener('click', function (e) {
                $(e.target).closest('.tr--parent').toggleClass('is-expanded');
            });
        });

>>>>>>> bde9bfd2
    });

    // Add active class to filters - dropdowns are dynamically appended to the dom,
    // so we have to listen for the event higher up
    $('body').on('click', '.select2-dropdown', (e) => {
        // get the id of the dropdown
        let selectId = e.target.parentElement.parentElement.id;

        // find the matching dropdown
        let match = $(`.select2-selection[aria-owns="${selectId}"]`);

        // if the dropdown contains a clear class, the filters are active
        if($(match[0]).find('span.select2-selection__clear').length !== 0) {
            match[0].classList.add('is-active');
        } else {
            match[0].classList.remove('is-active');
        }
    });

    // remove active class on clearing select2
    $('.select2').on('select2:unselecting', (e) => {
        const dropdown = e.target.nextElementSibling.firstChild.firstChild;
        (dropdown.classList.contains('is-active')) ? dropdown.classList.remove('is-active') : null;
    });

    // open mobile filters
    $('.js-open-filters').on('click', (e) => {
        $('body').addClass('no-scroll');
        e.target.nextElementSibling.classList.add('is-open');
        $('.js-filter-list').addClass('form__filters--mobile');
    });

    // close mobile filters
    $('.js-close-filters').on('click', (e) => {
        $('body').removeClass('no-scroll');
        e.target.parentElement.parentElement.classList.remove('is-open');
        $('.js-filter-list').removeClass('form__filters--mobile');
    });

    // clear all filters
    $('.js-clear-filters').on('click', () =>{
        const dropdowns = document.querySelectorAll('.form__filters--mobile select');
        dropdowns.forEach(dropdown => {
            $(dropdown).val(null).trigger('change');
            $('.select2-selection.is-active').removeClass('is-active');
            mobileFilterPadding(dropdown);
        });
    });

    function mobileFilterPadding (element) {
        const expanded = 'expanded-filter-element';
        const dropdown = $(element).closest('.select2');
        const openDropdown = $('.select2 .' + expanded);
        let dropdownMargin = 0;

        if(openDropdown.length > 0 && !openDropdown.hasClass('select2-container--open')){
            // reset the margin of the select we previously worked
            openDropdown.removeClass(expanded);
            // store the offset to adjust the new select box (elements above the old dropdown unaffected)
            if (dropdown.position().top > openDropdown.position().top ){
                dropdownMargin = parseInt(openDropdown.css('marginBottom'));
            }
            openDropdown.css('margin-bottom', '0px');
        }

        if(dropdown.hasClass('select2-container--open')){
            dropdown.addClass(expanded);
            const dropdownID = $(element).closest('.select2-selection').attr('aria-owns');
            // Element which has the height of the select dropdown
            const match = $(`ul#${dropdownID}`);
            const dropdownHeight = match.outerHeight(true);

            // Element which has the position of the dropdown
            const positionalMatch = match.closest('.select2-container');

            // Pad the bottom of the select box
            dropdown.css('margin-bottom', `${dropdownHeight}px`);

            // bump up the dropdown options by height of closed elements
            positionalMatch.css('top', positionalMatch.position().top - dropdownMargin);
        }
    }

    // Enable click and drag scrolling within a div
    $.fn.attachDragger = function(){
        let attachment = false, lastPosition, position, difference;
        $($(this).selector ).on('mousedown mouseup mousemove', (e) => {
            if(e.type == 'mousedown') attachment = true, lastPosition = [e.clientX, e.clientY];
            if(e.type == 'mouseup') attachment = false;
            if(e.type == 'mousemove' && attachment == true ){
                position = [e.clientX, e.clientY];
                difference = [ (position[0]-lastPosition[0]), (position[1]-lastPosition[1])];
                $(this).scrollLeft( $(this).scrollLeft() - difference[0]);
                $(this).scrollTop( $(this).scrollTop() - difference[1]);
                lastPosition = [e.clientX, e.clientY];
            }
        });
        $(window).on('mouseup', () => attachment = false);
    };

    // reset mobile filters if they're open past the tablet breakpoint
    $(window).resize(function resize(){
        if ($(window).width() < 768) {
            $('.select2').on('click', (e) => {
                mobileFilterPadding(e.target);
            });
        } else {
            $('body').removeClass('no-scroll');
            $('.js-filter-wrapper').removeClass('is-open');
            $('.js-filter-list').removeClass('form__filters--mobile');
            $('.js-actions-toggle').removeClass('is-active');
            $('.js-actions-sidebar').removeClass('is-visible');
            $('.tr--parent.is-expanded').removeClass('is-expanded');
        }
    }).trigger('resize');
})(jQuery);

// wait for DOM content to load before checking for select2
document.addEventListener('DOMContentLoaded', () => {
    // Add active class to select2 checkboxes after page has been filtered
    const clearButtons = document.querySelectorAll('.select2-selection__clear');
    clearButtons.forEach(clearButton => {
        clearButton.parentElement.parentElement.classList.add('is-active');
    });
});<|MERGE_RESOLUTION|>--- conflicted
+++ resolved
@@ -72,7 +72,6 @@
         // Scroll to the top of the activity feed
         $('.js-to-top').click(() => $('.js-activity-feed').animate({ scrollTop: 0 }, 250));
 
-<<<<<<< HEAD
         // Allow click and drag scrolling within reviews table wrapper
         $('.js-reviews-table').attachDragger();
 
@@ -100,7 +99,7 @@
             $(this).addClass('is-expanded');
             $(this).nextUntil('.js-accordion__toggle').removeClass('is-hidden');
         });
-=======
+
         // Add <tr> toggle arrow
         $('.tr--parent td.title').prepend('<span class="js-tr-toggle arrow"></span>');
 
@@ -115,7 +114,6 @@
             });
         });
 
->>>>>>> bde9bfd2
     });
 
     // Add active class to filters - dropdowns are dynamically appended to the dom,

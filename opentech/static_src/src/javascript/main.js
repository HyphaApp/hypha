--- conflicted
+++ resolved
@@ -44,15 +44,12 @@
             this.nextElementSibling.classList.toggle('is-visible');
         });
 
-<<<<<<< HEAD
-=======
         // Fancybox global options
         $('[data-fancybox]').fancybox({
             animationDuration : 350,
             animationEffect : 'fade'
         });
 
->>>>>>> b9c3c38a
         // Open the activity feed
         $('.js-open-feed').click((e) => {
             e.preventDefault();
@@ -74,12 +71,6 @@
 
         // Scroll to the top of the activity feed
         $('.js-to-top').click(() => $('.js-activity-feed').animate({ scrollTop: 0 }, 250));
-
-        // Fancybox global options
-        $('[data-fancybox]').fancybox({
-            animationDuration : 350,
-            animationEffect : 'fade'
-        });
     });
 
     // Add active class to filters - dropdowns are dynamically appended to the dom,

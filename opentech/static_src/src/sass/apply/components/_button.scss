.button {
    padding: 0;
    background-color: transparent;
    background-image: none;
    border: 0;
    box-shadow: none;

    &--primary {
        @include button($color--light-blue, $color--dark-blue);
        display: inline-block;

        .form--filters & {
            margin-right: 0;

            @include media-query(tablet-portrait) {
                flex-basis: 125px;
            }
        }
    }

    &:hover {
        cursor: pointer;
    }

    &--contains-icons {
        display: flex;
        align-items: center;

        .header & {
            margin-right: 20px;
        }
    }

    &--transparent {
        @include button(transparent, $color--black);
        @include button--narrow;
        color: $color--black;
        border: 1px solid $color--black;

        &:hover {
            color: $color--white;
        }
    }

    &--white {
        @include button($color--white, $color--light-blue);
        display: inline-block;
        color: $color--light-blue;
        border: 1px solid $color--mid-grey;

        &:hover {
            color: $color--white;
        }
    }

    &--filters {
        display: flex;
        justify-content: space-between;
        max-width: 300px;
        padding: 15px 20px;
        margin-bottom: 20px;
        font-weight: $weight--normal;
        color: $color--default;
        background: url('./../../images/filters.svg') $color--white no-repeat 93% center;
        border: 1px solid $color--light-mid-grey;
        transition: none;

        &:active,
        &:hover {
            background: url('./../../images/filters.svg') $color--white no-repeat 93% center;
        }

        @include media-query(tablet-portrait) {
            display: none;
        }
    }

    &--filters-header {
        display: flex;
    }

    &--search {
        position: absolute;
        top: 12px;
        right: 10px;

        svg {
            fill: $color--primary;
        }
    }

    &--full-width {
        width: 100%;
        text-align: center;
    }

    &--half-width {
        width: 50%;
        padding: 10px 0;
        text-align: center;

        &:first-child {
            margin-right: 20px;
        }
    }

    &--bottom-space {
        margin-bottom: 10px;

        &:last-child {
            margin-bottom: 0;
        }
    }

    &--actions {
        position: relative;
        display: block;
        background-color: $color--white;

        &:active {
            background: $color--light-blue-90;
        }

        &::after {
            position: absolute;
            top: 0;
            right: 15px;
            font-size: 30px;
            content: '+';
        }

        &.is-active {
            color: $color--dark-blue;
            background: $color--light-blue-90;

            &::after {
                top: -12px;
                content: '_';
            }
        }

        @include media-query(tablet-portrait) {
            display: none;
        }
    }
<<<<<<< HEAD
=======

    &.is-disabled {
        pointer-events: none;
        opacity: 0.5;
    }
>>>>>>> cc35412f
}
<|MERGE_RESOLUTION|>--- conflicted
+++ resolved
@@ -143,12 +143,9 @@
             display: none;
         }
     }
-<<<<<<< HEAD
-=======
 
     &.is-disabled {
         pointer-events: none;
         opacity: 0.5;
     }
->>>>>>> cc35412f
 }

--- conflicted
+++ resolved
@@ -342,8 +342,6 @@
             }
         }
     }
-<<<<<<< HEAD
-=======
 
     &--unflag {
         @include button($color--light-blue, $color--dark-blue);
@@ -368,5 +366,4 @@
         top:  2px;
         right:  2px;
     }
->>>>>>> a0f9e688
 }
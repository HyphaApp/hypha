.button {
    padding: 0;
    background-color: transparent;
    background-image: none;
    border: 0;
    box-shadow: none;

    &--primary {
        @include button($color--light-blue, $color--dark-blue);
        display: inline-block;

        .form--filters & {
            margin-right: 0;

            @include media-query(tablet-portrait) {
                flex-basis: 125px;
            }
        }
    }

    &:hover {
        cursor: pointer;
    }

    &--contains-icons {
        display: flex;
        align-items: center;

        .header & {
            margin-right: 20px;
        }
    }

    &--transparent {
        @include button(transparent, $color--black);
        @include button--narrow;
        color: $color--black;
        border: 1px solid $color--black;

        &:focus {
            color: $color--black;
        }

        &:hover {
            color: $color--white;
        }
    }

    &--white {
        @include button($color--white, $color--light-blue);
        display: inline-block;
        color: $color--light-blue;
        border: 1px solid $color--mid-grey;

        &:focus {
            color: $color--light-blue;
        }

        &:hover {
            color: $color--white;
        }
    }

    &--white {
        @include button($color--white, $color--light-blue);
        display: inline-block;
        color: $color--light-blue;
        border: 1px solid $color--mid-grey;

        &:hover {
            color: $color--white;
        }
    }

    &--filters {
        display: flex;
        justify-content: space-between;
        max-width: 300px;
        padding: 15px 20px;
        margin-bottom: 20px;
        font-weight: $weight--normal;
        color: $color--default;
        background: url('./../../images/filters.svg') $color--white no-repeat 93% center;
        border: 1px solid $color--light-mid-grey;
        transition: none;

        &:focus,
        &:active,
        &:hover {
            background: url('./../../images/filters.svg') $color--white no-repeat 93% center;
        }

        @include media-query(tablet-portrait) {
            display: none;
        }
    }

    &--filters-header {
        display: flex;
    }

    &--search {
        position: absolute;
        top: 12px;
        right: 10px;

        svg {
            fill: $color--primary;
        }
    }

    &--full-width {
        width: 100%;
        text-align: center;
    }

    &--half-width {
        width: 50%;
        padding: 10px 0;
        text-align: center;

        &:first-child {
            margin-right: 20px;
        }
    }

    &--bottom-space {
        margin-bottom: 10px;

        &:last-child {
            margin-bottom: 0;
        }
    }

    &--actions {
        position: relative;
        display: block;
        background-color: $color--white;

        &:active {
            background: $color--light-blue-90;
        }

        &::after {
            position: absolute;
            top: 0;
            right: 15px;
            font-size: 30px;
            content: '+';
        }

        &.is-active {
            color: $color--dark-blue;
            background: $color--light-blue-90;

            &::after {
                top: -12px;
                content: '_';
            }
        }

        @include media-query(tablet-portrait) {
            display: none;
        }
    }

    &.is-disabled {
        pointer-events: none;
        opacity: 0.5;
    }
<<<<<<< HEAD
=======

    &--top-space {
        margin-top: 20px;
    }
>>>>>>> ec557230
}
<|MERGE_RESOLUTION|>--- conflicted
+++ resolved
@@ -55,17 +55,6 @@
         &:focus {
             color: $color--light-blue;
         }
-
-        &:hover {
-            color: $color--white;
-        }
-    }
-
-    &--white {
-        @include button($color--white, $color--light-blue);
-        display: inline-block;
-        color: $color--light-blue;
-        border: 1px solid $color--mid-grey;
 
         &:hover {
             color: $color--white;
@@ -168,11 +157,8 @@
         pointer-events: none;
         opacity: 0.5;
     }
-<<<<<<< HEAD
-=======
 
     &--top-space {
         margin-top: 20px;
     }
->>>>>>> ec557230
 }

.form {
    $root: &;

    &--with-p-tags {
        p {
            margin: 0 0 10px;

            label {
                display: block;
                margin-bottom: .5em;
                font-weight: $weight--bold;
            }
        }

        button {
            margin-top: 10px;
        }
    }

    &--search-desktop {
        position: relative;
        width: 280px;
    }

    &__group {
        position: relative;
        margin: 1rem 0;

        &:nth-of-type(1) {
            margin-top: 0;
        }

        &:last-child {
            .locality & {
                // remove margin from last item in address field set
                margin-bottom: 0;
            }
        }

        &--wrap {
            flex-wrap: wrap;
        }

        &--checkbox {
            display: flex;
            align-items: center;
            margin: 20px 0;

            .form__question {
                margin: 0;
            }

            .form__item {
                position: relative;
                top: -10px;
                order: -1;
                padding: 0;
            }

            .form__help {
                order: -2;
                width: 100%;
            }
        }

        input[type='date']:last-child {
            max-width: 385px;
        }
    }

    &__question {
        display: block;
        margin-bottom: .5em;
        font-weight: $weight--bold;

        // sass-lint:disable class-name-format
        &--image_field,
        &--multi_file_field,
        &--file_field {
            @include button($color--light-blue, $color--dark-blue);
            max-width: 290px;
            text-align: center;
            background: url('./../../images/upload.svg') $color--light-blue no-repeat 40px center;
            border: 0;

            .no-js & {
                display: none;
            }

            &:hover {
                background: url('./../../images/upload.svg') $color--dark-blue no-repeat 40px center;

                .no-js & {
                    background: none;
                }
            }
        }

        &--boolean_field {
            font-size: 17px;
        }
        // sass-lint:enddisable
    }

    &__filters {
        #{$filter-dropdown} {
            border: 0;
            border-top: 1px solid $color--mid-grey;

            &.is-active {
                font-weight: $weight--normal;
                background-color: transparentize($color--primary, .9);
                border-color: $color--mid-grey;
            }

            @include media-query(tablet-landscape) {
                border: 1px solid $color--mid-grey;
            }
        }

        @include media-query(tablet-landscape) {
            display: flex;
            align-items: flex-start;
            padding: 10px 0 30px;
            opacity: 0;
            transition: opacity $transition;

            .filters-open & {
                opacity: 1;
                transition-delay: $base-delay * 10;
            }
        }

        label {
            display: none;
        }

        // so the form can be output in any tag
        > * {
            @include media-query(tablet-landscape) {
                flex-basis: 225px;
<<<<<<< HEAD
                margin-right: 10px;
=======

                &:not(:last-child) {
                    margin-right: 10px;
                }
>>>>>>> 02dfea0f
            }
        }

        &--mobile {
            flex-direction: column;
            padding: 0;

            // so the form can be output in any tag
            > * {
                flex-basis: auto;
                margin: 0;
            }
        }
    }

    &__label {
        .wrapper--comments & {
            font-size: 15px;
        }
    }

    &__required {
        color: $color--purple;
    }

    &__help {
        .profile & {
            margin-top: 0;
        }
    }

    &__item {
        position: relative;
        padding-bottom: 10px;

        > label {
            display: block;
            margin-bottom: .5em;
        }
    }

    &__select {
        max-width: 385px;
        background: url('./../../images/dropdown.svg') $color--white no-repeat 95% center;
        background-size: 8px;

        .form--scoreable & {
            margin-top: 20px;
        }

        .form__filters & {
            background: $color--white;
            max-width: 100%;
        }

        select[multiple='multiple'] {
            display: block;
        }

        select {
            background: transparent;
            border-radius: 0;
            appearance: none;
            -webkit-appearance: none; // sass-lint:disable-line no-vendor-prefixes
            -moz-appearance: none; // sass-lint:disable-line no-vendor-prefixes

            option {
                background-color: $color--white;
            }
        }

        &--narrow {
            max-width: 280px;
        }
    }

    select,
    input[type='url'],
    input[type='text']:not(.input--secondary),
    input[type='date'],
    input[type='time'],
    input[type='email'],
    input[type='number'],
    input[type='password'],
    input[type='datetime-local'] {
        width: 100%;
        max-width: 385px;
        padding: .4em;
        border: 1px solid $color--mid-grey;

        &:disabled {
            color: $color--black-50;
            cursor: not-allowed;
        }
    }

    &__error {
        select,
        textarea,
        input[type='url'],
        input[type='text'],
        input[type='date'],
        input[type='time'],
        input[type='email'],
        input[type='number'],
        input[type='password'],
        input[type='datetime-local'] {
            border: 2px solid $color--error;
        }
    }

    &__error-text {
        max-width: 200px;
        padding: 5px;
        margin: 20px 0 0;
        color: $color--white;
        background: $color--error;

        @include media-query(tablet-landscape) {
            position: absolute;
            top: 0;
            right: 0;
            max-width: auto;
            margin: 0;

            &::before {
                position: absolute;
                top: 12px;
                left: -10px;
                border-color: transparent $color--error transparent transparent;
                border-style: solid;
                border-width: 5px 10px 5px 0;
                content: '';
            }
        }
    }

    // make date & time input siblings inline
    input[type='date'] {
        max-width: calc(385px - 100px);
    }

    input[type='date'] + input[type='time'] {
        width: 100px;
    }

    input[type='file'] {
        @extend %off-screen;

        .no-js & {
            @extend %on-screen;
        }
    }

    textarea,
    &__textarea {
        display: block;
        width: 100%;
        padding: .4em;
        margin-bottom: 1em;
        border: 1px solid $color--mid-grey;
        line-height: $base-line-height / $base-font-size;

        @include media-query(tablet-portrait) {
            max-width: 70%;
        }
    }

    // Radio + Checkbox
    [type='radio'],
    [type='checkbox'] {
        position: absolute;
        top: 5px;
        left: 5px;
        z-index: -1;
        width: 1px;
        height: 1px;
    }

    [type='radio'] + label,
    [type='checkbox'] + label {
        position: relative;
        padding-left: 30px;
        cursor: pointer;
    }

    [type='radio'] + label::before,
    [type='checkbox'] + label::before {
        position: absolute;
        top: 0;
        left: 0;
        width: 20px;
        height: 20px;
        background: $color--white;
        border: 1px solid $color--mid-grey;
        content: '';

    }

    // Radio specific
    [type='radio'] {
        & + label::before {
            border-radius: 100%;
        }

        & + label::after {
            position: absolute;
            top: 5px;
            left: 5px;
            width: 10px;
            height: 10px;
            background: $color--dark-blue;
            border-radius: 100%;
            content: '';
            transition: transform, opacity, $transition;
        }

        &:not(:checked) + label::after {
            opacity: 0;
            transform: scale(0);
        }

        &:checked + label::after {
            opacity: 1;
            transform: scale(1);
        }

        &:checked + label::before {
            border: 1px solid $color--dark-blue;
        }
    }

    // Checkbox specific
    input[type='checkbox'] {
        & + label::before {
            transition: background-color $transition;
        }

        &:checked + label::before {
            background: url('./../../images/tick.svg') $color--dark-blue center no-repeat;
            background-size: 12px;
            border: 1px solid $color--dark-blue;
        }
    }

    .errorlist {
        padding: 5px;
        margin-bottom: .2em;
        background: $color--light-pink;
        border: 1px solid $color--tomato;
    }

    .address {
        padding: .4em;
        border: 1px solid $color--mid-grey;
        max-width: 410px;
    }
}<|MERGE_RESOLUTION|>--- conflicted
+++ resolved
@@ -139,14 +139,10 @@
         > * {
             @include media-query(tablet-landscape) {
                 flex-basis: 225px;
-<<<<<<< HEAD
-                margin-right: 10px;
-=======
 
                 &:not(:last-child) {
                     margin-right: 10px;
                 }
->>>>>>> 02dfea0f
             }
         }
 

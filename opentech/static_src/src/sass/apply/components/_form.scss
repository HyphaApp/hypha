.form {
    &__filters {
        @extend %h6;
        display: flex;
        padding: 10px 0 30px;

        label {
            display: none;
        }

        // so the form can be output in any tag
        > * {
            flex-basis: 225px;
            margin-right: 10px;
        }

        &--mobile {
            flex-direction: column;
            padding: 0;

            .select2 .select2-selection.select2-selection--single {
                border: 0;
                border-top: 1px solid $color--mid-grey;

                &.is-active {
                    font-weight: $weight--normal;
                    background-color: transparentize($color--primary, 0.9);
                    border-color: $color--mid-grey;
                }
            }

            > * {
                flex-basis: auto;
                margin: 0;
            }
        }
    }

    &--header-search-desktop {
        position: relative;
        width: 280px;

        @include media-query(small-tablet) {
            margin-top: 15px;
        }
    }

<<<<<<< HEAD
    textarea,
    &__textarea {
        display: block;
        width: 100%;
        height: 100px;
        padding: 10px;
        margin-bottom: 20px;
        border: 1px solid $color--mid-grey;

        @include media-query(tablet-portrait) {
            max-width: 60%;
        }
=======
    &__label {
        @extend %h5;
        font-weight: $weight--bold;
    }

    &__required {
        color: $color--purple;
    }

    &__help {
        @extend %h6;
    }

    &__item {
        position: relative;
        padding-bottom: 10px;
    }

    &__select {
        max-width: 385px;
        background: url('./../../images/dropdown.svg') $color--white no-repeat 95% center;
        background-size: 8px;

        select[multiple='multiple'] {
            display: block;
        }

        select {
            background: transparent;
            border-radius: 0;
            appearance: none;
            -webkit-appearance: none; // sass-lint:disable-line no-vendor-prefixes
            -moz-appearance: none; // sass-lint:disable-line no-vendor-prefixes

            option {
                background-color: white;
            }
        }

        &--narrow {
            max-width: 280px;
        }
    }

    select,
    input[type='url'],
    input[type='text']:not(.input--secondary),
    input[type='date'],
    input[type='time'],
    input[type='email'],
    input[type='number'],
    input[type='password'],
    input[type='datetime-local'] {
        width: 100%;
        max-width: 385px;
        padding: 10px;
        border: 1px solid $color--mid-grey;
    }

    &__error {
        select,
        textarea,
        input[type='url'],
        input[type='text'],
        input[type='date'],
        input[type='time'],
        input[type='email'],
        input[type='number'],
        input[type='password'],
        input[type='datetime-local'] {
            border: 2px solid $color--error;
        }
    }

    &__error-text {
        max-width: 200px;
        padding: 5px;
        margin: 20px 0 0;
        color: $color--white;
        background: $color--error;

        @include media-query(tablet-landscape) {
            position: absolute;
            top: 0;
            right: 0;
            max-width: auto;
            margin: 0;

            &::before {
                position: absolute;
                top: 12px;
                left: -10px;
                border-color: transparent $color--error transparent transparent;
                border-style: solid;
                border-width: 5px 10px 5px 0;
                content: '';
            }
        }

    }

    // make date & time input siblings inline
    input[type='date'] {
        max-width: calc(385px - 100px);
    }

    input[type='date'] + input[type='time'] {
        width: 100px;
    }

    input[type='file'] {
        @extend %off-screen;

        .no-js & {
            @extend %on-screen;
        }
    }

    textarea {
        width: 100%;
        padding: 10px;
        border: 1px solid lightgrey;
    }

    // Radio + Checkbox
    [type='radio'],
    [type='checkbox'] {
        position: absolute;
        top: 10px;
        left: 5px;
        z-index: -1;
        width: 1px;
        height: 1px;
    }

    [type='radio'] + label,
    [type='checkbox'] + label {
        position: relative;
        padding-left: 30px;
        cursor: pointer;
    }

    [type='radio'] + label::before,
    [type='checkbox'] + label::before {
        position: absolute;
        top: 0;
        left: 0;
        width: 20px;
        height: 20px;
        background: $color--white;
        border: 1px solid $color--mid-grey;
        content: '';

    }

    // Radio specific
    [type='radio'] {
        & + label::before {
            border-radius: 100%;
        }

        & + label::after {
            position: absolute;
            top: 5px;
            left: 5px;
            width: 10px;
            height: 10px;
            background: $color--dark-blue;
            border-radius: 100%;
            content: '';
            transition: transform, opacity, $transition;
        }

        &:not(:checked) + label::after {
            opacity: 0;
            transform: scale(0);
        }

        &:checked + label::after {
            opacity: 1;
            transform: scale(1);
        }

        &:checked + label::before {
            border: 1px solid $color--dark-blue;
        }
    }

    // Checkbox specific
    input[type='checkbox'] {
        & + label::before {
            transition: background-color $transition;
        }

        &:checked + label::before {
            background: url('./../../images/tick.svg') $color--dark-blue center no-repeat;
            background-size: 12px;
            border: 1px solid $color--dark-blue;
        }
    }

    .errorlist {
        padding: 5px;
        margin-bottom: 5px;
        background: $color--light-pink;
        border: 1px solid $color--tomato;
>>>>>>> cc35412f
    }
}
<|MERGE_RESOLUTION|>--- conflicted
+++ resolved
@@ -45,7 +45,6 @@
         }
     }
 
-<<<<<<< HEAD
     textarea,
     &__textarea {
         display: block;
@@ -58,7 +57,8 @@
         @include media-query(tablet-portrait) {
             max-width: 60%;
         }
-=======
+    }
+
     &__label {
         @extend %h5;
         font-weight: $weight--bold;
@@ -265,6 +265,5 @@
         margin-bottom: 5px;
         background: $color--light-pink;
         border: 1px solid $color--tomato;
->>>>>>> cc35412f
     }
 }

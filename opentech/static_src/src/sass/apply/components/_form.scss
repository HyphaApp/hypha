--- conflicted
+++ resolved
@@ -45,7 +45,6 @@
         }
     }
 
-<<<<<<< HEAD
     textarea,
     &__textarea {
         display: block;
@@ -60,8 +59,6 @@
         }
     }
 
-=======
->>>>>>> ec557230
     &__label {
         @extend %h5;
         font-weight: $weight--bold;
@@ -78,14 +75,11 @@
     &__item {
         position: relative;
         padding-bottom: 10px;
-<<<<<<< HEAD
-=======
 
         > label {
             display: block;
             margin-bottom: 10px;
         }
->>>>>>> ec557230
     }
 
     &__select {

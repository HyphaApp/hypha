--- conflicted
+++ resolved
@@ -46,10 +46,11 @@
         text-transform: uppercase;
     }
 
-<<<<<<< HEAD
+
     &--normal {
         font-weight: $weight--normal;
-=======
+    }
+
     &--activity-feed {
         @include responsive-font-sizes(12px, 18px);
         line-height: 1.1;
@@ -59,6 +60,5 @@
             line-height: auto;
             text-align: left;
         }
->>>>>>> c64a5fdb
     }
 }
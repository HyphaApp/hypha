--- conflicted
+++ resolved
@@ -48,7 +48,6 @@
         }
     }
 
-<<<<<<< HEAD
     &--open-feed {
         position: fixed;
         right: 20px;
@@ -118,7 +117,9 @@
             @include media-query(tablet-portrait) {
                 margin-left: 20px;
             }
-=======
+        }
+    }
+
     &--mobile-standout {
         display: block;
         width: 100%;
@@ -138,7 +139,6 @@
 
         &:hover {
             border: 1px solid transparent;
->>>>>>> 132c0f30
         }
     }
 }
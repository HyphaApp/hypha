.link {
    &--underlined {
        text-decoration: underline;
    }

    &--bold {
        font-weight: $weight--bold;
    }

    &--download {
        display: flex;
        align-items: center;
        justify-content: space-between;
        padding: 20px;
        color: $color--default;
        border-top: 1px solid $color--mid-grey;
        border-right: 1px solid $color--mid-grey;
        border-left: 1px solid $color--mid-grey;
        transition: background-color, $transition;

        &:only-child,
        &:last-child {
            border-bottom: 1px solid $color--mid-grey;
        }

        &:hover {
            background-color: transparentize($color--light-blue, 0.9);
        }

        span {
            @extend %h5;
            margin-left: 10px;
            font-weight: $weight--bold;
        }

        svg {
            &:first-child {
                width: 26px;
                height: 32px;
                stroke: $color--dark-grey;
            }

            &:last-child {
                width: 12px;
                height: 18px;
                stroke: $color--primary;
            }
        }
    }

    &--open-feed {
        position: fixed;
        right: 20px;
        bottom: 20px;
        z-index: 10;
        display: flex;
        align-items: center;
        width: 60px;
        height: 60px;
        color: $color--white;
        background: url('./../../images/speech-bubble-blue.svg') no-repeat center;

        @include media-query(tablet-portrait) {
            @include button($color--light-blue, $color--dark-blue);
            right: 5%;
            bottom: 0;
            width: auto;
            height: auto;
            padding: 8px 20px;
            background: $color--light-blue;
            border: 0;

            &::after {
                width: 30px;
                height: 30px;
                margin-left: 30px;
                font-size: 30px;
                line-height: 0.9;
                text-align: center;
                border: 2px solid white;
                border-radius: 50%;
                content: '+';
            }
        }

        @include media-query(tablet-landscape) {
            right: 10%;
        }
    }

    &--close-feed {
        position: absolute;
        top: 20px;
        right: 0;
        display: flex;
        align-items: center;
        font-size: 12px;
        font-weight: 700;
        color: $color--white;
        text-transform: uppercase;

        @include media-query(tablet-portrait) {
            top: 25px;
        }

        &::after {
            width: 30px;
            height: 30px;
            margin-left: 10px;
            font-size: 30px;
            line-height: 0.1;
            text-align: center;
            border: 2px solid white;
            border-radius: 50%;
            content: '_';

            @include media-query(tablet-portrait) {
                margin-left: 20px;
            }
        }
    }

<<<<<<< HEAD
    &--mobile-standout {
        display: block;
        width: 100%;
        max-width: 250px;
        margin: 1rem auto 0;
        font-weight: $weight--bold;
        text-align: center;

        @include media-query(tablet-portrait) {
            display: none;
        }
    }

    &--button-transparent {
        @include button(transparent, $color--darkest-blue);
        color: $color--white;

        &:hover {
            border: 1px solid transparent;
        }
=======
    &--to-top {
        position: fixed;
        right: 20px;
        bottom: 20px;
        display: flex;
        align-items: center;
        flex-direction: column;
        color: $color--black-50;
>>>>>>> 1a180653
    }
}<|MERGE_RESOLUTION|>--- conflicted
+++ resolved
@@ -120,7 +120,6 @@
         }
     }
 
-<<<<<<< HEAD
     &--mobile-standout {
         display: block;
         width: 100%;
@@ -141,7 +140,8 @@
         &:hover {
             border: 1px solid transparent;
         }
-=======
+    }
+
     &--to-top {
         position: fixed;
         right: 20px;
@@ -150,6 +150,5 @@
         align-items: center;
         flex-direction: column;
         color: $color--black-50;
->>>>>>> 1a180653
     }
 }
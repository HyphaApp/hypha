.payment-block {
    border: 1px solid $color--mid-grey;
    padding: 1rem;
    margin-bottom: 1rem;

    @include media-query(mob-landscape) {
        padding: 2rem;
    }

    &__header {
        margin-bottom: 1rem;

        @include media-query(tablet-portrait) {
            margin-bottom: 1.5rem;
        }

        @include media-query(mob-landscape) {
            display: flex;
            justify-content: space-between;
            align-items: center;
        }
    }

    &__title {
        font-size: map-get($font-sizes, delta);
        margin: 0 0 1rem;

        @include media-query(mob-landscape) {
            margin: 0;
        }
    }

    &__button {
        padding: .7rem 1.2rem;
    }

    &__status {
        margin: 0;

        @include media-query(tablet-landscape) {
            display: block;
            font-weight: $weight--bold;
        }
    }

<<<<<<< HEAD
    &__edit-link {
        margin-left: 1rem;
    }

=======
>>>>>>> 907639a5
    &__rejected {
        text-align: center;
    }

    &__rejected-link {
        font-weight: $weight--bold;
    }

    &__mobile-label {
        display: inline-block;
        font-weight: $weight--bold;
        white-space: pre;

        @include media-query(tablet-landscape) {
            display: none;
        }
    }

    &__table {
        thead {
            display: none;
            border-top: 2px solid $color--light-mid-grey;

            @include media-query(tablet-landscape) {
                display: table-header-group;
            }

            th {
                color: $color--mid-dark-grey;
                padding: 10px;

                @include media-query(tablet-landscape) {
                    text-align: left;
                }
            }

            tr {
                border-color: $color--light-mid-grey;
            }
        }

        tbody {
            font-size: map-get($font-sizes, zeta);

            a {
                text-decoration: underline;
            }
        }

        tr {
            border: 0;
            border-bottom: 2px solid $color--light-grey;

            &:hover {
                box-shadow: none;
            }

            td {
                padding: 0 0 .5rem;
                word-break: break-word;

                &:first-child {
                    padding: 1rem 0 .5rem;

                    @include media-query(tablet-landscape) {
                        padding: 1rem;
                    }
                }

                &:last-child {
                    padding: 0 0 1rem;
                    display: flex;
                    flex-wrap: wrap;
                    & > * {
                        flex: 1 1 55px;
                        max-width: 55px;
                    }
                }

                @include media-query(tablet-landscape) {
                    padding: 1rem;
                }
            }
        }
    }

    &__table-amount {
        width: 25%;
        min-width: 90px;
    }

    &__table-status {
        min-width: 160px;
        width: 25%;
    }

    &__table-date {
        min-width: 180px;
        width: 25%;
    }

    &__table-update {
        min-width: 160px;
        width: 25%;
    }
}<|MERGE_RESOLUTION|>--- conflicted
+++ resolved
@@ -43,13 +43,6 @@
         }
     }
 
-<<<<<<< HEAD
-    &__edit-link {
-        margin-left: 1rem;
-    }
-
-=======
->>>>>>> 907639a5
     &__rejected {
         text-align: center;
     }

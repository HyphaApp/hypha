--- conflicted
+++ resolved
@@ -7,7 +7,14 @@
     border-collapse: collapse;
     table-layout: fixed;
 
-<<<<<<< HEAD
+    &--reviews-summary {
+        display: none;
+
+        @include media-query($table-breakpoint) {
+            display: table;
+        }
+    }
+
     &--transparent {
         background-color: transparent;
     }
@@ -84,13 +91,6 @@
                     color: $color--black-20;
                 }
             }
-=======
-    &--reviews-summary {
-        display: none;
-
-        @include media-query($table-breakpoint) {
-            display: table;
->>>>>>> 87192398
         }
     }
 
@@ -362,13 +362,12 @@
         }
     }
 
-<<<<<<< HEAD
     .td {
         &--author {
             word-break: break-all;
         }
     }
-=======
+
     td {
         &.comments {
             display: none;
@@ -383,5 +382,4 @@
         }
     }
 
->>>>>>> 87192398
 }
$table-breakpoint: 'tablet-portrait';

table,
.table {
    width: 100%;
    background-color: $color--white;
    border-collapse: collapse;
    table-layout: fixed;

<<<<<<< HEAD
    &--reviews-summary {
        display: none;

        @include media-query($table-breakpoint) {
            display: table;
        }
    }
=======
>>>>>>> 26424ecc

    &--transparent {
        background-color: transparent;
    }
<<<<<<< HEAD

    &--reviews {
        margin-top: 40px;
        table-layout: auto;

        tbody {
            tr {
                &:hover {
                    box-shadow: none;
                }

                &:first-child {
                    font-weight: $weight--bold;
                }

                > th:first-child,
                > td:first-child {
                    width: 160px;
                    max-width: 160px;
                    min-width: 160px;
                    background-color: $color--light-mid-grey;
                }

                th,
                td {
                    display: table-cell;
                    height: auto;
                    vertical-align: top;
                }

                td {
                    max-width: 340px;
                    min-width: 340px;
                }
            }
        }
    }

    &--reviews-sidebar {
        margin-bottom: 20px;
        font-weight: $weight--bold;

        tbody {
            tr {
                @include media-query($table-breakpoint) {
                    border-bottom: 0;
                }

                &:hover {
                    box-shadow: none;
                }

                > th {
                    font-size: inherit;
                    font-weight: $weight--bold;
                }

                > td {
                    display: table-cell;
                    height: auto;
                }

                th,
                td,
                td:last-child,
                td:first-child {
                    padding: 10px;
                }

                &.no-response {
                    color: $color--black-20;
                }
            }
=======
  
    &--reviews-summary {
        display: none;

        @include media-query($table-breakpoint) {
            display: table;
>>>>>>> 26424ecc
        }
    }

    thead {
        display: none;

        @include media-query($table-breakpoint) {
            display: table-header-group;
        }

        tr {
            &:hover {
                box-shadow: none;
            }
        }
    }

    tr:not(.tr--child):not(.tr--subchild),
    .tr:not(.tr--child):not(.tr--subchild) {
        border: 1px solid $color--light-mid-grey;
        transition: box-shadow 0.15s ease;

        @include media-query($table-breakpoint) {
            border-top: 0;
            border-right: 0;
            border-bottom: 2px solid $color--light-grey;
            border-left: 0;

            &.is-expanded {
                border-bottom: 1px solid $color--light-mid-grey;
            }

            &:hover {
                box-shadow: 0 6px 35px -13px $color--black-50;
            }
        }

        > td {
            display: block;
            width: 100%;

            @include media-query($table-breakpoint) {
                display: table-cell;
                width: initial;
            }

            &:first-child {
                padding-top: 20px;
            }

            &:last-child {
                padding-bottom: 20px;
            }

            &.title {
                font-weight: $weight--bold;

                a {
                    color: $color--primary;

                    @include media-query($table-breakpoint) {
                        margin-left: 10px;
                        color: $color--dark-grey;
                    }
                }
            }

            .td {
                &--traffic-light {
                    padding: 5px;
                    vertical-align: middle;
                }
            }

            &.status_name {
                span {
                    display: inline-block;
                    padding: 10px;
                    font-size: 13px;
                    font-weight: $weight--bold;
                    color: $color--marine;
                    text-align: center;
                    background-color: $color--sky-blue;

                    @include media-query($table-breakpoint) {
                        width: 100%;
                    }
                }
            }
        }
    }

    .tr {
        @include media-query($table-breakpoint) {
            .arrow {
                @include triangle(bottom, $color--primary, 6px);
                position: relative;
                display: inline-block;
                transform: rotate(0);
                transition: transform, border-color, $transition;

                &:hover {
                    cursor: pointer;
                }
            }
        }

        &--parent {
            &.is-expanded {
                background-color: $color--mist;
                border-bottom: 1px solid $color--light-mid-grey;

                + .tr--child {
                    border-bottom: 1px solid $color--light-mid-grey;
                }

                + .tr--child,
                + .tr--child + .tr--child {
                    display: table-row;
                }

                .arrow {
                    border-top-color: darken($color--dark-blue, 10%);
                    transform: rotate(180deg);
                }
            }
        }

        &--child {
            display: none;
            color: $color--mid-dark-grey;
            vertical-align: top;
            background-color: $color--mist;
            border-bottom: 2px solid $color--light-grey;

            td {
                padding: 10px;
            }

            .tr--child {
                display: table-row;
            }

            p {
                margin: 0;
                font-weight: $weight--bold;
                color: $color--default;
            }

            .status_name {
                span {
                    display: inline-block;
                    padding: 10px;
                    font-size: 13px;
                    font-weight: $weight--bold;
                    color: $color--mid-dark-grey;
                    text-align: center;
                    background-color: transparent;
                    border: 1px solid $color--mid-dark-grey;
                }
            }

            .title {
                a {
                    visibility: hidden;
                }
            }
        }

        &--subchild {
            vertical-align: top;

            th,
            td {
                padding: 10px;
            }
        }

        &--black {
            color: $color--default;
        }

        .td {
            &__copy {
                &--light {
                    font-weight: $weight--normal;
                }
            }

            &__deadline {
                display: flex;
                align-items: center;
                font-size: 15px;

                div {
                    color: $color--tomato;

                    &:first-child {
                        padding: 10px;
                        margin-right: 5px;
                        background-color: $color--light-pink;
                    }

                }
            }
        }
    }

    .th {
        &--title {
            display: none;
        }
    }

    td,
    th {
        padding: 5px 20px;

        @include media-query($table-breakpoint) {
            padding: 20px;
        }
    }

    th {
        padding: 20px 15px;
        font-size: 15px;
        font-weight: 600;
        text-align: left;

        &.reviews_stats {
            color: $color--mid-dark-grey;

            span {
                font-size: 13px;
            }
        }

        a {
            color: $color--mid-dark-grey;
            transition: color 0.25s ease-out;
        }

        &.desc,
        &.asc {
            position: relative;
            color: $color--dark-grey;

            &::after {
                position: absolute;
                top: 25px;
                margin-left: 10px;
            }

            a {
                color: inherit;
            }
        }

        &.desc {
            &::after {
                @include triangle(top, $color--default, 5px);
            }
        }

        &.asc {
            &::after {
                @include triangle(bottom, $color--default, 5px);
            }
        }
    }

<<<<<<< HEAD
    .td {
        &--author {
            word-break: break-all;
        }
    }

=======
>>>>>>> 26424ecc
    td {
        &.comments {
            display: none;
            font-size: 13px;
            text-align: center;
            vertical-align: middle;
            background: url('./../../images/quote-outline.svg') transparent no-repeat center center;
            background-size: 24px;

            @include media-query($table-breakpoint) {
                display: table-cell;
            }
        }
    }

}<|MERGE_RESOLUTION|>--- conflicted
+++ resolved
@@ -7,7 +7,10 @@
     border-collapse: collapse;
     table-layout: fixed;
 
-<<<<<<< HEAD
+    &--transparent {
+        background-color: transparent;
+    }
+  
     &--reviews-summary {
         display: none;
 
@@ -15,13 +18,6 @@
             display: table;
         }
     }
-=======
->>>>>>> 26424ecc
-
-    &--transparent {
-        background-color: transparent;
-    }
-<<<<<<< HEAD
 
     &--reviews {
         margin-top: 40px;
@@ -95,14 +91,6 @@
                     color: $color--black-20;
                 }
             }
-=======
-  
-    &--reviews-summary {
-        display: none;
-
-        @include media-query($table-breakpoint) {
-            display: table;
->>>>>>> 26424ecc
         }
     }
 
@@ -374,15 +362,12 @@
         }
     }
 
-<<<<<<< HEAD
     .td {
         &--author {
             word-break: break-all;
         }
     }
 
-=======
->>>>>>> 26424ecc
     td {
         &.comments {
             display: none;

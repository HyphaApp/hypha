--- conflicted
+++ resolved
@@ -7,8 +7,6 @@
     border-collapse: collapse;
     table-layout: fixed;
 
-<<<<<<< HEAD
-=======
     &--transparent {
         background-color: transparent;
     }
@@ -59,18 +57,6 @@
         }
     }
 
->>>>>>> 3e32829e
-    &--transparent {
-        background-color: transparent;
-    }
-
-    &--reviews-summary {
-        display: none;
-
-        @include media-query($table-breakpoint) {
-            display: table;
-        }
-    }
 
     &--reviews {
         margin-top: 40px;

--- conflicted
+++ resolved
@@ -37,15 +37,7 @@
 
         &.is-inactive {
             color: $color--black-50;
-<<<<<<< HEAD
-            background-color: $color--grey-07;
-
-            &:hover {
-                box-shadow: none;
-            }
-=======
             background-color: $color--black-07;
->>>>>>> 58475b79
 
             @include media-query($table-breakpoint) {
                 border-top: 2px solid $color--light-mid-grey;

$table-breakpoint: 'tablet-portrait';

table,
.table {
    width: 100%;
    background-color: $color--white;
    border-collapse: collapse;
    table-layout: fixed;

<<<<<<< HEAD
    &--transparent {
        background-color: transparent;
    }

    &--reviews-summary {
        display: none;

        @include media-query($table-breakpoint) {
            display: table;
        }
    }

    &--reviews-sidebar {
        margin-bottom: 20px;
        font-weight: $weight--bold;

        tbody {
            tr {
                @include media-query($table-breakpoint) {
                    border-bottom: 0;
                }

                &:hover {
                    box-shadow: none;
                }

                > th {
                    font-size: inherit;
                    font-weight: $weight--bold;
                }

                > td {
                    display: table-cell;
                    height: auto;
                }

                th,
                td,
                td:last-child,
                td:first-child {
                    padding: 10px;
                }

                &.no-response {
                    color: $color--black-20;
                }
            }
        }
    }

=======
>>>>>>> 6fc480d0
    &--transparent {
        background-color: transparent;
    }

    &--reviews-summary {
        display: none;

        @include media-query($table-breakpoint) {
            display: table;
        }
    }

    &--reviews {
        margin-top: 40px;
        table-layout: auto;

        tbody {
            tr {
                &:hover {
                    box-shadow: none;
                }

                &:first-child {
                    font-weight: $weight--bold;
                }

                > th:first-child,
                > td:first-child {
                    width: 160px;
                    max-width: 160px;
                    min-width: 160px;
                    background-color: $color--light-mid-grey;
                }

                th,
                td {
                    display: table-cell;
                    height: auto;
                    vertical-align: top;
                }

                td {
                    max-width: 340px;
                    min-width: 340px;
                }
            }
        }
    }

    thead {
        display: none;

        @include media-query($table-breakpoint) {
            display: table-header-group;
        }

        tr {
            &:hover {
                box-shadow: none;
            }
        }
    }

    tr:not(.tr--child):not(.tr--subchild),
    .tr:not(.tr--child):not(.tr--subchild) {
        border: 1px solid $color--light-mid-grey;
        transition: box-shadow 0.15s ease;

        @include media-query($table-breakpoint) {
            border-top: 0;
            border-right: 0;
            border-bottom: 2px solid $color--light-grey;
            border-left: 0;

            &.is-expanded {
                border-bottom: 1px solid $color--light-mid-grey;
            }

            &:hover {
                box-shadow: 0 6px 35px -13px $color--black-50;
            }
        }

        > td {
            display: block;
            width: 100%;

            @include media-query($table-breakpoint) {
                display: table-cell;
                width: initial;
            }

            &:first-child {
                padding-top: 20px;
            }

            &:last-child {
                padding-bottom: 20px;
            }

            &.title {
                font-weight: $weight--bold;

                a {
                    color: $color--primary;

                    @include media-query($table-breakpoint) {
                        margin-left: 10px;
                        color: $color--dark-grey;
                    }
                }
            }

            .td {
                &--traffic-light {
                    padding: 5px;
                    vertical-align: middle;
                }
            }

            &.status_name {
                span {
                    display: inline-block;
                    padding: 10px;
                    font-size: 13px;
                    font-weight: $weight--bold;
                    color: $color--marine;
                    text-align: center;
                    background-color: $color--sky-blue;

                    @include media-query($table-breakpoint) {
                        width: 100%;
                    }
                }
            }
        }
    }

    .tr {
        @include media-query($table-breakpoint) {
            .arrow {
                @include triangle(bottom, $color--primary, 6px);
                position: relative;
                display: inline-block;
                transform: rotate(0);
                transition: transform, border-color, $transition;

                &:hover {
                    cursor: pointer;
                }
            }
        }

        &--parent {
            &.is-expanded {
                background-color: $color--mist;
                border-bottom: 1px solid $color--light-mid-grey;

                + .tr--child {
                    border-bottom: 1px solid $color--light-mid-grey;
                }

                + .tr--child,
                + .tr--child + .tr--child {
                    display: table-row;
                }

                .arrow {
                    border-top-color: darken($color--dark-blue, 10%);
                    transform: rotate(180deg);
                }
            }
        }

        &--child {
            display: none;
            color: $color--mid-dark-grey;
            vertical-align: top;
            background-color: $color--mist;
            border-bottom: 2px solid $color--light-grey;

            td {
                padding: 10px;
            }

            .tr--child {
                display: table-row;
            }

            p {
                margin: 0;
                font-weight: $weight--bold;
                color: $color--default;
            }

            .status_name {
                span {
                    display: inline-block;
                    padding: 10px;
                    font-size: 13px;
                    font-weight: $weight--bold;
                    color: $color--mid-dark-grey;
                    text-align: center;
                    background-color: transparent;
                    border: 1px solid $color--mid-dark-grey;
                }
            }

            .title {
                a {
                    visibility: hidden;
                }
            }
        }

        &--subchild {
            vertical-align: top;

            th,
            td {
                padding: 10px;
            }
        }

        &--black {
            color: $color--default;
        }

        .td {
            &__copy {
                &--light {
                    font-weight: $weight--normal;
                }
            }

            &__deadline {
                display: flex;
                align-items: center;
                font-size: 15px;

                div {
                    color: $color--tomato;

                    &:first-child {
                        padding: 10px;
                        margin-right: 5px;
                        background-color: $color--light-pink;
                    }
                }
            }
        }
    }

    .th {
        &--title {
            display: none;
        }
    }

    td,
    th {
        padding: 5px 20px;

        @include media-query($table-breakpoint) {
            padding: 20px;
        }
    }

    th {
        padding: 20px 15px;
        font-size: 15px;
        font-weight: 600;
        text-align: left;

        &.reviews_stats {
            color: $color--mid-dark-grey;

            span {
                font-size: 13px;
            }
        }

        a {
            color: $color--mid-dark-grey;
            transition: color 0.25s ease-out;
        }

        &.desc,
        &.asc {
            position: relative;
            color: $color--dark-grey;

            &::after {
                position: absolute;
                top: 25px;
                margin-left: 10px;
            }

            a {
                color: inherit;
            }
        }

        &.desc {
            &::after {
                @include triangle(top, $color--default, 5px);
            }
        }

        &.asc {
            &::after {
                @include triangle(bottom, $color--default, 5px);
            }
        }
    }

    td {
        &--author {
            word-break: break-all;
        }

        &.comments {
            display: none;
            font-size: 13px;
            text-align: center;
            vertical-align: middle;
            background: url('./../../images/quote-outline.svg') transparent no-repeat center center;
            background-size: 24px;

            @include media-query($table-breakpoint) {
                display: table-cell;
            }
        }
    }
}<|MERGE_RESOLUTION|>--- conflicted
+++ resolved
@@ -7,19 +7,6 @@
     border-collapse: collapse;
     table-layout: fixed;
 
-<<<<<<< HEAD
-    &--transparent {
-        background-color: transparent;
-    }
-
-    &--reviews-summary {
-        display: none;
-
-        @include media-query($table-breakpoint) {
-            display: table;
-        }
-    }
-
     &--reviews-sidebar {
         margin-bottom: 20px;
         font-weight: $weight--bold;
@@ -58,8 +45,6 @@
         }
     }
 
-=======
->>>>>>> 6fc480d0
     &--transparent {
         background-color: transparent;
     }

--- conflicted
+++ resolved
@@ -237,12 +237,12 @@
         }
     }
 
-<<<<<<< HEAD
     &--button-container {
         display: flex;
         justify-content: space-between;
         margin-bottom: 20px;
-=======
+    }
+  
     &--apply-box {
         width: 385px;
         padding: 20px;
@@ -303,6 +303,5 @@
         @include media-query(tablet-portrait) {
             padding: 4rem 0;
         }
->>>>>>> 91f5789b
     }
 }
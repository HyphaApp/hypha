--- conflicted
+++ resolved
@@ -267,21 +267,15 @@
     }
 
     &--table-actions {
-<<<<<<< HEAD
+        margin-bottom: 20px;
+
         @include media-query(tablet-landscape) {
             display: flex;
             justify-content: flex-end;
-=======
-        margin-bottom: 20px;
-
-        @include media-query(tablet-landscape) {
-            display: flex;
-            justify-content: flex-end;
 
             & > * {
                 padding-left: 20px;
             }
->>>>>>> 4cb2b101
         }
     }
 }
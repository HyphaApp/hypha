--- conflicted
+++ resolved
@@ -242,11 +242,7 @@
         justify-content: space-between;
         margin-bottom: 20px;
     }
-<<<<<<< HEAD
-
-=======
   
->>>>>>> b9c3c38a
     &--apply-box {
         width: 385px;
         padding: 20px;

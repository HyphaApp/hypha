--- conflicted
+++ resolved
@@ -237,7 +237,6 @@
         }
     }
 
-<<<<<<< HEAD
     &--button-container {
         display: flex;
         justify-content: space-between;
@@ -277,7 +276,9 @@
 
         @include media-query(tablet-portrait) {
             padding: 4rem 0;
-=======
+        }
+    }
+
     &--apply-box {
         width: 385px;
         padding: 20px;
@@ -305,7 +306,6 @@
 
         div:first-child {
             padding-right: 20px;
->>>>>>> 48a54de4
         }
     }
 }
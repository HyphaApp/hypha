.wrapper {
    width: 100%;

    &--small {
        max-width: $wrapper--small;
        margin: 0 auto;
    }

    &--medium {
        max-width: $wrapper--medium;
        margin: 0 auto;
    }

    &--large {
        max-width: $site-width;
        margin: 0 auto;
    }

    &--main {
        padding: 0 20px;
    }

    &--admin {
        padding: 20px;
        color: $color--white;
        background-color: $color--dark-grey;
    }

    &--breakout {
        position: relative;
        right: 50%;
        left: 50%;
        width: 100vw;
        margin-right: -50vw;
        margin-left: -50vw;
    }

    &--blockquote {
        padding: 1rem 0;
        margin-top: 2rem;
        margin-bottom: 2rem;
        background: $color--light-grey;

        @include media-query(tablet-portrait) {
            padding: 4rem 0;
            margin-top: 4rem;
            margin-bottom: 4rem;
        }

        svg {
            position: absolute;
            display: none;
            width: 110px;
            height: 110px;
            fill: $color--white;

            @include media-query(tablet-portrait) {
                display: block;
            }

            &:first-child {
                top: 0;
                left: 0;
                transform: rotate(90deg);
            }

            &:last-child {
                right: 0;
                bottom: 0;
                transform: rotate(-90deg);
            }
        }
    }

    &--light-grey-bg {
        background-color: $color--light-grey;
    }

    &--media-boxes {
        max-width: 1220px;
        padding: 0 20px;
        margin: 0 auto;
    }

    &--form {
        padding: 20px;
        margin: 20px auto;

        @include media-query(tablet-portrait) {
            padding: 2rem 17rem 2rem 5rem;
            margin: 1rem auto 3rem;
        }
    }

    &--error {
        display: flex;
        align-items: center;
        max-width: 830px;
        padding: 10px;
        margin: 0 auto 2rem;
        background: $color--light-pink;
        border: 1px solid $color--tomato;
    }

    &--bottom-space {
        padding-bottom: 20px;
        margin-bottom: 20px;

        @include media-query(tablet-portrait) {
            padding-bottom: 3rem;
            margin-bottom: 3rem;
        }
    }

    // Inner spacing
    &--inner-space-small {
        padding: 20px 0;
    }

    &--inner-space-medium {
        padding: 20px 0;

        @include media-query(mob-landscape) {
            padding: 2rem 0;
        }

        + .wrapper--inner-space-medium {
            padding: 0;
        }
    }

    &--inner-space-large {
        padding: 20px 0;

        @include media-query(tablet-portrait) {
            padding: 3rem 0;
        }
    }

    &--inner-space-xl {
        padding: 2rem 20px;

        @include media-query(tablet-portrait) {
            padding: 4rem 20px;
        }
    }

    // Outer spacing
    &--top-outer-space-small {
        margin: 20px 0 0;
    }

    &--outer-space-medium {
        margin: 20px 0;

        @include media-query(mob-landscape) {
            margin: 2rem 0;
        }
    }

    &--outer-space-large {
        margin: 20px 0;

        @include media-query(tablet-portrait) {
            margin: 3rem 0;
        }
    }

    &--sidebar {
        display: flex;
        flex-direction: column;

        @include media-query(tablet-portrait) {
            flex-direction: row;

            > div:last-child {
                flex-basis: 210px;
            }
        }

        > div:first-child {
            flex: 1;

            @include media-query(tablet-portrait) {
                padding-right: 20px;
            }
        }
    }

    &--filters {
        display: none;

        @include media-query(tablet-portrait) {
            display: block;
        }

        &.is-open {
            position: fixed;
            top: 0;
            right: 0;
            bottom: 0;
            left: 0;
            z-index: 20;
            display: block;
            width: 100%;
            height: 100vh;
            background: $color--white;
        }
    }

    &--filters-header {
        display: flex;
        align-items: center;
        justify-content: space-around;
        padding: 20px 0;

        @include media-query(tablet-portrait) {
            display: none;
        }

        > div[class^='js-'] {
            color: $color--primary;

            &:hover {
                cursor: pointer;
            }
        }
    }

    &--search {
        display: flex;
        flex-direction: column;
        justify-content: space-between;

        @include media-query(small-tablet) {
            flex-direction: row;
        }
    }

<<<<<<< HEAD
    &--apply-box {
        width: 385px;
        padding: 20px;
        color: $color--default;
        background-color: $color--white;
    }

    &--applicant-dashboard {
        display: flex;
        flex-wrap: wrap;
        justify-content: space-between;

        @include media-query(tablet-portrait) {
            padding: 20px;
        }
    }

    &--status-bar {
        display: flex;
        flex-wrap: wrap;
        justify-content: space-between;
        padding: 20px;
        background-color: $color--white;
        border-bottom: 3px solid $color--light-grey;

        div:first-child {
            padding-right: 20px;
=======
    &--relative {
        position: relative;
    }

    &--activity-feed {
        padding: 0 20px;
        margin-top: 50px;

        @include media-query(tablet-landscape) {
            margin-top: 70px;
        }
    }

    &--comments {
        padding-bottom: 15px;
        margin-bottom: 15px;
        border-bottom: 1px solid $color--mid-grey;

        @include media-query(tablet-portrait) {
            padding-bottom: 35px;
            margin-bottom: 35px;
        }
    }

    &--tabs {
        padding: 20px 0;

        @include media-query(tablet-portrait) {
            padding: 4rem 0;
>>>>>>> c64a5fdb
        }
    }
}<|MERGE_RESOLUTION|>--- conflicted
+++ resolved
@@ -237,7 +237,6 @@
         }
     }
 
-<<<<<<< HEAD
     &--apply-box {
         width: 385px;
         padding: 20px;
@@ -265,7 +264,9 @@
 
         div:first-child {
             padding-right: 20px;
-=======
+        }
+    }
+
     &--relative {
         position: relative;
     }
@@ -295,7 +296,6 @@
 
         @include media-query(tablet-portrait) {
             padding: 4rem 0;
->>>>>>> c64a5fdb
         }
     }
 }
.form {
    &--header-search-desktop {
        width: 300px;
        border-bottom: 1px solid $color--white;
    }

    &--with-p-tags {
        p {
            margin: 0 0 10px;

            label {
                @extend %h4;
                display: block;
                margin-bottom: 10px;
                font-weight: $weight--bold;
            }
        }

        button {
            margin-top: 10px;
        }
    }

    &__group {
        position: relative;
        margin: 1rem 0;

        &:nth-of-type(1) {
            margin-top: 0;
        }

        @include media-query(tablet-portrait) {
            margin: 2rem 0;
        }

        input[type='date']:last-child {
            max-width: 385px;
        }

        &:last-child {
            .locality & {
                // remove margin from last item in address field set
                margin-bottom: 0;
            }
        }
    }

    &__question {
        @extend %h4;
        display: block;
        margin-bottom: 10px;
        font-weight: $weight--bold;

        // sass-lint:disable class-name-format
        &--image_field,
        &--file_field {
            @include button($color--light-blue, $color--dark-blue);
            max-width: 290px;
            text-align: center;
            background: url('./../images/upload.svg') $color--light-blue no-repeat 50px center;
            border: 0;

            .no-js & {
                display: none;
            }

            &:hover {
                background: url('./../images/upload.svg') $color--dark-blue no-repeat 50px center;

                .no-js & {
                    background: none;
                }
            }
        }
        // sass-lint:enddisable
    }

    &__label {
        @extend %h5;
        font-weight: $weight--bold;
    }

    &__required {
        color: $color--purple;
    }

    &__help {
        @extend %h6;
    }

    &__item {
        position: relative;
        padding-bottom: 10px;
    }

    &__select {
        max-width: 385px;
        background: url('./../images/dropdown.svg') $color--white no-repeat 95% center;
        background-size: 8px;

        select[multiple='multiple'] {
            display: block;
        }

        select {
            background: transparent;
            border-radius: 0;
            appearance: none;
            -webkit-appearance: none; // sass-lint:disable-line no-vendor-prefixes
            -moz-appearance: none; // sass-lint:disable-line no-vendor-prefixes
<<<<<<< HEAD

=======
>>>>>>> e8cf2636

            option {
                background-color: white;
            }
        }

        &--narrow {
            max-width: 280px;
        }
    }

    select,
    input[type='url'],
    input[type='text']:not(.input--secondary),
    input[type='date'],
    input[type='time'],
    input[type='email'],
    input[type='number'],
    input[type='password'],
    input[type='datetime-local'] {
        width: 100%;
        max-width: 385px;
        padding: 10px;
        border: 1px solid $color--mid-grey;
    }

    &__error {
        select,
        textarea,
        input[type='url'],
        input[type='text'],
        input[type='date'],
        input[type='time'],
        input[type='email'],
        input[type='number'],
        input[type='password'],
        input[type='datetime-local'] {
            border: 2px solid $color--error;
        }
    }

    &__error-text {
        max-width: 200px;
        padding: 5px;
        margin: 20px 0 0;
        color: $color--white;
        background: $color--error;

        @include media-query(tablet-landscape) {
            position: absolute;
            top: 0;
            right: 0;
            max-width: auto;
            margin: 0;

            &::before {
                position: absolute;
                top: 12px;
                left: -10px;
                border-color: transparent $color--error transparent transparent;
                border-style: solid;
                border-width: 5px 10px 5px 0;
                content: '';
            }
        }

    }

    // make date & time input siblings inline
    input[type='date'] {
        max-width: calc(385px - 100px);
    }

    input[type='date'] + input[type='time'] {
        width: 100px;
    }

    input[type='file'] {
        @extend %off-screen;

        .no-js & {
            @extend %on-screen;
        }
    }

    textarea {
        width: 100%;
        padding: 10px;
        border: 1px solid lightgrey;
    }

    // Radio + Checkbox
    [type='radio'],
    [type='checkbox'] {
        position: absolute;
        top: 10px;
        left: 5px;
        z-index: -1;
        width: 1px;
        height: 1px;
    }

    [type='radio'] + label,
    [type='checkbox'] + label {
        position: relative;
        padding-left: 30px;
        cursor: pointer;
    }

    [type='radio'] + label::before,
    [type='checkbox'] + label::before {
        position: absolute;
        top: 0;
        left: 0;
        width: 20px;
        height: 20px;
        background: $color--white;
        border: 1px solid $color--mid-grey;
        content: '';

    }

    // Radio specific
    [type='radio'] {
        & + label::before {
            border-radius: 100%;
        }

        & + label::after {
            position: absolute;
            top: 5px;
            left: 5px;
            width: 10px;
            height: 10px;
            background: $color--dark-blue;
            border-radius: 100%;
            content: '';
            transition: transform, opacity, $transition;
        }

        &:not(:checked) + label::after {
            opacity: 0;
            transform: scale(0);
        }

        &:checked + label::after {
            opacity: 1;
            transform: scale(1);
        }

        &:checked + label::before {
            border: 1px solid $color--dark-blue;
        }
    }

    // Checkbox specific
    input[type='checkbox'] {
        & + label::before {
            transition: background-color $transition;
        }

        &:checked + label::before {
            background: url('./../images/tick.svg') $color--dark-blue center no-repeat;
            background-size: 12px;
            border: 1px solid $color--dark-blue;
        }
    }

    .errorlist {
        padding: 5px;
        margin-bottom: 5px;
        background: $color--light-pink;
        border: 1px solid $color--tomato;
    }
}<|MERGE_RESOLUTION|>--- conflicted
+++ resolved
@@ -108,10 +108,6 @@
             appearance: none;
             -webkit-appearance: none; // sass-lint:disable-line no-vendor-prefixes
             -moz-appearance: none; // sass-lint:disable-line no-vendor-prefixes
-<<<<<<< HEAD
-
-=======
->>>>>>> e8cf2636
 
             option {
                 background-color: white;

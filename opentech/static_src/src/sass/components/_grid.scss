--- conflicted
+++ resolved
@@ -87,13 +87,12 @@
             }
         }
 
-<<<<<<< HEAD
         &--no-margin {
             margin: 0;
-=======
+        }
+
         &--medium-gap {
             grid-gap: 35px; // sass-lint:disable-line no-misspelled-properties
->>>>>>> 678fa9dd
         }
 	}
 }
--- conflicted
+++ resolved
@@ -87,13 +87,12 @@
             }
         }
 
-<<<<<<< HEAD
         &--medium-gap {
             grid-gap: 35px; // sass-lint:disable-line no-misspelled-properties
-=======
+        }
+
         &--no-margin {
             margin: 0;
->>>>>>> 2eb66ba9
         }
-	}
+    }
 }
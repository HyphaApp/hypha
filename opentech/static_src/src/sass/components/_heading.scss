.heading {
    &--introduction {
        padding: 0 0 2rem;
        margin: 2rem 0;
        font-weight: $weight--light;
        border-bottom: 1px solid $color--mid-grey;
    }

    &--author {
        margin: 2rem 0 0;
    }

    &--no-margin {
        margin: 0;
    }
<<<<<<< HEAD
=======

    &--regular {
        font-weight: $weight--normal;
    }
>>>>>>> 2eb66ba9
}<|MERGE_RESOLUTION|>--- conflicted
+++ resolved
@@ -13,11 +13,8 @@
     &--no-margin {
         margin: 0;
     }
-<<<<<<< HEAD
-=======
 
     &--regular {
         font-weight: $weight--normal;
     }
->>>>>>> 2eb66ba9
 }
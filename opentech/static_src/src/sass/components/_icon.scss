--- conflicted
+++ resolved
@@ -91,7 +91,6 @@
         height: 52px;
     }
 
-<<<<<<< HEAD
     &--error {
         width: 25px;
         height: 25px;
@@ -102,9 +101,9 @@
         .header--light-bg.search-open & {
             fill: $color--white;
         }
-=======
+    }
+
     &--calendar {
         fill: $color--pink;
->>>>>>> 678fa9dd
     }
 }
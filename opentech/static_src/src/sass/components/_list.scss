.list {
    &--flex {
        display: flex;
    }

    &--contact {
        margin: 0;

        > span {
            font-weight: $weight--bold;
        }
    }

<<<<<<< HEAD
=======
    &--status {
        display: flex;
        align-items: center;
        flex-direction: column;
        padding: 0 20px;
        color: $color--mid-grey;
        text-align: center;

        &.is-active {
            color: $color--default;
        }
    }

    &--disc {
        padding-left: 20px;
        list-style: outside disc;

        li {
            margin-bottom: 1rem;
        }
    }

>>>>>>> 6cc20fb1
    &__label {
        padding: 10px;
        margin-right: 20px;
        color: $color--white;
        background: $color--light-blue;
    }
}<|MERGE_RESOLUTION|>--- conflicted
+++ resolved
@@ -11,8 +11,6 @@
         }
     }
 
-<<<<<<< HEAD
-=======
     &--status {
         display: flex;
         align-items: center;
@@ -35,7 +33,6 @@
         }
     }
 
->>>>>>> 6cc20fb1
     &__label {
         padding: 10px;
         margin-right: 20px;

--- conflicted
+++ resolved
@@ -85,7 +85,6 @@
     }
 
     &--light-grey-bg {
-<<<<<<< HEAD
         background-color: $color--light-grey;
     }
 
@@ -107,12 +106,9 @@
         margin: 0 auto 2rem;
         background: $color--light-pink;
         border: 1px solid $color--tomato;
-=======
-        background: $color--light-grey;
     }
 
     &--bottom-space {
         padding-bottom: 3rem;
->>>>>>> 89a570f9
     }
 }
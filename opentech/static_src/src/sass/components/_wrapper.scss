.wrapper {
    width: 100%;

    &--small {
        max-width: $wrapper--small;
        margin: 0 auto;
    }

    &--medium {
        max-width: $wrapper--medium;
        margin: 0 auto;
    }

    &--large {
        max-width: $site-width;
        margin: 0 auto;
    }

    &--main {
<<<<<<< HEAD
        padding: 20px 20px 0;
=======
        padding: 0 20px;
        background-color: $color--white;
>>>>>>> 678fa9dd
    }

    &--breakout {
        position: relative;
        right: 50%;
        left: 50%;
        width: 100vw;
        margin-right: -50vw;
        margin-left: -50vw;
    }

    &--blockquote {
        padding: 1rem 0;
        margin-top: 2rem;
        margin-bottom: 2rem;
        background: $color--light-grey;

        @include media-query(tablet-portrait) {
            padding: 4rem 0;
            margin-top: 4rem;
            margin-bottom: 4rem;
        }

        svg {
            position: absolute;
            display: none;
            width: 110px;
            height: 110px;
            fill: $color--white;

            @include media-query(tablet-portrait) {
                display: block;
            }

            &:first-child {
                top: 0;
                left: 0;
                transform: rotate(90deg);
            }

            &:last-child {
                right: 0;
                bottom: 0;
                transform: rotate(-90deg);
            }
        }
    }

    &--dark-bg {
        padding: 2rem 20px;
        color: $color--white;
        background-color: $color--dark-grey;

        @include media-query(tablet-portrait) {
            padding: 4rem 20px;
        }
    }

    &--streamfield {
        margin-bottom: 2rem;

        @include media-query(tablet-portrait) {
            margin-bottom: 4rem;
        }
    }

    &--light-grey-bg {
<<<<<<< HEAD
        background-color: $color--light-grey;
    }

    &--form {
        padding: 20px;

        @include media-query(tablet-portrait) {
            padding: 2rem 17rem 2rem 5rem;
        }
    }

    &--error {
        display: flex;
        align-items: center;
        max-width: 830px;
        padding: 10px;
        margin: 0 auto 2rem;
        background: $color--light-pink;
        border: 1px solid $color--tomato;
    }

    &--bottom-space {
        padding-bottom: 3rem;
=======
        padding: 2rem 20px;
        background-color: $color--light-grey;
    }


    &--media-boxes {
        max-width: 1220px;
        padding: 0 20px;
        margin: 0 auto;
    }

    &--bottom-space {
        margin-bottom: 1rem;

        @include media-query(tablet-portrait) {
            margin-bottom: 3rem;
        }
>>>>>>> 678fa9dd
    }
}<|MERGE_RESOLUTION|>--- conflicted
+++ resolved
@@ -17,12 +17,7 @@
     }
 
     &--main {
-<<<<<<< HEAD
-        padding: 20px 20px 0;
-=======
         padding: 0 20px;
-        background-color: $color--white;
->>>>>>> 678fa9dd
     }
 
     &--breakout {
@@ -89,11 +84,6 @@
         }
     }
 
-    &--light-grey-bg {
-<<<<<<< HEAD
-        background-color: $color--light-grey;
-    }
-
     &--form {
         padding: 20px;
 
@@ -114,7 +104,9 @@
 
     &--bottom-space {
         padding-bottom: 3rem;
-=======
+    }
+
+    &--light-grey-bg {
         padding: 2rem 20px;
         background-color: $color--light-grey;
     }
@@ -132,6 +124,5 @@
         @include media-query(tablet-portrait) {
             margin-bottom: 3rem;
         }
->>>>>>> 678fa9dd
     }
 }
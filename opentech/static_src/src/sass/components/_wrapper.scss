.wrapper {
    width: 100%;

    &--small {
        max-width: $wrapper--small;
        margin: 0 auto;
    }

    &--medium {
        max-width: $wrapper--medium;
        margin: 0 auto;
    }

    &--large {
        max-width: $site-width;
        margin: 0 auto;
    }

    &--main {
        padding: 0 20px;
    }

    &--admin {
        padding: 20px;
        color: $color--white;
        background-color: $color--dark-grey;
    }

    &--breakout {
        position: relative;
        right: 50%;
        left: 50%;
        width: 100vw;
        margin-right: -50vw;
        margin-left: -50vw;
    }

    &--blockquote {
        padding: 1rem 0;
        margin-top: 2rem;
        margin-bottom: 2rem;
        background: $color--light-grey;

        @include media-query(tablet-portrait) {
            padding: 4rem 0;
            margin-top: 4rem;
            margin-bottom: 4rem;
        }

        svg {
            position: absolute;
            display: none;
            width: 110px;
            height: 110px;
            fill: $color--white;

            @include media-query(tablet-portrait) {
                display: block;
            }

            &:first-child {
                top: 0;
                left: 0;
                transform: rotate(90deg);
            }

            &:last-child {
                right: 0;
                bottom: 0;
                transform: rotate(-90deg);
            }
        }
    }

    &--dark-bg {
        padding: 2rem 20px;
        color: $color--white;
        background-color: $color--dark-grey;

        @include media-query(tablet-portrait) {
            padding: 4rem 20px;
        }
    }

    &--streamfield {
        margin-bottom: 2rem;

        @include media-query(tablet-portrait) {
            margin-bottom: 4rem;
        }
    }

    &--top-bottom-space {
        padding: 1rem 0;

        @include media-query(tablet-portrait) {
            padding: 3rem 0;
        }
    }

    &--top-bottom-inner-space {
        padding: 20px 0;

        @include media-query(mob-landscape) {
            padding: 2rem 0;
        }
    }

    &--top-bottom-outer-space {
        margin: 20px 0;

        @include media-query(mob-landscape) {
            margin: 2rem 0;
        }
    }

    &--light-grey-bg {
        background-color: $color--light-grey;
    }

    &--media-boxes {
        max-width: 1220px;
        padding: 0 20px;
        margin: 0 auto;
    }

    &--bottom-space {
        padding-bottom: 20px;
        margin-bottom: 20px;

        @include media-query(tablet-portrait) {
            padding-bottom: 3rem;
            margin-bottom: 3rem;
        }
    }

    &--apply-bar {
        padding: 30px 20px;
    }

    &--form {
        padding: 20px;
        margin: 20px auto;

        @include media-query(tablet-portrait) {
            padding: 2rem 17rem 2rem 5rem;
            margin: 1rem auto 3rem;
        }
    }

    &--error {
        display: flex;
        align-items: center;
        max-width: 830px;
        padding: 10px;
        margin: 0 auto 2rem;
        background: $color--light-pink;
        border: 1px solid $color--tomato;
    }

    &--top-inner-space {
        padding: 20px 0;

        @include media-query(tablet-portrait) {
            padding: 3rem 0;
        }
    }

    &--top-inner-space-small {
        padding: 20px 0;
    }

    &--top-outer-space {
        margin: 20px 0;

        @include media-query(tablet-portrait) {
            margin: 3rem 0;
        }
    }

    &--top-outer-space-small {
        margin: 20px 0 0;
    }

    &--sidebar {
        display: flex;
        flex-direction: column;

        @include media-query(tablet-portrait) {
            flex-direction: row;

            > div:last-child {
                flex-basis: 210px;
            }
        }

        > div:first-child {
            flex: 1;
            margin-bottom: 20px;

            @include media-query(tablet-portrait) {
                padding-right: 20px;
                margin-bottom: 0;
            }
        }
    }

    &--status {
        display: flex;
        flex-direction: column;
        justify-content: space-around;

        @include media-query(mob-landscape) {
            flex-direction: row;
        }
    }

    &--project {
        padding-top: 2rem;
    }

<<<<<<< HEAD
    &--listings {
        display: flex;
        flex-direction: column;
        margin-top: 2rem;
=======
    &--page-title {
        display: flex;
        flex-direction: column;
        flex-grow: 1;
        justify-content: flex-end;
>>>>>>> ca60d352
    }
}<|MERGE_RESOLUTION|>--- conflicted
+++ resolved
@@ -219,17 +219,16 @@
         padding-top: 2rem;
     }
 
-<<<<<<< HEAD
     &--listings {
         display: flex;
         flex-direction: column;
         margin-top: 2rem;
-=======
+    }
+
     &--page-title {
         display: flex;
         flex-direction: column;
         flex-grow: 1;
         justify-content: flex-end;
->>>>>>> ca60d352
     }
 }
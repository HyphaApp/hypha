.wrapper {
    width: 100%;

    &--small {
        max-width: $wrapper--small;
        margin: 0 auto;
    }

    &--medium {
        max-width: $wrapper--medium;
        margin: 0 auto;
    }

    &--large {
        max-width: $site-width;
        margin: 0 auto;
    }

    &--main {
        padding: 20px 20px 0;
    }

    &--breakout {
        position: relative;
        right: 50%;
        left: 50%;
        width: 100vw;
        margin-right: -50vw;
        margin-left: -50vw;
    }

    &--blockquote {
        padding: 1rem 0;
        margin-top: 2rem;
        margin-bottom: 2rem;
        background: $color--light-grey;

        @include media-query(tablet-portrait) {
            padding: 4rem 0;
            margin-top: 4rem;
            margin-bottom: 4rem;
        }

        svg {
            position: absolute;
            display: none;
            width: 110px;
            height: 110px;
            fill: $color--white;

            @include media-query(tablet-portrait) {
                display: block;
            }

            &:first-child {
                top: 0;
                left: 0;
                transform: rotate(90deg);
            }

            &:last-child {
                right: 0;
                bottom: 0;
                transform: rotate(-90deg);
            }
        }
    }

    &--dark-bg {
        padding: 2rem 20px;
        color: $color--white;
        background-color: $color--dark-grey;

        @include media-query(tablet-portrait) {
            padding: 4rem 20px;
        }
    }

    &--streamfield {
        margin-bottom: 2rem;

        @include media-query(tablet-portrait) {
            margin-bottom: 4rem;
        }
    }

    &--light-grey-bg {
<<<<<<< HEAD
        background-color: $color--light-grey;
    }

    &--form {
        padding: 20px;

        @include media-query(tablet-portrait) {
            padding: 2rem 17rem 2rem 5rem;
        }
    }

    &--error {
        display: flex;
        align-items: center;
        max-width: 830px;
        padding: 10px;
        margin: 0 auto 2rem;
        background: $color--light-pink;
        border: 1px solid $color--tomato;
=======
        background: $color--light-grey;
    }

    &--bottom-space {
        padding-bottom: 3rem;
>>>>>>> a3cde1d9
    }
}<|MERGE_RESOLUTION|>--- conflicted
+++ resolved
@@ -85,7 +85,6 @@
     }
 
     &--light-grey-bg {
-<<<<<<< HEAD
         background-color: $color--light-grey;
     }
 
@@ -105,12 +104,9 @@
         margin: 0 auto 2rem;
         background: $color--light-pink;
         border: 1px solid $color--tomato;
-=======
-        background: $color--light-grey;
     }
 
     &--bottom-space {
         padding-bottom: 3rem;
->>>>>>> a3cde1d9
     }
 }
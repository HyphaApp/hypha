.wrapper {
    width: 100%;

    &--small {
        max-width: $wrapper--small;
        margin: 0 auto;
    }

    &--medium {
        max-width: $wrapper--medium;
        margin: 0 auto;
    }

    &--large {
        max-width: $site-width;
        margin: 0 auto;
    }

    &--main {
        padding: 0 20px;
    }

    &--admin {
        padding: 20px;
        color: $color--white;
        background-color: $color--dark-grey;
    }

    &--breakout {
        position: relative;
        right: 50%;
        left: 50%;
        width: 100vw;
        margin-right: -50vw;
        margin-left: -50vw;
    }

    &--blockquote {
        padding: 1rem 0;
        margin-top: 2rem;
        margin-bottom: 2rem;
        background: $color--light-grey;

        @include media-query(tablet-portrait) {
            padding: 4rem 0;
            margin-top: 4rem;
            margin-bottom: 4rem;
        }

        svg {
            position: absolute;
            display: none;
            width: 110px;
            height: 110px;
            fill: $color--white;

            @include media-query(tablet-portrait) {
                display: block;
            }

            &:first-child {
                top: 0;
                left: 0;
                transform: rotate(90deg);
            }

            &:last-child {
                right: 0;
                bottom: 0;
                transform: rotate(-90deg);
            }
        }
    }

    &--dark-bg {
        padding: 2rem 20px;
        color: $color--white;
        background-color: $color--dark-grey;

        @include media-query(tablet-portrait) {
            padding: 4rem 20px;
        }
    }

    &--streamfield {
        margin-bottom: 2rem;

        @include media-query(tablet-portrait) {
            margin-bottom: 4rem;
        }
    }

    &--top-bottom-inner-space {
        padding: 20px 0;

        @include media-query(mob-landscape) {
            padding: 2rem 0;
        }
    }

    &--top-bottom-outer-space {
        margin: 20px 0;

        @include media-query(mob-landscape) {
            margin: 2rem 0;
        }
    }

    &--light-grey-bg {
        background-color: $color--light-grey;
    }

    &--media-boxes {
        max-width: 1220px;
        padding: 0 20px;
        margin: 0 auto;
    }

    &--bottom-space {
        padding-bottom: 20px;
        margin-bottom: 20px;

        @include media-query(tablet-portrait) {
            padding-bottom: 3rem;
            margin-bottom: 3rem;
        }
    }

    &--apply-bar {
        padding: 30px 20px;
    }

    &--form {
        padding: 20px;
        margin: 20px auto;

        @include media-query(tablet-portrait) {
            padding: 2rem 17rem 2rem 5rem;
            margin: 1rem auto 3rem;
        }
    }

    &--error {
        display: flex;
        align-items: center;
        max-width: 830px;
        padding: 10px;
        margin: 0 auto 2rem;
        background: $color--light-pink;
        border: 1px solid $color--tomato;
    }

    &--top-inner-space {
        padding: 20px 0;

        @include media-query(tablet-portrait) {
            padding: 3rem 0;
        }
    }

    &--top-inner-space-small {
        padding: 20px 0;
    }

    &--top-outer-space {
        margin: 20px 0;

        @include media-query(tablet-portrait) {
            margin: 3rem 0;
        }
    }

    &--top-outer-space-small {
        margin: 20px 0 0;
    }

    &--sidebar {
        display: flex;
        flex-direction: column;

        @include media-query(tablet-portrait) {
            flex-direction: row;

            > div:last-child {
                flex-basis: 210px;
            }
        }

        > div:first-child {
            flex: 1;
            margin-bottom: 20px;

            @include media-query(tablet-portrait) {
                padding-right: 20px;
                margin-bottom: 0;
            }
        }
    }

    &--status {
        display: flex;
        flex-direction: column;
        justify-content: space-around;

        @include media-query(mob-landscape) {
            flex-direction: row;
        }
    }

    &--project {
        padding-top: 2rem;
    }

<<<<<<< HEAD
    &--page-title {
        display: flex;
        flex-direction: column;
        flex-grow: 1;
        justify-content: flex-end;
=======
    &--listings {
        display: flex;
        flex-direction: column;
        margin-top: 2rem;
>>>>>>> 84ecb0fa
    }
}<|MERGE_RESOLUTION|>--- conflicted
+++ resolved
@@ -210,18 +210,17 @@
     &--project {
         padding-top: 2rem;
     }
-
-<<<<<<< HEAD
+  
+    &--listings {
+        display: flex;
+        flex-direction: column;
+        margin-top: 2rem;
+    }
+
     &--page-title {
         display: flex;
         flex-direction: column;
         flex-grow: 1;
         justify-content: flex-end;
-=======
-    &--listings {
-        display: flex;
-        flex-direction: column;
-        margin-top: 2rem;
->>>>>>> 84ecb0fa
     }
 }
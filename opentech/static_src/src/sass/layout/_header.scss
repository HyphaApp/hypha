.header {
    position: relative;
    min-height: 300px;
    padding: 10px;
    background-color: $color--primary;

    &::before {
        @extend %overlay;
        height: 300px;
    }

    @include media-query(tablet-portrait) {
        height: 410px;
        padding: 20px;
    }

    &--light-bg {
        height: auto;
        min-height: 250px;
        padding-bottom: 0;
        background: $color--white;

        &::before {
            display: none;
        }
    }

    &--standard {
        display: flex;
        flex-direction: column;
        justify-content: space-between;
    }

    &--has-bg-image {
        background-position: center;
        background-repeat: no-repeat;
        background-size: cover;
    }

    &__title {
        margin: 0;
        color: $color--white;
        text-shadow: 0 2px 15px $color--black-10;
        text-transform: uppercase;

        .header--light-bg & {
            color: $color--dark-grey;
            text-shadow: none;
        }
    }

    &__inner {
        position: relative;
        z-index: 10;
        display: flex;
        align-items: center;
        justify-content: space-between;
        width: 100%;

        &--mobile-buttons {
            justify-content: flex-end;

            @include media-query(tablet-portrait) {
                display: none;
            }
        }

        &--menu-open {
            padding: 10px;
            background: transparent;
            transition: background $transition;
        }
    }

    &__menus {
        &--desktop {
            display: none;

            @include media-query(tablet-portrait) {
                display: flex;
                align-items: center;
            }
        }

        &--mobile {
            position: fixed;
            top: 0;
            left: 0;
            z-index: 10;
            width: 100%;
            height: 100%;
            background: $color--dark-grey;
            opacity: 0;
            transform: translate3d(0, -100%, 0);
            transition-duration: 0.25s;
            transition-property: transform, opacity;
            transition-timing-function: cubic-bezier(0.65, 0.05, 0.36, 1);

            &.is-visible {
                opacity: 1;
                transform: translate3d(0, 0%, 0);

                @include media-query(tablet-portrait) {
                    display: none;
                }
            }

            nav {
                width: 100%;
            }
        }
    }

    &__logo {
        fill: $color--white;

        &--mobile {
            width: 60px;
            height: 60px;

            @include media-query(tablet-landscape) {
                display: none;
            }

            .header--light-bg & {
                fill: $color--dark-grey;
            }

            .header__menus--mobile.is-visible & {
                fill: $color--white;
            }
        }

        &--desktop {
            display: none;

            @include media-query(tablet-landscape) {
                display: block;
                width: 215px;
                height: 50px;
            }
        }

        &--desktop-light {
            @include media-query(tablet-landscape) {
                display: block;
            }

            .header--light-bg & {
                display: none;
            }
        }

        &--desktop-dark {
            display: none;

            .header--light-bg & {
                @include media-query(tablet-landscape) {
                    display: block;
                }
            }
        }
    }

    &__menu-toggle {
        @include media-query(tablet-portrait) {
            display: none;
        }
    }

    &__icon {
        &--close-search {
            @extend %is-hidden;
        }

        &--pixels {
            position: absolute;
            bottom: 0;
            display: none;

            @include media-query(tablet-landscape) {
                display: block;
            }

            .header--light-bg & {
                display: none;
            }
        }

        &--pixels-left {
            left: 0;
            width: 105px;
            height: 98px;
            fill: $color--white;

<<<<<<< HEAD
            .light-grey-bg &,
            .header--grey-pixels & {
=======
            .light-grey-bg & {
>>>>>>> 2eb66ba9
                fill: $color--light-grey;
            }
        }

        &--pixels-right {
            right: 0;
            width: 295px;
            height: 300px;
            fill: $color--dark-blue;
        }
    }

    &__search {
        @extend %is-invisible;
        position: absolute;
        top: 0;
        left: 0;
        display: flex;
        align-items: flex-end;
        justify-content: center;
        width: 100%;
        height: 180px;
        padding-bottom: 50px;
        background: $color--dark-blue;
    }

    &__button-container {
        display: none;

        @include media-query(tablet-portrait) {
            display: flex;
        }
    }
}<|MERGE_RESOLUTION|>--- conflicted
+++ resolved
@@ -193,12 +193,8 @@
             height: 98px;
             fill: $color--white;
 
-<<<<<<< HEAD
             .light-grey-bg &,
             .header--grey-pixels & {
-=======
-            .light-grey-bg & {
->>>>>>> 2eb66ba9
                 fill: $color--light-grey;
             }
         }

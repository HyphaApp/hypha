--- conflicted
+++ resolved
@@ -193,12 +193,8 @@
             height: 98px;
             fill: $color--white;
 
-<<<<<<< HEAD
-            .light-grey-bg & {
-=======
             .light-grey-bg &,
             .header--grey-pixels & {
->>>>>>> c7a081bf
                 fill: $color--light-grey;
             }
         }

.header {
    position: relative;
    min-height: 300px;
    padding: 10px;
    background-color: $color--primary;

    &::after {
        @extend %overlay;
        height: 300px;
    }

    @include media-query(tablet-portrait) {
        height: 410px;
        padding: 20px;
    }

    &--light-bg {
        height: auto;
        min-height: 250px;
        padding-bottom: 0;
        background: $color--white;

        &::after {
            display: none;
        }
    }

    &--standard {
        display: flex;
        flex-direction: column;
        justify-content: space-between;
    }

    &--has-bg-image {
        background-position: center;
        background-repeat: no-repeat;
        background-size: cover;
    }

    &--narrow {
        height: auto;
        min-height: initial;
        padding: 20px;

        &::before {
            display: none;
        }
    }

    &--white-bg {
        background-color: $color--white;
    }

    &__title {
<<<<<<< HEAD
        padding: 0 10px;
        margin: 0;
=======
        margin: 0 0 20px;
        line-height: 1;
>>>>>>> 81586646
        color: $color--white;
        text-shadow: 0 2px 15px $color--black-10;
        text-transform: uppercase;

        @include media-query(tablet-portrait) {
            padding: 0;
        }

        .header--light-bg & {
            color: $color--dark-grey;
            text-shadow: none;
        }
    }

    &__inner {
        position: relative;
        z-index: 10;
        display: flex;
        align-items: center;
        justify-content: space-between;
        width: 100%;

        &--mobile-buttons {
            justify-content: flex-end;

            @include media-query(tablet-portrait) {
                display: none;
            }
        }

        &--menu-open {
            padding: 10px;
            background: transparent;
            transition: background $transition;
        }
    }

    &__menus {
        &--desktop {
            display: none;

            @include media-query(tablet-portrait) {
                display: flex;
                align-items: center;
            }
        }

        &--mobile {
            position: fixed;
            top: 0;
            left: 0;
            z-index: 10;
            width: 100%;
            height: 100%;
            background: $color--dark-grey;
            opacity: 0;
            transform: translate3d(0, -100%, 0);
            transition-duration: 0.25s;
            transition-property: transform, opacity;
            transition-timing-function: cubic-bezier(0.65, 0.05, 0.36, 1);

            &.is-visible {
                opacity: 1;
                transform: translate3d(0, 0%, 0);

                @include media-query(tablet-portrait) {
                    display: none;
                }
            }

            nav {
                width: 100%;
            }
        }
    }

    &__logo {
        fill: $color--white;

        &--mobile {
            width: 60px;
            height: 60px;

            @include media-query(tablet-landscape) {
                display: none;
            }

            .header--light-bg & {
                fill: $color--dark-grey;
            }

            .header__menus--mobile.is-visible & {
                fill: $color--white;
            }
        }

        &--desktop {
            display: none;

            @include media-query(tablet-landscape) {
                display: block;
                width: 215px;
                height: 50px;
            }
        }

        &--desktop-light {
            @include media-query(tablet-landscape) {
                display: block;
            }

            .header--light-bg & {
                display: none;
            }
        }

        &--desktop-dark {
            display: none;

            .header--light-bg & {
                @include media-query(tablet-landscape) {
                    display: block;
                }
            }
        }
    }

    &__menu-toggle {
        @include media-query(tablet-portrait) {
            display: none;
        }
    }

    &__icon {
        &--close-search {
            @extend %is-hidden;
        }

        &--pixels {
            position: absolute;
            bottom: 0;
            display: none;

            @include media-query(tablet-landscape) {
                display: block;
            }

            .header--light-bg & {
                display: none;
            }
        }

        &--pixels-left {
            left: 0;
            width: 105px;
            height: 98px;
            fill: $color--white;

            .light-grey-bg &,
            .header--grey-pixels & {
                fill: $color--light-grey;
            }
        }

        &--pixels-right {
            right: 0;
            width: 295px;
            height: 300px;
            fill: $color--dark-blue;
        }
    }

    &__search {
        @extend %is-invisible;
        position: absolute;
        top: 0;
        left: 0;
        display: flex;
        align-items: flex-end;
        justify-content: center;
        width: 100%;
        height: 180px;
        padding-bottom: 50px;
        background: $color--dark-blue;
    }

    &__button-container {
        display: none;

        @include media-query(tablet-portrait) {
            display: flex;
        }
    }
}<|MERGE_RESOLUTION|>--- conflicted
+++ resolved
@@ -52,20 +52,11 @@
     }
 
     &__title {
-<<<<<<< HEAD
-        padding: 0 10px;
-        margin: 0;
-=======
         margin: 0 0 20px;
         line-height: 1;
->>>>>>> 81586646
         color: $color--white;
         text-shadow: 0 2px 15px $color--black-10;
         text-transform: uppercase;
-
-        @include media-query(tablet-portrait) {
-            padding: 0;
-        }
 
         .header--light-bg & {
             color: $color--dark-grey;

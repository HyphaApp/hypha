.listing {
    $root: &;
    padding: 20px;
    margin-bottom: 20px;
    background: $color--white;
    transition: box-shadow $transition;

    @include media-query(tablet-portrait) {
        position: relative;
        height: 180px;
        padding: 30px 210px 30px 30px;
    }

    &:hover {
        box-shadow: 0 2px 15px 0 $color--black-10;
    }

    &--not-a-link {
        display: flex;
        flex-direction: column;
        justify-content: space-between;
        padding: 0 0 20px;
        margin: 0 0 20px;
        border-bottom: 1px solid $color--light-mid-grey;

        @include media-query(mob-landscape) {
            align-items: center;
            flex-direction: row;
            height: 160px;
        }

        &:hover {
            box-shadow: none;
        }

        &:first-child {
            padding-top: 20px;
            border-top: 1px solid $color--light-mid-grey;

            @include media-query(mob-landscape) {
                padding-top: 0;
                border-top: 0;
            }
        }

        &:last-child {
            border-bottom: 0;
        }

        > div {
            flex-basis: 55%;
        }
    }

    &__title {
        margin-bottom: 5px;
        line-height: 1;
        transition: color $transition;

        #{$root}:hover & {
            color: $color--dark-blue;
        }

        &--link {
            margin-bottom: 10px;

            #{$root}:hover & {
                color: $color--default;
            }

            a {
                color: $color--default;
                transition: color $transition;

                &:hover {
                    color: $color--primary;
                }
            }
        }
    }

    &__teaser {
        font-weight: $weight--normal;
        color: $color--default;

        @include media-query(mob-landscape) {
            .listing--not-a-link & {
                margin: 0;
            }
        }
    }

    &__meta {
        font-size: 15px;
        color: darken($color--mid-grey, 20%);
    }

    &__image {
        margin-bottom: 10px;

        @include media-query(tablet-portrait) {
            position: absolute;
            top: 0;
            right: 0;
        }

        &--default {
            display: flex;
            align-items: center;
            justify-content: center;
            width: 180px;
            height: 180px;
            background-color: $color--light-blue;

            > svg {
                width: 80px;
                height: 70px;
                fill: $color--white;
            }
        }
    }

    &__path,
    &__category {
        margin-bottom: 5px;
        color: $color--default;
    }

    &__deadline {
        @extend %h6;
        display: flex;
        align-items: center;
        margin: 0 0 10px;
        font-weight: $weight--semibold;
        color: $color--pink;

        span {
            margin-left: 5px;
        }
    }

<<<<<<< HEAD
    &__button {
        @include button(transparent, $color--purple);
        color: $color--purple;
        text-align: center;
        border-color: $color--purple;

        &:hover {
            color: $color--white;
        }

        @include media-query(mob-landscape) {
            margin-right: 30px;
            text-align: left;
        }
=======
    &__path {
        display: flex;
>>>>>>> 45bcf9dc
    }
}<|MERGE_RESOLUTION|>--- conflicted
+++ resolved
@@ -139,7 +139,6 @@
         }
     }
 
-<<<<<<< HEAD
     &__button {
         @include button(transparent, $color--purple);
         color: $color--purple;
@@ -154,9 +153,8 @@
             margin-right: 30px;
             text-align: left;
         }
-=======
+
     &__path {
         display: flex;
->>>>>>> 45bcf9dc
     }
 }
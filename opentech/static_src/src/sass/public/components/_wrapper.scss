--- conflicted
+++ resolved
@@ -232,16 +232,11 @@
 
         .header--homepage & {
             position: relative;
-<<<<<<< HEAD
-            z-index: 10;
-=======
             z-index: 9;
->>>>>>> 5f2d6873
             align-items: flex-start;
             justify-content: center;
             height: 100%;
         }
-<<<<<<< HEAD
     }
 
     &--center {
@@ -254,7 +249,5 @@
         @include media-query(tablet-portrait) {
             padding: 4rem 20px;
         }
-=======
->>>>>>> 5f2d6873
     }
 }
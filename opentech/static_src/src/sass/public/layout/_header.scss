--- conflicted
+++ resolved
@@ -68,10 +68,10 @@
         text-shadow: 0 2px 15px $color--black-10;
         text-transform: uppercase;
 
-<<<<<<< HEAD
         @include media-query(tablet-portrait) {
             padding: 0;
-=======
+        }
+
         &--homepage {
             max-width: 750px;
             line-height: 1.1;
@@ -87,7 +87,6 @@
                 content: '';
                 transition: height, width, 10s ease;
             }
->>>>>>> ced21314
         }
 
         .header--light-bg & {

--- conflicted
+++ resolved
@@ -61,12 +61,8 @@
     "xmltodict~=0.14.2",
     "wagtail-modeladmin>=2.1.0",
     "redis>=5.2.1",
-<<<<<<< HEAD
-    "crispy-tailwind>=1.0.3",
     "django-cotton~=2.1",
-=======
     "django-viewflow>=2.2.11",
->>>>>>> eb6f9a0f
 ]
 
 [dependency-groups]

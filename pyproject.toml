--- conflicted
+++ resolved
@@ -59,17 +59,11 @@
     "whitenoise~=6.9.0",
     "xhtml2pdf~=0.2.17",
     "xmltodict~=0.14.2",
-<<<<<<< HEAD
-    "wagtail-modeladmin>=2.1.0",
-    "redis>=5.2.1",
-    "django-cotton~=2.1",
-    "django-viewflow>=2.2.11",
-    "html-diff>=0.4.1",
-=======
     "wagtail-modeladmin~=2.2.0",
     "redis~=6.2.0",
     "django-viewflow~=2.2.11",
->>>>>>> f66268c7
+    "django-cotton~=2.1",
+    "html-diff>=0.4.1",
 ]
 
 [dependency-groups]
